#   Copyright (c) 2020 PaddlePaddle Authors. All Rights Reserved.
#
# Licensed under the Apache License, Version 2.0 (the "License");
# you may not use this file except in compliance with the License.
# You may obtain a copy of the License at
#
#     http://www.apache.org/licenses/LICENSE-2.0
#
# Unless required by applicable law or agreed to in writing, software
# distributed under the License is distributed on an "AS IS" BASIS,
# WITHOUT WARRANTIES OR CONDITIONS OF ANY KIND, either express or implied.
# See the License for the specific language governing permissions and
# limitations under the License.

import math

# TODO: define loss functions of neural network
import paddle
from paddle import _C_ops, base, in_dynamic_mode
from paddle.static.nn.control_flow import Assert
from paddle.utils import deprecated

from ...base.data_feeder import check_variable_and_dtype
from ...base.framework import (
    _current_expected_place,
    core,
    in_dynamic_or_pir_mode,
    in_pir_mode,
)
from ...base.layer_helper import LayerHelper
from ...common_ops_import import Variable
from ...tensor.manipulation import reshape

__all__ = []

kIgnoreIndex = -100


@paddle.utils.print_utils.print_args
def dice_loss(input, label, epsilon=0.00001, name=None):
    r"""

    Dice loss for comparing the similarity between the input predictions and the label.
    This implementation is for binary classification, where the input is sigmoid
    predictions of each pixel, usually used for segmentation task. The dice loss can
    be defined as the following equation:

    .. math::

        dice\_loss &= 1 - \frac{2 * intersection\_area}{total\_area} \\
                  &= \frac{(total\_area - intersection\_area) - intersection\_area}{total\_area} \\
                  &= \frac{(union\_area - intersection\_area)}{total\_area}


    Parameters:
        input (Tensor): Tensor, rank>=2, shape is :math:`[N_1, N_2, ..., N_k, D]`, where :math:`N_1` is
                          the batch_size, :math:`D` is the number of categories. It is usually the output
                          predictions of sigmoid activation. The data type can be float32 or float64.
        label (Tensor): Tensor, the ground truth with the same rank as input, shape is :math:`[N_1, N_2, ..., N_k, 1]`.
                          where :math:`N_1` is the batch_size. The data type can be int32 or int64.
        epsilon (float): The epsilon will be added to the numerator and denominator.
                         If both input and label are empty, it makes sure dice is 1.
                         Default: 0.00001
        name(str, optional): The default value is None.
                             Normally there is no need for user to set this property.
                             For more information, please refer to :ref:`api_guide_Name`

    Returns:
        0-D Tensor, which shape is [], data type is the same as `input` .

    Example:
        .. code-block:: python

            >>> import paddle
            >>> import paddle.nn.functional as F

            >>> x = paddle.randn((3,224,224,2))
            >>> label = paddle.randint(high=2, shape=(3,224,224,1))
            >>> predictions = F.softmax(x)
            >>> loss = F.dice_loss(input=predictions, label=label)
    """
    assert input.dtype in (paddle.float32, paddle.float64)
    assert label.dtype in (paddle.int32, paddle.int64)
    assert (
        len(input.shape) >= 2
    ), "The rank of input should be greater than or equal to 2."
    assert len(input.shape) == len(label.shape), (
        "The rank of input and label should be equal, "
        "but received input: %d, label: %d."
        % (len(input.shape), len(label.shape))
    )
    assert label.shape[-1] == 1, (
        "The last dimension of label should be 1, "
        "but received %d." % label.shape[-1]
    )
    assert (
        input.shape[:-1] == label.shape[:-1]
    ), "All dimensions should be equal except the last one."
    assert (
        input.numel() > 0 and label.numel() > 0
    ), "Any dimension of input and label cannot be equal to 0."

    label = paddle.squeeze(label, [-1])
    label = paddle.nn.functional.one_hot(label, input.shape[-1])
    reduce_dim = list(range(1, len(input.shape)))
    inse = paddle.sum(input * label, axis=reduce_dim)
    dice_denominator = paddle.sum(input, axis=reduce_dim) + paddle.sum(
        label, axis=reduce_dim
    )
    dice_score = 1 - inse * 2 / (dice_denominator + epsilon)
    return paddle.mean(dice_score)


def log_loss(input, label, epsilon=1e-4, name=None):
    r"""

    **Negative Log Loss Layer**

    This layer accepts input predictions and target label and returns the
    negative log loss.

    .. math::

        Out = -label * \log{(input + \epsilon)}
              - (1 - label) * \log{(1 - input + \epsilon)}

    Args:
        input (Tensor|list):  A 2-D tensor with shape [N x 1], where N is the
                                batch size. This input is a probability computed
                                by the previous operator. Data type float32.
        label (Tensor|list):  The ground truth which is a 2-D tensor with
                                shape [N x 1], where N is the batch size.
                                Data type float32.
        epsilon (float, optional): A small number for numerical stability. Default 1e-4.
        name(str|None): For detailed information, please refer to
            :ref:`api_guide_Name` . Usually name is no need to set and None by default.

    Returns:
        Tensor, which shape is [N x 1], data type is float32.

    Examples:
        .. code-block:: python

            >>> import paddle
            >>> import paddle.nn.functional as F

            >>> label = paddle.randn((10,1))
            >>> prob = paddle.randn((10,1))
            >>> cost = F.log_loss(input=prob, label=label)
    """
    if in_dynamic_or_pir_mode():
        return _C_ops.log_loss(input, label, epsilon)

    helper = LayerHelper('log_loss', **locals())
    check_variable_and_dtype(input, 'input', ['float32'], 'log_loss')
    check_variable_and_dtype(label, 'label', ['float32'], 'log_loss')

    loss = helper.create_variable_for_type_inference(dtype=input.dtype)

    helper.append_op(
        type='log_loss',
        inputs={'Predicted': [input], 'Labels': [label]},
        outputs={'Loss': [loss]},
        attrs={'epsilon': epsilon},
    )
    return loss


@paddle.utils.print_utils.print_args
def base_softmax_with_cross_entropy(
    logits,
    label,
    soft_label=False,
    ignore_index=-100,
    numeric_stable_mode=True,
    return_softmax=False,
    axis=-1,
):
    r"""

    This operator implements the cross entropy loss function with softmax. This function
    combines the calculation of the softmax operation and the cross entropy loss function
    to provide a more numerically stable gradient.

    Because this operator performs a softmax on logits internally, it expects
    unscaled logits. This operator should not be used with the output of
    softmax operator since that would produce incorrect results.

    When the attribute :attr:`soft_label` is set :attr:`False`, this operators
    expects mutually exclusive hard labels, each sample in a batch is in exactly
    one class with a probability of 1.0. Each sample in the batch will have a
    single label.

    The equation is as follows:

    1) Hard label (one-hot label, so every sample has exactly one class)

    .. math::
        \\loss_j=-\text{logits}_{label_j} +\log\left(\sum_{i=0}^{K}\exp(\text{logits}_i)\right), j = 1,..., K

    2) Soft label (each sample can have a distribution over all classes)

    .. math::
        \\loss_j= -\sum_{i=0}^{K}\text{label}_i\left(\text{logits}_i - \log\left(\sum_{i=0}^{K}\exp(\text{logits}_i)\right)\right), j = 1,...,K

    3) If :attr:`numeric_stable_mode` is :attr:`True`, softmax is calculated first by:

    .. math::
        \\max_j&=\max_{i=0}^{K}{\text{logits}_i} \\
                log\_max\_sum_j &= \log\sum_{i=0}^{K}\exp(logits_i - max_j)\\
                softmax_j &= \exp(logits_j - max_j - {log\_max\_sum}_j)

    and then cross entropy loss is calculated by softmax and label.

    Args:
        logits (Tensor): A multi-dimension ``Tensor`` , and the data type is float32 or float64. The input tensor of unscaled log probabilities.
        label (Tensor): The ground truth  ``Tensor`` , data type is the same
            as the ``logits`` . If :attr:`soft_label` is set to :attr:`True`,
            Label is a ``Tensor``  in the same shape with :attr:`logits`.
            If :attr:`soft_label` is set to :attr:`True`, Label is a ``Tensor``
            in the same shape with :attr:`logits` expect shape in dimension :attr:`axis` as 1.
        soft_label (bool, optional): A flag to indicate whether to interpret the given
            labels as soft labels. Default False.
        ignore_index (int, optional): Specifies a target value that is ignored and does
                                      not contribute to the input gradient. Only valid
                                      if :attr:`soft_label` is set to :attr:`False`.
                                      Default: kIgnoreIndex(-100).
        numeric_stable_mode (bool, optional): A flag to indicate whether to use a more
                                              numerically stable algorithm. Only valid
                                              when :attr:`soft_label` is :attr:`False`
                                              and GPU is used. When :attr:`soft_label`
                                              is :attr:`True` or CPU is used, the
                                              algorithm is always numerically stable.
                                              Note that the speed may be slower when use
                                              stable algorithm. Default: True.
        return_softmax (bool, optional): A flag indicating whether to return the softmax
                                         along with the cross entropy loss. Default: False.
        axis (int, optional): The index of dimension to perform softmax calculations. It
                              should be in range :math:`[-1, rank - 1]`, while :math:`rank`
                              is the rank of input :attr:`logits`. Default: -1.

    Returns:
        - If `return_softmax` is False, return the cross entropy loss as a ``Tensor``.
          The dtype is the same as the input ``logits``. The shape is consistent with ``logits`` except in dimension :attr:`axis` as 1.
        - If `return_softmax` is True, return a tuple of two ``Tensor``: the cross entropy loss and the softmax result.
          The dtype of the cross entropy loss is the same as the input ``logits``, and the shape is consistent with ``logits``
          except in dimension :attr:`axis` as 1. The dtype and shape of the softmax result are the same as the input ``logits``.


    Examples:
        .. code-block:: python

            >>> import paddle
            >>> paddle.seed(2023)

            >>> logits = paddle.to_tensor([0.4, 0.6, 0.9])
            >>> label = paddle.randint(high=2, shape=[1], dtype="int64")

            >>> out = paddle.nn.functional.softmax_with_cross_entropy(logits=logits, label=label)
            >>> print(out)
            Tensor(shape=[1], dtype=float32, place=Place(cpu), stop_gradient=True,
                    [1.15328646])
    """
    input_dims = len(list(logits.shape))
    if input_dims == 0:
        raise ValueError('The dimension of input should be larger than zero!')

    label_dims = len(list(label.shape))
    if input_dims - 1 != label_dims and input_dims != label_dims:
        raise ValueError(
            f'Expected input_dims - 1 = label_dims or input_dims == label_dims\
             (got input_dims{input_dims}, label_dims{label_dims})'
        )
    if input_dims - 1 == label_dims:
        label = paddle.unsqueeze(label, axis=axis)
    if in_dynamic_or_pir_mode():
        softmax, loss = _C_ops.cross_entropy_with_softmax(
            logits,
            label,
            soft_label,
            True,
            numeric_stable_mode,
            ignore_index,
            axis,
        )
        if not return_softmax:
            return loss
        else:
            return loss, softmax
    else:
        attrs = {
            'soft_label': soft_label,
            'ignore_index': ignore_index,
            'numeric_stable_mode': numeric_stable_mode,
            'axis': axis,
        }
        helper = LayerHelper('softmax_with_cross_entropy', **locals())
        softmax = helper.create_variable_for_type_inference(dtype=logits.dtype)
        loss = helper.create_variable_for_type_inference(dtype=logits.dtype)

        outputs = {'Softmax': softmax, 'Loss': loss}
        helper.append_op(
            type='softmax_with_cross_entropy',
            inputs={'Logits': logits, 'Label': label},
            outputs=outputs,
            attrs=attrs,
        )

        if return_softmax:
            return loss, softmax

        return loss


@paddle.utils.print_utils.print_args
def npair_loss(anchor, positive, labels, l2_reg=0.002):
    """

    Npair loss requires paired data. Npair loss has two parts: the first part is L2
    regularizer on the embedding vector; the second part is cross entropy loss which
    takes the similarity matrix of anchor and positive as logits.

    For more information, please refer to:
    `Improved Deep Metric Learning with Multi class N pair Loss Objective <http://www.nec-labs.com/uploads/images/Department-Images/MediaAnalytics/papers/nips16_npairmetriclearning.pdf>`_

    Args:
      anchor(Tensor): embedding vector for the anchor image. shape=[batch_size, embedding_dims],
                        the data type is float32 or float64.
      positive(Tensor): embedding vector for the positive image. shape=[batch_size, embedding_dims],
                        the data type is float32 or float64.
      labels(Tensor): 1-D tensor. shape=[batch_size], the data type is float32 or float64 or int64.
      l2_reg(float32): L2 regularization term on embedding vector, default: 0.002.


    Returns:
      A 0-D Tensor representing the npair loss, the data type is the same as anchor, the shape is [].

    Examples:

        .. code-block:: python

            >>> import paddle
            >>> DATATYPE = "float32"
            >>> paddle.seed(2023)

            >>> anchor = paddle.rand(shape=(18, 6), dtype=DATATYPE)
            >>> positive = paddle.rand(shape=(18, 6), dtype=DATATYPE)
            >>> labels = paddle.rand(shape=(18,), dtype=DATATYPE)

            >>> npair_loss = paddle.nn.functional.npair_loss(anchor, positive, labels, l2_reg = 0.002)
            >>> print(npair_loss)
            Tensor(shape=[], dtype=float32, place=Place(cpu), stop_gradient=True,
                    2.94269347)

    """
    if in_dynamic_mode():
        if anchor.size == 0:
            raise ValueError("The dims of anchor should be greater than 0.")
        if positive.size == 0:
            raise ValueError("The dims of positive should be greater than 0.")
    check_variable_and_dtype(
        anchor, 'anchor', ['float32', 'float64'], 'npair_loss'
    )
    check_variable_and_dtype(
        positive, 'positive', ['float32', 'float64'], 'positive'
    )
    check_variable_and_dtype(
        labels, 'labels', ['float32', 'float64', 'int64'], 'labels'
    )
    Beta = 0.25
    batch_size = labels.shape[0]

    labels = paddle.reshape(labels, shape=[batch_size, 1])
    labels = paddle.tile(labels, repeat_times=[1, batch_size])

    labels = paddle.equal(labels, paddle.transpose(labels, perm=[1, 0])).astype(
        'float32'
    )
    labels = labels / paddle.sum(labels, axis=1, keepdim=True)

    l2loss = paddle.mean(paddle.sum(paddle.square(anchor), 1)) + paddle.mean(
        paddle.sum(paddle.square(positive), 1)
    )
    l2loss = l2loss * Beta * l2_reg

    similarity_matrix = paddle.matmul(
        anchor, positive, transpose_x=False, transpose_y=True
    )
    softmax_ce = base_softmax_with_cross_entropy(
        logits=similarity_matrix, label=labels, soft_label=True
    )
    cross_entropy = paddle.sum(labels * softmax_ce, 0)
    celoss = paddle.mean(cross_entropy)

    return l2loss + celoss


def square_error_cost(input, label):
    r"""

    This op accepts input predictions and target label and returns the
    squared error cost.

    For predictions label, and target label, the equation is:

    .. math::

        Out = (input - label)^2

    Parameters:
        input (Tensor): Input tensor, the data type should be float32.
        label (Tensor): Label tensor, the data type should be float32.

    Returns:
        Tensor, The tensor storing the element-wise squared error
        difference between input and label.

    Examples:

        .. code-block:: python

            >>> import paddle
            >>> input = paddle.to_tensor([1.1, 1.9])
            >>> label = paddle.to_tensor([1.0, 2.0])
            >>> output = paddle.nn.functional.square_error_cost(input, label)
            >>> print(output)
            Tensor(shape=[2], dtype=float32, place=Place(cpu), stop_gradient=True,
                    [0.01000000, 0.01000000])

    """
    if in_dynamic_or_pir_mode():
        minus_out = _C_ops.subtract(input, label)
        square_out = _C_ops.square(minus_out)
        return square_out
    else:
        check_variable_and_dtype(
            input, "input", ['float32', 'float64'], 'square_error_cost'
        )
        check_variable_and_dtype(
            label, "label", ['float32', 'float64'], 'square_error_cost'
        )
        helper = LayerHelper('square_error_cost', **locals())
        minus_out = helper.create_variable_for_type_inference(dtype=input.dtype)
        helper.append_op(
            type='elementwise_sub',
            inputs={'X': [input], 'Y': [label]},
            outputs={'Out': [minus_out]},
        )

        square_out = helper.create_variable_for_type_inference(
            dtype=input.dtype
        )
        helper.append_op(
            type='square',
            inputs={'X': [minus_out]},
            outputs={'Out': [square_out]},
        )
        return square_out


def edit_distance(
    input,
    label,
    normalized=True,
    ignored_tokens=None,
    input_length=None,
    label_length=None,
):
    """
    This op computes the edit distances, also called Levenshtein distance, between a batch of
    hypothesis strings and their references. It measures how dissimilar two strings are by counting
    the minimum number of operations to transform one string into another.
    The operations include insertion, deletion, and substitution.

    For example, given hypothesis string A = "kitten" and reference
    B = "sitting", A will be transformed into B
    at least after two substitutions and one insertion:

    "kitten" -> "sitten" -> "sittin" -> "sitting"

    So the edit distance between A and B is 3.

    The input is a Tensor, the input_length and label_length should be supported.

    The `batch_size` of labels should be same as `input`.

    The output include the edit distance value between every pair of input and related label, and the number of sequence.
    If Attr(normalized) is true,
    the edit distance value will be divided by the length of label.

    Parameters:
        input(Tensor): The input tensor, its rank should be equal to 2 and its data type should be int64.
        label(Tensor): The label tensor, its rank should be equal to 2 and its data type should be int64.
        normalized(bool, default True): Indicated whether to normalize the edit distance.
        ignored_tokens(list<int>, default None): Tokens that will be removed before
                                     calculating edit distance.
        input_length(Tensor): The length for each sequence in `input` if it's of Tensor type, it should have shape `(batch_size, )` and its data type should be int64.
        label_length(Tensor): The length for each sequence in `label` if it's of Tensor type, it should have shape `(batch_size, )` and its data type should be int64.
        NOTE: To be avoid unexpected result, the value of every elements in input_length and label_length should be equal to the value of the second dimension of input and label. For example, The input: [[1,2,3,4],[5,6,7,8],[9,10,11,12]], the shape of input is [3,4] and the input_length should be [4,4,4]

    Returns:
        Tuple:
            distance(Tensor): edit distance result, its data type is float32, and its shape is (batch_size, 1).
            sequence_num(Tensor): sequence number, its data type is float32, and its shape is (1,).

    Examples:
        .. code-block:: python

            >>> import paddle
            >>> import paddle.nn.functional as F

            >>> input = paddle.to_tensor([[1,2,3],[4,5,6],[4,4,4],[1,1,1]], dtype='int64')
            >>> label = paddle.to_tensor([[1,3,4,1],[4,5,8,1],[7,7,7,1],[1,1,1,1]], dtype='int64')
            >>> input_len = paddle.to_tensor([3,3,3,3], dtype='int64')
            >>> label_len = paddle.to_tensor([4,4,4,4], dtype='int64')

            >>> distance, sequence_num = F.loss.edit_distance(input=input, label=label, input_length=input_len, label_length=label_len, normalized=False)
            >>> print(distance)
            Tensor(shape=[1], dtype=int64, place=Place(cpu), stop_gradient=True,
                    [4])
            >>> print(sequence_num)
            Tensor(shape=[4, 1], dtype=float32, place=Place(cpu), stop_gradient=True,
                    [[3.],
                     [2.],
                     [4.],
                     [1.]])

            >>> distance, sequence_num = F.loss.edit_distance(input=input, label=label, input_length=input_len, label_length=label_len, normalized=True)
            >>> print(distance)
            Tensor(shape=[1], dtype=int64, place=Place(cpu), stop_gradient=True,
                    [4])
            >>> print(sequence_num)
            Tensor(shape=[4, 1], dtype=float32, place=Place(cpu), stop_gradient=True,
                    [[0.75000000],
                     [0.50000000],
                     [1.        ],
                     [0.25000000]])

    """

    helper = LayerHelper("edit_distance", **locals())

    # remove some tokens from input and labels
    if ignored_tokens is not None and len(ignored_tokens) > 0:
        erased_input = helper.create_variable_for_type_inference(dtype="int64")
        erased_label = helper.create_variable_for_type_inference(dtype="int64")

        helper.append_op(
            type="sequence_erase",
            inputs={"X": [input]},
            outputs={"Out": [erased_input]},
            attrs={"tokens": ignored_tokens},
        )
        input = erased_input

        helper.append_op(
            type="sequence_erase",
            inputs={"X": [label]},
            outputs={"Out": [erased_label]},
            attrs={"tokens": ignored_tokens},
        )
        label = erased_label

    if in_dynamic_mode():
        return _C_ops.edit_distance(
            input, label, input_length, label_length, normalized
        )

    check_variable_and_dtype(input, 'input', ['int64'], 'edit_distance')
    check_variable_and_dtype(label, 'label', ['int64'], 'edit_distance')
    this_inputs = {"Hyps": [input], "Refs": [label]}
    if input_length is not None and label_length is not None:
        this_inputs['HypsLength'] = [input_length]
        this_inputs['RefsLength'] = [label_length]

    # edit distance op
    edit_distance_out = helper.create_variable_for_type_inference(dtype="int64")
    sequence_num = helper.create_variable_for_type_inference(dtype="int64")
    helper.append_op(
        type="edit_distance",
        inputs=this_inputs,
        outputs={"Out": [edit_distance_out], "SequenceNum": [sequence_num]},
        attrs={"normalized": normalized},
    )

    return edit_distance_out, sequence_num


@paddle.utils.print_utils.print_args
def binary_cross_entropy(
    input, label, weight=None, reduction='mean', name=None
):
    """
    Measure the binary_cross_entropy loss between input predictions ``input``
    and target labels ``label`` . The binary_cross_entropy loss can be described as:

    If :attr:`weight` is set, the loss is:

    .. math::
        Out = -1 * weight * (label * log(input) + (1 - label) * log(1 - input))

    If :attr:`weight` is None, the loss is:

    .. math::
        Out = -1 * (label * log(input) + (1 - label) * log(1 - input))

    If :attr:`reduction` set to ``'none'``, the interface will return the original loss `Out`.

    If :attr:`reduction` set to ``'mean'``, the reduced mean loss is:

    .. math::
        Out = MEAN(Out)

    If :attr:`reduction` set to ``'sum'``, the reduced sum loss is:

    .. math::
        Out = SUM(Out)

    Note that the input predictions ``input`` always be the output of sigmoid, and the target labels ``label``
    should be numbers between 0 and 1.

    Parameters:
        input (Tensor): The input predications tensor. 2-D tensor with shape: [N, *],
            N is batch_size, `*` means number of additional dimensions. The ``input``
            should always be the output of sigmod.  Available dtype is float16, float32, float64.
        label (Tensor): The target labels tensor. 2-D tensor with the same shape as
            ``input``. The target labels which values should be numbers between 0 and 1.
            Available dtype is float16, float32, float64.
        weight (Tensor, optional): A manual rescaling weight given to the loss of each
            batch element. If given, has to be a Tensor of size nbatch and the data type
            is float32, float64. Default is ``'None'``.
        reduction (str, optional): Indicate how to average the loss by batch_size,
            the candidates are ``'none'`` | ``'mean'`` | ``'sum'``.
            If :attr:`reduction` is ``'none'``, the unreduced loss is returned;
            If :attr:`reduction` is ``'mean'``, the reduced mean loss is returned;
            If :attr:`reduction` is ``'sum'``, the summed loss is returned.
            Default is ``'mean'``.
        name (str, optional): Name for the operation (optional, default is None).
            For more information, please refer to :ref:`api_guide_Name`.


    Returns:
        Tensor. If ``reduction`` is ``'none'``, the shape of output is
            same as ``input`` , else the shape of output is scalar.

    Examples:
        .. code-block:: python

            >>> import paddle

            >>> input = paddle.to_tensor([0.5, 0.6, 0.7], 'float32')
            >>> label = paddle.to_tensor([1.0, 0.0, 1.0], 'float32')
            >>> output = paddle.nn.functional.binary_cross_entropy(input, label)
            >>> print(output)
            Tensor(shape=[], dtype=float32, place=Place(cpu), stop_gradient=True,
                    0.65537095)

    """
    if reduction not in ['sum', 'mean', 'none']:
        raise ValueError(
            "The value of 'reduction' in binary_cross_entropy should be 'sum', "
            "'mean' or 'none', but received %s, which is not allowed."
            % reduction
        )

    if in_dynamic_or_pir_mode():
        out = _C_ops.bce_loss(input, label)
        if weight is not None:
            out = _C_ops.multiply(out, weight, 'axis', -1)

        if reduction == 'sum':
            return _C_ops.sum(out, [], None, False)

        elif reduction == 'mean':
            return _C_ops.mean_all(out)
        else:
            return out
    else:
        check_variable_and_dtype(
            input,
            'input',
            ['float16', 'float32', 'float64'],
            'binary_cross_entropy',
        )
        check_variable_and_dtype(
            label,
            'label',
            ['float16', 'float32', 'float64'],
            'binary_cross_entropy',
        )

        sub_name = name if weight is None and reduction == 'none' else None
        helper = LayerHelper("binary_cross_entropy", name=sub_name)
        out = helper.create_variable_for_type_inference(dtype=input.dtype)
        helper.append_op(
            type='bce_loss',
            inputs={
                'X': [input],
                'Label': [label],
            },
            outputs={'Out': [out]},
        )

        if weight is not None:
            if isinstance(weight, paddle.static.Variable):
                weight_name = name if reduction == 'none' else None
                out = paddle.multiply(out, weight, name=weight_name)
            else:
                raise ValueError(
                    "The weight is not a Tensor, please convert to Tensor."
                )

        if reduction == 'sum':
            return paddle.sum(out, name=name)
        elif reduction == 'mean':
            return paddle.mean(out, name=name)
        else:
            return out


@paddle.utils.print_utils.print_args
def binary_cross_entropy_with_logits(
    logit, label, weight=None, reduction='mean', pos_weight=None, name=None
):
    r"""
    Combine the sigmoid layer and the :ref:`api_paddle_nn_BCELoss` layer.

    This measures the element-wise probability error in classification tasks
    in which each class is independent.
    This can be thought of as predicting labels for a data-point, where labels
    are not mutually exclusive. For example, a news article can be about
    politics, technology or sports at the same time or none of these.

    Firstly, calculate loss function as follows:

    .. math::
           Out = -Labels * \log(\sigma(Logit)) - (1 - Labels) * \log(1 - \sigma(Logit))

    We know that :math:`\sigma(Logit) = \frac{1}{1 + e^{-Logit}}`. By substituting this we get:

    .. math::
           Out = Logit - Logit * Labels + \log(1 + e^{-Logit})

    For stability and to prevent overflow of :math:`e^{-Logit}` when Logit < 0,
    we reformulate the loss as follows:

    .. math::
           Out = \max(Logit, 0) - Logit * Labels + \log(1 + e^{-\|Logit\|})

    Then, if ``weight`` or ``pos_weight`` is not None, then multiply the
    weight tensor on the loss `Out`. The ``weight`` tensor will attach different
    weight on every items in the batch. The ``pos_weight`` will attach different
    weight on the positive label of each class.

    Finally, apply reduce operation on the loss.
    If :attr:`reduction` set to ``'none'``, will return the original loss `Out`.
    If :attr:`reduction` set to ``'mean'``, the reduced mean loss is :math:`Out = MEAN(Out)`.
    If :attr:`reduction` set to ``'sum'``, the reduced sum loss is :math:`Out = SUM(Out)`.

    Note that the target labels ``label`` should be numbers between 0 and 1.

    Args:
        logit (Tensor): The input predications tensor. 2-D tensor with shape: [N, *],
            N is batch_size, `*` means number of additional dimensions. The ``logit``
            is usually the output of Linear layer. Available dtype is float32, float64.
        label (Tensor): The target labels tensor. 2-D tensor with the same shape as
            ``logit``. The target labels which values should be numbers between 0 and 1.
            Available dtype is float32, float64.
        weight (Tensor, optional): A manual rescaling weight given to the loss of each
            batch element. If given, it has to be a 1D Tensor whose size is `[N, ]`,
            The data type is float32, float64. Default is ``'None'``.
        reduction (str, optional): Indicate how to average the loss by batch_size,
            the candidates are ``'none'`` | ``'mean'`` | ``'sum'``.
            If :attr:`reduction` is ``'none'``, the unreduced loss is returned;
            If :attr:`reduction` is ``'mean'``, the reduced mean loss is returned;
            If :attr:`reduction` is ``'sum'``, the summed loss is returned.
            Default is ``'mean'``.
        pos_weight (Tensor, optional): A weight of positive examples. Must be a vector
            with length equal to the number of classes. The data type is float32, float64.
            Default is ``'None'``.
        name (str, optional): Name for the operation (optional, default is None).
            For more information, please refer to :ref:`api_guide_Name`.

    Returns:
        Tensor. If ``reduction`` is ``'none'``, the shape of output is
            same as ``logit`` , else the shape of output is scalar.

    Examples:

        .. code-block:: python

            >>> import paddle

            >>> logit = paddle.to_tensor([5.0, 1.0, 3.0])
            >>> label = paddle.to_tensor([1.0, 0.0, 1.0])
            >>> output = paddle.nn.functional.binary_cross_entropy_with_logits(logit, label)
            >>> print(output)
            Tensor(shape=[], dtype=float32, place=Place(cpu), stop_gradient=True,
                    0.45618808)

    """
    if reduction not in ['sum', 'mean', 'none']:
        raise ValueError(
            "The value of 'reduction' in binary_cross_entropy_with_logits "
            "should be 'sum', 'mean' or 'none', but received %s, which is not allowed."
            % reduction
        )

    if in_dynamic_or_pir_mode():
        one = _C_ops.full(
            [1],
            1.0,
            logit.dtype,
            _current_expected_place(),
        )

        if pos_weight is not None:
            pos_weight = _C_ops.add(
                _C_ops.multiply(label, _C_ops.subtract(pos_weight, one)), one
            )
        out = _C_ops.sigmoid_cross_entropy_with_logits(
            logit, label, pos_weight, False, -100
        )

        if weight is not None:
            out = _C_ops.multiply(out, weight)

        if reduction == "sum":
            return _C_ops.sum(out, [], None, False)
        elif reduction == "mean":
            return _C_ops.mean_all(out)
        else:
            return out
    else:
        check_variable_and_dtype(
            logit,
            'logit',
            ['float32', 'float64'],
            'binary_cross_entropy_with_logits',
        )
        check_variable_and_dtype(
            label,
            'label',
            ['float32', 'float64'],
            'binary_cross_entropy_with_logits',
        )
        sigmoid_name = None
        if reduction == 'none' and pos_weight is None and weight is None:
            sigmoid_name = name

        helper = LayerHelper("sigmoid_cross_entropy_with_logits", **locals())

        out = helper.create_variable_for_type_inference(dtype=logit.dtype)

        one = paddle.full(shape=[1], fill_value=1.0, dtype=logit.dtype)
        if pos_weight is not None:
            check_variable_and_dtype(
                pos_weight,
                'pos_weight',
                ['float32', 'float64'],
                'binary_cross_entropy_with_logits',
            )
            pos_weight = paddle.add(
                paddle.multiply(label, paddle.subtract(pos_weight, one)), one
            )

        helper.append_op(
            type="sigmoid_cross_entropy_with_logits",
            inputs={"X": logit, "Label": label, "pos_weight": pos_weight},
            attrs={"ignore_index": kIgnoreIndex, 'normalize': False},
            outputs={"Out": out},
        )

        if weight is not None:
            check_variable_and_dtype(
                weight,
                'weight',
                ['float32', 'float64'],
                'binary_cross_entropy_with_logits',
            )
            weight_name = name if reduction == 'none' else None
            out = paddle.multiply(out, weight, name=weight_name)

        if reduction == "sum":
            return paddle.sum(out, name=name)
        elif reduction == "mean":
            return paddle.mean(out, name=name)
        return out


@paddle.utils.print_utils.print_args
def hsigmoid_loss(
    input,
    label,
    num_classes,
    weight,
    bias=None,
    path_table=None,
    path_code=None,
    is_sparse=False,
    name=None,
):
    """
    The hierarchical sigmoid organizes the classes into a complete binary tree to reduce the computational complexity
    and speed up the model training, especially the training of language model.

    Each leaf node of the complete binary tree represents a class(word) and each non-leaf node acts as a binary classifier.
    For each class(word), there's a unique path from root to itself, hsigmoid calculate the cost for each non-leaf node on
    the path, and sum them to get a total cost.

    Comparing to softmax, hsigmoid can reduce the computational complexity from :math:`O(N)` to :math:`O(logN)`, where :math:`N`
    represents the number of classes or the size of word dict.

    The API supports default tree and custom tree. For the default tree, you can refer to `Hierarchical Probabilistic Neural
    Network Language Model <http://www.iro.umontreal.ca/~lisa/pointeurs/hierarchical-nnlm-aistats05.pdf>`_.

    For the custom tree, you need to set :attr:`is_custom` to True, and do the following steps (take the language model as an example):

    1. Using a custom word dict to build a binary tree, each leaf node should be an word in the word dict.
    2. Creating a dict map word_id -> path that from the word to the root node, we call it path_table.
    3. Creating a dict map word_id -> code of path that from the word to the root node, we call it path_code.
       Code means the label of each binary classifier, 1 indicate true, 0 indicate false.
    4. Now, each word should has its path and code along the path, you can pass a batch of path and code related
       to the same batch of inputs.

    Parameters:
        input (Tensor): A tensor with the shape [N, D], where N is the size of mini-batch,
            and D is the feature size. Its data type supports float32 or float64.
        label (Tensor): A tensor contains the labels of training data. Its shape is [N, 1]
            and data type is int64.
        num_classes (int): The number of classes or the size of word dict, must be greater than 2.
            If the default tree is used (path_code and path_table is None are None), `num_classes`
            should not be None. If the custom tree is used (path_code and path_table is None are not None),
            `num_classes` should be the number of non-leaf nodes, which indicates the num of
            classes using by the binary classifier.
        weight (Tensor): A tensor with shape (num_classes - 1, D), with the same data type as `input`.
        bias (Tensor, optional): A tensor with shape (num_classes - 1, 1), with the same data type as `input`.
            If `bias` is None, no bias will be add. Default is None.
        path_table (Tensor, optional): A tensor that stores each batch of samples' path from leaf to root
            node, its shape is [N, L] and data type is int64, where L is the length of path. For each sample i,
            path_table[i] is a np.array like structure and each element in this array is the indexes in parent
            nodes' weight matrix. If `path_table` and `path_code` are None, the default tree will be used.
            Default is None.
        path_code (Tensor, optional): A tensor that stores each batch of samples' code of path from leaf
            to root node, its shape is [N, L] and data type is int64, which is the same as :attr:`path_table`.
            Each code of path is consisted with the code of nodes from leaf to root node. If `path_table` and
            `path_code` are None, the default tree will be used. Default is None.
        is_sparse (bool, optional): Whether use sparse updating instead of dense updating. If `is_sparse` is True,
            the gradient of `weight` and `input` will be sparse. Default is False.
        name (str, optional): Name for the operation (optional, default is None).
            For more information, please refer to :ref:`api_guide_Name`.

    Returns:
        A tensor with the cost of hierarchical sigmoid, its shape is [N, 1] and data type is the same as `input`.

    Examples:
        .. code-block:: python

            >>> import paddle
            >>> import paddle.nn.functional as F

            >>> paddle.set_device('cpu')
            >>> paddle.seed(2023)

            >>> input = paddle.uniform([4, 3])
            >>> print(input)
            Tensor(shape=[4, 3], dtype=float32, place=Place(cpu), stop_gradient=True,
                    [[ 0.73167229,  0.04029441, -0.48078126],
                     [ 0.81050646, -0.15199822, -0.18717426],
                     [ 0.94041789,  0.48874724,  0.03570259],
                     [ 0.46585739,  0.95573163, -0.91368192]])
            >>> label = paddle.to_tensor([0, 1, 4, 5])
            >>> num_classes = 5
            >>> weight = paddle.uniform([num_classes - 1, 3])
            >>> print(weight)
            Tensor(shape=[4, 3], dtype=float32, place=Place(cpu), stop_gradient=True,
                    [[-0.14721161,  0.43916738, -0.58377075],
                     [-0.60536981, -0.23151302, -0.70793629],
                     [-0.54572451, -0.10784978, -0.56684279],
                     [ 0.35370791, -0.07079649,  0.84765708]])
            >>> out = F.hsigmoid_loss(input, label, num_classes, weight)
            >>> print(out)
            Tensor(shape=[4, 1], dtype=float32, place=Place(cpu), stop_gradient=True,
                    [[2.23681736],
                     [1.97140026],
                     [1.66425037],
                     [2.54727197]])

    """
    if num_classes < 2:
        raise ValueError(f'Expected num_classes >= 2 (got {num_classes})')

    if in_dynamic_mode():
        out, _, _ = _C_ops.hsigmoid_loss(
            input,
            label,
            weight,
            bias,
            path_table,
            path_code,
            num_classes,
            is_sparse,
            is_sparse,
        )
        return out

    check_variable_and_dtype(
        input, 'input', ['float32', 'float64'], 'hsigmoid_loss'
    )
    check_variable_and_dtype(label, 'label', ['int64'], 'hsigmoid_loss')
    check_variable_and_dtype(
        weight, 'weight', ['float32', 'float64'], 'hsigmoid_loss'
    )
    if bias is not None:
        check_variable_and_dtype(
            bias, 'bias', ['float32', 'float64'], 'hsigmoid_loss'
        )
    if path_table is not None:
        check_variable_and_dtype(
            path_table, 'path_table', ['int64'], 'hsigmoid_loss'
        )
    if path_code is not None:
        check_variable_and_dtype(
            path_code, 'path_code', ['int64'], 'hsigmoid_loss'
        )

    if in_pir_mode():
        out, _, _ = _C_ops.hsigmoid_loss(
            input,
            label,
            weight,
            bias,
            path_table,
            path_code,
            num_classes,
            is_sparse,
            is_sparse,
        )
        return out
    else:
        attrs = {
            "num_classes": num_classes,
            "is_sparse": is_sparse,
        }

        inputs = {
            "X": input,
            "W": weight,
            "Bias": bias,
            "PathTable": path_table,
            "PathCode": path_code,
            "Label": label,
        }

        helper = LayerHelper('hsigmoid_loss', **locals())
        out = helper.create_variable_for_type_inference(input.dtype)
        pre_out = helper.create_variable_for_type_inference(input.dtype)
        outputs = {"Out": out, "PreOut": pre_out, "W_Out": weight}

        helper.append_op(
            type="hierarchical_sigmoid",
            inputs=inputs,
            outputs=outputs,
            attrs=attrs,
        )
        return out


def smooth_l1_loss(input, label, reduction='mean', delta=1.0, name=None):
    r"""
    Calculate smooth_l1_loss. Creates a criterion that uses a squared
    term if the absolute element-wise error falls below 1 and an L1 term otherwise.
    In some cases it can prevent exploding gradients and it is more robust and less
    sensitivity to outliers. Also known as the Huber loss:

    .. math::

        loss(x,y) = \frac{1}{n}\sum_{i}z_i


    where :math:`z_i` is given by:

    .. math::

        \mathop{z_i} = \left\{\begin{array}{rcl}
                0.5(x_i - y_i)^2 & & {if |x_i - y_i| < \delta} \\
                \delta * |x_i - y_i| - 0.5 * \delta^2 & & {otherwise}
            \end{array} \right.

    Parameters:
        input (Tensor): Input tensor, the data type is float32 or float64. Shape is
            (N, C), where C is number of classes, and if shape is more than 2D, this
            is (N, C, D1, D2,..., Dk), k >= 1.
        label (Tensor): Label tensor, the data type is float32 or float64. The shape of label
            is the same as the shape of input.
        reduction (str, optional): Indicate how to average the loss by batch_size,
            the candidates are ``'none'`` | ``'mean'`` | ``'sum'``.
            If :attr:`reduction` is ``'mean'``, the reduced mean loss is returned;
            If :attr:`reduction` is ``'sum'``, the reduced sum loss is returned.
            If :attr:`reduction` is ``'none'``, the unreduced loss is returned.
            Default is ``'mean'``.
        delta (float, optional): Specifies the hyperparameter :math:`\delta` to be used.
            The value determines how large the errors need to be to use L1. Errors
            smaller than delta are minimized with L2. Parameter is ignored for
            negative/zero values. Default = 1.0
        name (str, optional): For details, please refer to :ref:`api_guide_Name`. Generally, no setting is required. Default: None.

    Returns:
        Tensor, The tensor variable storing the smooth_l1_loss of input and label.

    Examples:
        .. code-block:: python

            >>> import paddle
            >>> paddle.seed(2023)

            >>> input = paddle.rand([3, 3]).astype('float32')
            >>> label = paddle.rand([3, 3]).astype('float32')
            >>> output = paddle.nn.functional.smooth_l1_loss(input, label)
            >>> print(output)
            Tensor(shape=[], dtype=float32, place=Place(cpu), stop_gradient=True,
                    0.08307374)

    """

    if in_dynamic_or_pir_mode():
        out = _C_ops.huber_loss(input, label, delta)
    else:
        check_variable_and_dtype(
            input,
            'input',
            ['float16', 'float32', 'float64', 'uint16'],
            'smooth_l1_loss',
        )
        check_variable_and_dtype(
            label,
            'label',
            ['float16', 'float32', 'float64', 'uint16'],
            'smooth_l1_loss',
        )
        helper = LayerHelper('huber_loss', **locals())
        residual = helper.create_variable_for_type_inference(
            dtype=helper.input_dtype()
        )
        out = helper.create_variable_for_type_inference(
            dtype=helper.input_dtype()
        )
        helper.append_op(
            type='huber_loss',
            inputs={'X': input, 'Y': label},
            outputs={'Out': out, 'Residual': residual},
            attrs={'delta': delta},
        )

    if reduction not in ['sum', 'mean', 'none']:
        raise ValueError(
            "The value of 'reduction' in smooth_l1_loss should be 'sum', 'mean' or"
            " 'none', but received %s, which is not allowed." % reduction
        )
    if reduction == 'none':
        return out
    elif reduction == 'mean':
        return paddle.mean(out)
    elif reduction == 'sum':
        return paddle.sum(out)


@paddle.utils.print_utils.print_args
def margin_ranking_loss(
    input, other, label, margin=0.0, reduction='mean', name=None
):
    r"""

    Calculate the margin rank loss between the input, other and label, use the math function as follows.

    .. math::
        margin\_rank\_loss = max(0, -label * (input - other) + margin)

    If :attr:`reduction` set to ``'mean'``, the reduced mean loss is:

    .. math::
        Out = MEAN(margin\_rank\_loss)

    If :attr:`reduction` set to ``'sum'``, the reduced sum loss is:

    .. math::
        Out = SUM(margin\_rank\_loss)

    If :attr:`reduction` set to ``'none'``, just return the origin ``margin_rank_loss``.

    Parameters:
        input(Tensor): the first input tensor, it's data type should be float32, float64.
        other(Tensor): the second input tensor, it's data type should be float32, float64.
        label(Tensor): the label value corresponding to input, it's data type should be float32, float64.
        margin (float, optional): The margin value to add, default value is 0;
        reduction (str, optional): Indicate the reduction to apply to the loss, the candidates are ``'none'``, ``'mean'``, ``'sum'``.If :attr:`reduction` is ``'none'``, the unreduced loss is returned; If :attr:`reduction` is ``'mean'``, the reduced mean loss is returned. If :attr:`reduction` is ``'sum'``, the reduced sum loss is returned. Default is ``'mean'``.
        name (str, optional): Name for the operation (optional, default is None). For more information, please refer to :ref:`api_guide_Name`.

    Returns:
        Tensor, if :attr:`reduction` is ``'mean'`` or ``'sum'``, the out shape is :math:`[]`, otherwise the shape is the same as `input` .The same dtype as input tensor.

    Examples:

        .. code-block:: python

            >>> import paddle

            >>> input = paddle.to_tensor([[1, 2], [3, 4]], dtype='float32')
            >>> other = paddle.to_tensor([[2, 1], [2, 4]], dtype='float32')
            >>> label = paddle.to_tensor([[1, -1], [-1, -1]], dtype='float32')
            >>> loss = paddle.nn.functional.margin_ranking_loss(input, other, label)
            >>> print(loss)
            Tensor(shape=[], dtype=float32, place=Place(cpu), stop_gradient=True,
                    0.75000000)

    """
    if reduction not in ['sum', 'mean', 'none']:
        raise ValueError(
            "The value of 'reduction' in MarginRankingLoss should be 'sum', 'mean' or 'none', but "
            "received %s, which is not allowed." % reduction
        )
    if in_dynamic_or_pir_mode():
        out = _C_ops.subtract(other, input)
        out = _C_ops.multiply(out, label)
        if margin != 0.0:
            margin = paddle.to_tensor([margin], dtype=out.dtype)
            out = _C_ops.add(out, margin)
        out = _C_ops.relu(out)
        if reduction == 'sum':
            return _C_ops.sum(out, [], None, False)
        elif reduction == 'mean':
            return _C_ops.mean_all(out)
        return out
    else:
        helper = LayerHelper("margin_ranking_loss", **locals())
        check_variable_and_dtype(
            input, 'input', ['float32', 'float64'], 'margin_rank_loss'
        )
        check_variable_and_dtype(
            other, 'other', ['float32', 'float64'], 'margin_rank_loss'
        )
        check_variable_and_dtype(
            label, 'label', ['float32', 'float64'], 'margin_rank_loss'
        )

        out = paddle.subtract(input, other)
        neg_label = paddle.neg(label)
        out = paddle.multiply(neg_label, out)

        if margin != 0.0:
            margin_var = out.block.create_var(dtype=out.dtype)
            margin_var = paddle.full(
                shape=[1], fill_value=margin, dtype=out.dtype
            )
            out = paddle.add(out, margin_var)

        result_out = helper.create_variable_for_type_inference(input.dtype)

        if reduction == 'none':
            helper.append_op(
                type="relu", inputs={"X": out}, outputs={"Out": result_out}
            )
            return result_out
        elif reduction == 'sum':
            out = paddle.nn.functional.relu(out)
            attrs = {"dim": [0], "keep_dim": False, "reduce_all": True}
            helper.append_op(
                type="reduce_sum",
                inputs={"X": out},
                outputs={"Out": result_out},
                attrs=attrs,
            )
            return result_out
        elif reduction == 'mean':
            out = paddle.nn.functional.relu(out)
            helper.append_op(
                type="mean",
                inputs={"X": out},
                outputs={"Out": result_out},
                attrs={},
            )
            return result_out


@paddle.utils.print_utils.print_args
def l1_loss(input, label, reduction='mean', name=None):
    r"""

    Computes the L1 Loss of Tensor ``input`` and ``label`` as follows.

    If `reduction` set to ``'none'``, the loss is:

    .. math::
        Out = \lvert input - label \rvert

    If `reduction` set to ``'mean'``, the loss is:

    .. math::
        Out = MEAN(\lvert input - label \rvert)

    If `reduction` set to ``'sum'``, the loss is:

    .. math::
        Out = SUM(\lvert input - label \rvert)


    Parameters:
        input (Tensor): The input tensor. The shapes is [N, `*`], where N is batch size and `*` means any number of additional dimensions. It's data type should be float32, float64, int32, int64.
        label (Tensor): label. The shapes is [N, `*`], same shape as ``input`` . It's data type should be float32, float64, int32, int64.
        reduction (str, optional): Indicate the reduction to apply to the loss,
            the candidates are ``'none'`` | ``'mean'`` | ``'sum'``.
            If `reduction` is ``'none'``, the unreduced loss is returned;
            If `reduction` is ``'mean'``, the reduced mean loss is returned.
            If `reduction` is ``'sum'``, the reduced sum loss is returned.
            Default is ``'mean'``.
        name (str, optional): Name for the operation (optional, default is None). For more information, please refer to :ref:`api_guide_Name`.

    Returns:
        Tensor, the L1 Loss of Tensor ``input`` and ``label``.
        If `reduction` is ``'none'``, the shape of output loss is :math:`[N, *]`, the same as ``input`` .
        If `reduction` is ``'mean'`` or ``'sum'``, the shape of output loss is [].

    Examples:
        .. code-block:: python

            >>> import paddle

            >>> input = paddle.to_tensor([[1.5, 0.8], [0.2, 1.3]])
            >>> label = paddle.to_tensor([[1.7, 1], [0.4, 0.5]])

            >>> l1_loss = paddle.nn.functional.l1_loss(input, label)
            >>> print(l1_loss)
            Tensor(shape=[], dtype=float32, place=Place(cpu), stop_gradient=True,
                    0.34999999)

            >>> l1_loss = paddle.nn.functional.l1_loss(input, label, reduction='none')
            >>> print(l1_loss)
            Tensor(shape=[2, 2], dtype=float32, place=Place(cpu), stop_gradient=True,
                    [[0.20000005, 0.19999999],
                     [0.20000000, 0.79999995]])

            >>> l1_loss = paddle.nn.functional.l1_loss(input, label, reduction='sum')
            >>> print(l1_loss)
            Tensor(shape=[], dtype=float32, place=Place(cpu), stop_gradient=True,
                    1.39999998)

    """
    if reduction not in ['sum', 'mean', 'none']:
        raise ValueError(
            "The value of 'reduction' in L1Loss should be 'sum', 'mean' or 'none', but "
            "received %s, which is not allowed." % reduction
        )

    if in_dynamic_or_pir_mode():
        unreduced = _C_ops.abs(_C_ops.subtract(input, label))

        if reduction == 'mean':
            return _C_ops.mean_all(unreduced)
        elif reduction == 'sum':
            return _C_ops.sum(unreduced, [], None, False)
        else:
            return unreduced
    else:
        check_variable_and_dtype(
            input,
            'input',
            ['float32', 'float64', 'int32', 'int64', 'float16'],
            'l1_loss',
        )
        check_variable_and_dtype(
            label,
            'label',
            ['float32', 'float64', 'int32', 'int64', 'float16'],
            'l1_loss',
        )

        if reduction == 'sum':
            unreduced = paddle.abs(paddle.subtract(x=input, y=label))
            return paddle.sum(unreduced, name=name)
        elif reduction == 'mean':
            unreduced = paddle.abs(paddle.subtract(x=input, y=label))
            return paddle.mean(unreduced, name=name)
        else:
            return paddle.abs(paddle.subtract(x=input, y=label, name=name))


@paddle.utils.print_utils.print_args
def nll_loss(
    input, label, weight=None, ignore_index=-100, reduction='mean', name=None
):
    """
    This api returns negative log likelihood.
    See more detail in :ref:`NLLLoss <api_paddle_nn_NLLLoss>` .


    Parameters:
         input (Tensor): Input tensor, the shape is :math:`[N, C]`, `C` is the number of classes.
             But in K-dimension situation, the shape is :math:`[N, C, d_1, d_2, ..., d_K]`.
             The data type is float32, float64.
         label (Tensor): Label tensor, the shape is :math:`[N,]` or :math:`[N, d_1, d_2, ..., d_K]`.
             The data type is int64.
         weight (Tensor, optional): Weight tensor, a manual rescaling weight given
             to each class. If given, it has to be a 1D Tensor whose size is `[C, ]`. Otherwise,
             it treated as if having all ones. the data type is
             float32, float64, Default is ``'None'``.
         ignore_index (int, optional): Specifies a target value that is ignored
             and does not contribute to the input gradient. Default is -100.
         reduction (str, optional): Indicate how to average the loss,
             the candidates are ``'none'`` | ``'mean'`` | ``'sum'``.
             If `reduction` is ``'mean'``, the reduced mean loss is returned;
             if `reduction` is ``'sum'``, the reduced sum loss is returned;
             if `reduction` is ``'none'``, no reduction will be applied.
             Default is ``'mean'``.
         name (str, optional): Name for the operation (optional, default is None).
             For more information, please refer to :ref:`api_guide_Name`.

    Returns:
         `Tensor`, the value of negative log likelihood loss.

    Examples:
        .. code-block:: python

            >>> import paddle
            >>> from paddle.nn.functional import nll_loss
            >>> log_softmax = paddle.nn.LogSoftmax(axis=1)

            >>> input = paddle.to_tensor([[0.88103855, 0.9908683 , 0.6226845 ],
            ...     [0.53331435, 0.07999352, 0.8549948 ],
            ...     [0.25879037, 0.39530203, 0.698465  ],
            ...     [0.73427284, 0.63575995, 0.18827209],
            ...     [0.05689114, 0.0862954 , 0.6325046 ]], "float32")
            >>> log_out = log_softmax(input)
            >>> label = paddle.to_tensor([0, 2, 1, 1, 0], "int64")
            >>> result = nll_loss(log_out, label)
            >>> print(result)
            Tensor(shape=[], dtype=float32, place=Place(cpu), stop_gradient=True,
                   1.07202101)

    """
    if reduction not in ['sum', 'mean', 'none']:
        raise ValueError(
            "The value of 'reduction' in nll_loss should be 'sum', 'mean' or "
            "'none', but received %s, which is not allowed." % reduction
        )

    input_shape = list(input.shape)
    input_dims = len(input_shape)
    label_shape = list(label.shape)
    label_dims = len(label_shape)

    if input_dims - 1 != label_dims and input_dims != label_dims:
        raise ValueError(
            f"Expected input_dims - 1 = label_dims or input_dims == label_dims\
             (got input_dims{input_dims}, label_dims{label_dims})"
        )

    if input_dims < 2:
        raise ValueError(f'Expected 2 or more dimensions (got {input_dims})')

    if input_shape[1] < 1:
        raise ValueError(
            f"Expected 1 or more classes (got num classes{input_shape[1]})"
        )

    n = input_shape[0]
    c = input_shape[1]
    if in_dynamic_or_pir_mode():
        if input_dims != 2 and input_dims != 4:
            input = _C_ops.reshape(input, [n, c, 1, -1])
            label = _C_ops.reshape(label, [n, 1, -1])
            out_shape = [n] + input_shape[2:]
        out, total_weight = _C_ops.nll_loss(
            input, label, weight, ignore_index, reduction
        )
        if input_dims != 2 and input_dims != 4 and reduction == 'none':
            out = _C_ops.reshape(out, out_shape)
        return out
    else:
        helper = LayerHelper('nll_loss', **locals())

        if input_dims != 2 and input_dims != 4:
            input = reshape(input, shape=[n, c, 1, -1])
            label = reshape(label, shape=[n, 1, -1])
            out_shape = [n] + input_shape[2:]

        check_variable_and_dtype(
            input, 'input', ['float32', 'float64'], 'nll_loss'
        )
        check_variable_and_dtype(label, 'label', ['int64'], 'nll_loss')
        inputs = {'X': input, 'Label': label}
        attrs = {'reduction': reduction, 'ignore_index': ignore_index}
        if weight is not None:
            if isinstance(weight, Variable):
                inputs['Weight'] = weight

        out = helper.create_variable_for_type_inference(dtype=input.dtype)
        total_weight = helper.create_variable_for_type_inference(
            dtype=input.dtype
        )
        outputs = {'Out': out, 'Total_weight': total_weight}

        helper.append_op(
            type='nll_loss', inputs=inputs, outputs=outputs, attrs=attrs
        )
        if input_dims != 2 and input_dims != 4 and reduction == 'none':
            out = reshape(out, shape=out_shape)

        return out


@paddle.utils.print_utils.print_args
def poisson_nll_loss(
    input,
    label,
    log_input=True,
    full=False,
    epsilon=1e-8,
    reduction="mean",
    name=None,
):
    r"""Poisson negative log likelihood loss.
    See more detail in :ref:`PoissonNLLLoss <api_paddle_nn_PoissonNLLLoss>` .

    Parameters:
         input (Tensor):
            Input tensor, expectation of underlying Poisson distribution.
            The shape of input tensor should be `(N, *)` or `(*)` where `(*)` denotes any number of extra dimensions.
            It's data type should be float16, bfloat16, float32, float64.
         label (Tensor):
            Label tensor, random sampled from Poisson distribution :math:`label \sim \text{Poisson}(input)`.
            The shape of input tensor should be `(N, *)` or `(*)`, same shape as the input tensor.
            It's data type should be float16, bfloat16, float32, float64.
         log_input (bool, optional):
            Whether to the treat input tensor as log input.
            If ``True`` the loss is computed as, :math:`\exp(\text{input}) - \text{label} * \text{input}` .
            If ``False`` then loss is :math:`\text{input} - \text{label} * \log(\text{input}+\text{epsilon})` .
            Default: ``True``.
         full (bool, optional):
            Whether to compute full loss.
            If ``True``, the Stirling approximation term is added.
            If ``False``, the Stirling approximation is dropped.
            Default: ``False``.
         epsilon (float, optional):
            A small value to avoid evaluation of :math:`\log(0)` when `log_input`\ =\ ``False``. ``epsilon > 0``.
            Default: 1e-8.
         reduction (str, optional):
            Indicate how to reduce the loss, the candidates are ``'none'`` | ``'mean'`` | ``'sum'``.
            If `reduction` is ``'mean'``, the reduced mean loss is returned;
            if `reduction` is ``'sum'``, the reduced sum loss is returned;
            if `reduction` is ``'none'``, no reduction will be applied.
            Default is ``'mean'``.
         name (str, optional):
            Name for the operation (optional, default is None). For more information, please refer to :ref:`api_guide_Name`.

    Examples:
        .. code-block:: python

            >>> import paddle
            >>> import paddle.nn.functional as F
            >>> paddle.seed(2023)

            >>> input = paddle.randn([5, 2], dtype=paddle.float32)
            >>> label = paddle.randn([5, 2], dtype=paddle.float32)
            >>> loss = F.poisson_nll_loss(input, label, log_input=True, reduction='none')
            >>> print(loss)
            Tensor(shape=[5, 2], dtype=float32, place=Place(cpu), stop_gradient=True,
                   [[ 1.09998012,  3.68829036],
                    [ 1.95291090,  0.69603068],
                    [-0.39289063, -2.03713036],
                    [ 4.52518702,  1.28625548],
                    [ 3.94454789,  0.53521496]])
            >>> loss = F.poisson_nll_loss(input, label, reduction='mean')
            >>> print(loss)
            Tensor(shape=[], dtype=float32, place=Place(cpu), stop_gradient=True,
                   1.52983975)

    """
    # check parameter values
    if epsilon <= 0:
        raise ValueError(
            "The value of `epsilon` in poisson_nll_loss should be positive, but received %f, which is not allowed"
            % epsilon
        )

    if reduction not in ['sum', 'mean', 'none']:
        raise ValueError(
            "The value of 'reduction' in poisson_nll_loss should be 'sum', 'mean' or 'none', but "
            "received %s, which is not allowed." % reduction
        )
    # check input dtype and dimension
    check_variable_and_dtype(
        input,
        'input',
        ['float16', 'uint16', 'float32', 'float64'],
        'poisson_nll_loss',
    )
    check_variable_and_dtype(
        label,
        'label',
        ['float16', 'uint16', 'float32', 'float64'],
        'poisson_nll_loss',
    )

    if not (input.shape == label.shape):
        raise ValueError("input's shape must equal to label's shape")

    loss_out = 0
    if log_input:
        loss_out = paddle.exp(input) - label * input
    else:
        loss_out = input - label * paddle.log(input + epsilon)
    if full:
        stirling_approx = (
            label * paddle.log(label)
            - label
            + 0.5 * paddle.log(2 * math.pi * label)
        )
        loss_out += paddle.where(
            label > 1,
            stirling_approx,
            paddle.zeros_like(stirling_approx),
        )
    if reduction == 'mean':
        loss_out = paddle.mean(loss_out)
    elif reduction == 'sum':
        loss_out = paddle.sum(loss_out)
    return loss_out


<<<<<<< HEAD
def kl_div(input, label, reduction='mean', log_target=False, name=None):
=======
@paddle.utils.print_utils.print_args
def kl_div(input, label, reduction='mean', name=None):
>>>>>>> 7999ce71
    r"""
    Calculate the Kullback-Leibler divergence loss
    between Input(X) and Input(Target). Notes that Input(X) is the
    log-probability and Input(Target) is the probability.

    KL divergence loss is calculated as follows:

    If `log_target` is False:

    $$l(x, y) = y * (\log(y) - x)$$

    If `log_target` is True:

    $$l(x, y) = \exp(y) * (y - x)$$

    Here :math:`x` is input and :math:`y` is label.

    If `reduction` is ``'none'``, the output loss is the same shape as the input, and the loss at each point is calculated separately. There is no reduction to the result.

    If `reduction` is ``'mean'``, the output loss is the shape of [], and the output is the average of all losses.

    If `reduction` is ``'sum'``, the output loss is the shape of [], and the output is the sum of all losses.

    If `reduction` is ``'batchmean'``, the output loss is the shape of [N], N is the batch size, and the output is the sum of all losses divided by the batch size.

    Args:
        input (Tensor): The input tensor. The shapes is [N, *], where N is batch size and `*` means
            any number of additional dimensions. It's data type should be float32, float64.
        label (Tensor): label. The shapes is [N, *], same shape as ``input`` . It's data type should be float32, float64.
        reduction (str, optional): Indicate how to average the loss,
            the candidates are ``'none'`` | ``'batchmean'`` | ``'mean'`` | ``'sum'``.
            If `reduction` is ``'mean'``, the reduced mean loss is returned;
            If `reduction` is ``'batchmean'``, the sum loss divided by batch size is returned;
            if `reduction` is ``'sum'``, the reduced sum loss is returned;
            if `reduction` is ``'none'``, no reduction will be applied.
            Default is ``'mean'``.
        log_target (bool, optional): Indicate whether `label` is passed in log space. Default is False.
        name(str, optional): Name for the operation (optional, default is None). For more information,
            please refer to :ref:`api_guide_Name`.

    Returns:
        Tensor: The KL divergence loss. The data type is same as input tensor

    Examples:
        .. code-block:: python

            >>> import paddle
            >>> import paddle.nn.functional as F
            >>> paddle.seed(2023)

            >>> shape = (5, 20)

            >>> # input(x) should be a distribution in the log space
            >>> x = F.log_softmax(paddle.randn(shape), axis=1).astype('float32')

            >>> target = paddle.uniform(shape, min=-10, max=10).astype('float32')

            >>> # 'batchmean' reduction, loss shape will be [], who is 0-D Tensor
            >>> pred_loss = F.kl_div(x, target, reduction='batchmean')
            >>> print(pred_loss.shape)
            []

            >>> # 'mean' reduction, loss shape will be [], who is 0-D Tensor
            >>> pred_loss = F.kl_div(x, target, reduction='mean')
            >>> print(pred_loss.shape)
            []

            >>> # 'sum' reduction, loss shape will be [], who is 0-D Tensor
            >>> pred_loss = F.kl_div(x, target, reduction='sum')
            >>> print(pred_loss.shape)
            []

            >>> # 'none' reduction, loss shape is same with input shape
            >>> pred_loss = F.kl_div(x, target, reduction='none')
            >>> print(pred_loss.shape)
            [5, 20]

            >>> # if label is in the log space, set log_target = True
            >>> target = paddle.uniform(shape, min=0, max=10).astype('float32')
            >>> log_target = paddle.log(target)
            >>> pred_loss_1 = F.kl_div(x, target, reduction='none')
            >>> pred_loss_2 = F.kl_div(x, log_target, reduction='none', log_target=True)
            >>> print(paddle.allclose(pred_loss_1, pred_loss_2))
            Tensor(shape=[], dtype=bool, place=Place(cpu), stop_gradient=True,
            True)

    """
    # ugly type promotion
    if (
        base.data_feeder.convert_dtype(input.dtype) == 'float32'
        and base.data_feeder.convert_dtype(label.dtype) == 'float64'
    ):
        input = paddle.cast(input, 'float64')
    elif (
        base.data_feeder.convert_dtype(input.dtype) == 'float64'
        and base.data_feeder.convert_dtype(label.dtype) == 'float32'
    ):
        label = paddle.cast(label, 'float64')

    if in_dynamic_or_pir_mode():
        out = _C_ops.kldiv_loss(input, label, 'none', log_target)
        if reduction == 'mean':
            out = paddle.mean(out)
        elif reduction == 'sum':
            out = paddle.sum(out)
        elif reduction == 'batchmean':
            if len(input.shape) > 0:
                batch_size = input.shape[0]
                out = paddle.sum(out) / batch_size
        return out
    else:
        helper = LayerHelper('kl_div', **locals())

        check_variable_and_dtype(
            input, 'input', ['float32', 'float64'], 'kl_div'
        )
        check_variable_and_dtype(
            label, 'label', ['float32', 'float64'], 'kl_div'
        )
        base.data_feeder.check_type(reduction, 'reduction', str, 'kl_div')

        loss = helper.create_variable_for_type_inference(dtype=input.dtype)
        helper.append_op(
            type='kldiv_loss',
            inputs={'X': input, 'Target': label},
            outputs={'Loss': loss},
            attrs={'reduction': 'none', 'log_target': log_target},
        )

        if reduction == 'mean':
            loss = paddle.mean(loss)
        elif reduction == 'sum':
            loss = paddle.sum(loss)
        elif reduction == 'batchmean':
            batch_size = paddle.shape(input)[0]
            loss = paddle.sum(loss) / batch_size
        return loss


@paddle.utils.print_utils.print_args
def mse_loss(input, label, reduction='mean', name=None):
    r"""
    Accept input predications and label and returns the mean square error.

    If :attr:`reduction` is set to ``'none'``, loss is calculated as:

    .. math::
        Out = (input - label)^2

    If :attr:`reduction` is set to ``'mean'``, loss is calculated as:

    .. math::
        Out = \operatorname{mean}((input - label)^2)

    If :attr:`reduction` is set to ``'sum'``, loss is calculated as:

    .. math::
        Out = \operatorname{sum}((input - label)^2)

    Parameters:
        input (Tensor): Input tensor, the data type should be float32 or float64.
        label (Tensor): Label tensor, the data type should be float32 or float64.
        reduction (string, optional): The reduction method for the output,
            could be 'none' | 'mean' | 'sum'.
            If :attr:`reduction` is ``'mean'``, the reduced mean loss is returned.
            If :attr:`reduction` is ``'sum'``, the reduced sum loss is returned.
            If :attr:`reduction` is ``'none'``, the unreduced loss is returned.
            Default is ``'mean'``.
        name (str, optional): Name for the operation (optional, default is None). For more information, please refer to :ref:`api_guide_Name`.


    Returns:
        Tensor, The tensor tensor storing the mean square error difference of input and label.

    Examples:

        .. code-block:: python

            >>> import paddle
            >>> mse_loss = paddle.nn.loss.MSELoss()
            >>> input = paddle.to_tensor(1.5)
            >>> label = paddle.to_tensor(1.7)
            >>> output = mse_loss(input, label)
            >>> print(output)
            Tensor(shape=[], dtype=float32, place=Place(cpu), stop_gradient=True,
                   0.04000002)

    """

    if reduction not in ['sum', 'mean', 'none']:
        raise ValueError(
            "'reduction' in 'mse_loss' should be 'sum', 'mean' or 'none', "
            f"but received {reduction}."
        )

    if not in_dynamic_mode():
        check_variable_and_dtype(
            input, 'input', ['float32', 'float64'], 'mse_loss'
        )
        check_variable_and_dtype(
            label, 'label', ['float32', 'float64'], 'mse_loss'
        )

    if reduction == 'none':
        return paddle.square(paddle.subtract(input, label), name=name)
    elif reduction == 'mean':
        return paddle.mean(
            paddle.square(paddle.subtract(input, label)), name=name
        )
    else:
        return paddle.sum(
            paddle.square(paddle.subtract(input, label)), name=name
        )


@paddle.utils.print_utils.print_args
def ctc_loss(
    log_probs,
    labels,
    input_lengths,
    label_lengths,
    blank=0,
    reduction='mean',
    norm_by_times=False,
):
    """

    An operator integrating the open source Warp-CTC library (https://github.com/baidu-research/warp-ctc)
    to compute Connectionist Temporal Classification (CTC) loss.
    It can be aliased as softmax with CTC, since a native softmax activation
    is interated to the Warp-CTC library to normalize values for each row of the input tensor.

    Parameters:
        log_probs (Tensor): The unscaled probability sequence with padding, which is a 3-D Tensor. The tensor shape is [max_logit_length, batch_size, num_classes + 1], where max_logit_length is the longest length of input logit sequence. The data type should be float32 or float64.
        labels (Tensor): The ground truth sequence with padding, which must be a 3-D Tensor. The tensor shape is [batch_size, max_label_length], where max_label_length is the longest length of label sequence. The data type must be int32.
        input_lengths (Tensor): The length for each input sequence, it should have shape [batch_size] and dtype int64.
        label_lengths (Tensor): The length for each label sequence, it should have shape [batch_size] and dtype int64.
        blank (int, optional): The blank label index of Connectionist Temporal Classification (CTC) loss, which is in the half-opened interval [0, num_classes + 1). The data type must be int32. Default: 0.
        reduction (str, optional): Indicate how to average the loss, the candidates are ``'none'`` | ``'mean'`` | ``'sum'``. If :attr:`reduction` is ``'mean'``, the output loss will be divided by the label_lengths, and then return the mean of quotient; If :attr:`reduction` is ``'sum'``, return the sum of loss; If :attr:`reduction` is ``'none'``, no reduction will be applied. Default: ``'mean'``.
        norm_by_times (bool, optional): Whether to normalize the gradients by the number of time-step, which is also the sequence's length. There is no need to normalize the gradients if reduction mode is 'mean'. Default: False.

    Returns:
        Tensor, The Connectionist Temporal Classification (CTC) loss between ``log_probs`` and  ``labels``. If attr:`reduction` is ``'none'``, the shape of loss is [batch_size], otherwise, the shape of loss is []. Data type is the same as ``log_probs``.

    Examples:

        .. code-block:: python

            >>> # declarative mode
            >>> import paddle.nn.functional as F
            >>> import paddle
            >>> import numpy as np

            >>> # length of the longest logit sequence
            >>> max_seq_length = 4
            >>> #length of the longest label sequence
            >>> max_label_length = 3
            >>> # number of logit sequences
            >>> batch_size = 2
            >>> # class num
            >>> class_num = 3

            >>> log_probs = paddle.to_tensor(np.array([
            ...     [[4.17021990e-01, 7.20324516e-01, 1.14374816e-04],
            ...      [3.02332580e-01, 1.46755889e-01, 9.23385918e-02]],
            ...     [[1.86260208e-01, 3.45560730e-01, 3.96767467e-01],
            ...      [5.38816750e-01, 4.19194520e-01, 6.85219526e-01]],
            ...     [[2.04452246e-01, 8.78117442e-01, 2.73875929e-02],
            ...      [6.70467496e-01, 4.17304814e-01, 5.58689833e-01]],
            ...     [[1.40386939e-01, 1.98101491e-01, 8.00744593e-01],
            ...      [9.68261600e-01, 3.13424170e-01, 6.92322612e-01]],
            ...     [[8.76389146e-01, 8.94606650e-01, 8.50442126e-02],
            ...      [3.90547849e-02, 1.69830427e-01, 8.78142476e-01]]
            ... ]), dtype="float32")
            >>> labels = paddle.to_tensor([[1, 2, 2],
            ...     [1, 2, 2]], dtype="int32")
            >>> input_lengths = paddle.to_tensor([5, 5], dtype="int64")
            >>> label_lengths = paddle.to_tensor([3, 3], dtype="int64")

            >>> loss = F.ctc_loss(log_probs, labels,
            ...     input_lengths,
            ...     label_lengths,
            ...     blank=0,
            ...     reduction='none')
            >>> print(loss)
            Tensor(shape=[2], dtype=float32, place=Place(cpu), stop_gradient=True,
                   [3.91798496, 2.90765190])

            >>> loss = F.ctc_loss(log_probs, labels,
            ...     input_lengths,
            ...     label_lengths,
            ...     blank=0,
            ...     reduction='mean')
            >>> print(loss)
            Tensor(shape=[], dtype=float32, place=Place(cpu), stop_gradient=True,
                   1.13760614)

    """

    def warpctc(
        input,
        label,
        blank=0,
        norm_by_times=False,
        input_length=None,
        label_length=None,
    ):
        if in_dynamic_or_pir_mode():
            if input_length is None or label_length is None:
                raise ValueError(
                    "input_length and label_length must not be None in dygraph mode!"
                )
            loss_out = _C_ops.warpctc(
                input, label, input_length, label_length, blank, norm_by_times
            )
            return loss_out
        else:
            helper = LayerHelper('warpctc', **locals())
            check_variable_and_dtype(
                input, 'input', ['float32', 'float64'], "warpctc"
            )
            check_variable_and_dtype(label, 'label', ['int32'], "warpctc")
            this_inputs = {'Logits': [input], 'Label': [label]}
            if input_length is not None and label_length is not None:
                check_variable_and_dtype(
                    input_length, 'LogitsLength', ['int64'], "warpctc"
                )
                check_variable_and_dtype(
                    label_length, 'LabelLength', ['int64'], "warpctc"
                )
                this_inputs['LogitsLength'] = [input_length]
                this_inputs['LabelLength'] = [label_length]

            loss_out = helper.create_variable_for_type_inference(
                dtype=input.dtype
            )
            grad_out = helper.create_variable_for_type_inference(
                dtype=input.dtype
            )

            helper.append_op(
                type='warpctc',
                inputs=this_inputs,
                outputs={'WarpCTCGrad': [grad_out], 'Loss': [loss_out]},
                attrs={
                    'blank': blank,
                    'norm_by_times': norm_by_times,
                },
            )
            return loss_out

    loss_out = warpctc(
        log_probs, labels, blank, norm_by_times, input_lengths, label_lengths
    )

    loss_out = paddle.squeeze(loss_out, [-1])
    assert reduction in ['mean', 'sum', 'none']
    if reduction == 'mean':
        loss_out = paddle.mean(loss_out / label_lengths.astype(loss_out.dtype))
    elif reduction == 'sum':
        loss_out = paddle.sum(loss_out)
    return loss_out


@paddle.utils.print_utils.print_args
def rnnt_loss(
    input,
    label,
    input_lengths,
    label_lengths,
    blank=0,
    fastemit_lambda=0.001,
    reduction='mean',
    name=None,
):
    """
    An operator integrating the open source Warp-Transducer library (https://github.com/b-flo/warp-transducer.git)
    to compute Sequence Transduction with Recurrent Neural Networks (RNN-T) loss.

    Parameters:
        input (Tensor): The logprobs sequence with padding, which is a 4-D Tensor. The tensor shape is [B, Tmax, Umax, D], where Tmax is the longest length of input logit sequence. The data type should be float32 or float64.
        label (Tensor): The ground truth sequence with padding, which must be a 2-D Tensor. The tensor shape is [B, Umax], where Umax is the longest length of label sequence. The data type must be int32.
        input_lengths (Tensor): The length for each input sequence, it should have shape [batch_size] and dtype int64.
        label_lengths (Tensor): The length for each label sequence, it should have shape [batch_size] and dtype int64.
        blank (int, optional): The blank label index of RNN-T loss, which is in the half-opened interval [0, B). The data type must be int32. Default is 0.
        fastemit_lambda (float, default 0.001): Regularization parameter for FastEmit (https://arxiv.org/pdf/2010.11148.pdf)
        reduction (string, optional): Indicate how to average the loss, the candidates are ``'none'`` | ``'mean'`` | ``'sum'``. If :attr:`reduction` is ``'mean'``, the output will be sum of loss and be divided by the batch_size; If :attr:`reduction` is ``'sum'``, return the sum of loss; If :attr:`reduction` is ``'none'``, no reduction will be applied. Default is ``'mean'``.
        name (str, optional): Name for the operation (optional, default is None). For more information, please refer to :ref:`api_guide_Name`.

    Returns:
        Tensor, The RNN-T loss between ``logprobs`` and  ``labels``. If attr:`reduction` is ``'none'``, the shape of loss is [batch_size], otherwise, the shape of loss is []. Data type is the same as ``logprobs``.

    Examples:

        .. code-block:: python

            >>> # declarative mode
            >>> import paddle.nn.functional as F
            >>> import numpy as np
            >>> import paddle
            >>> import functools

            >>> fn = functools.partial(F.rnnt_loss, reduction='sum', fastemit_lambda=0.0, blank=0)

            >>> acts = np.array([[
            ...     [[0.1, 0.6, 0.1, 0.1, 0.1],
            ...      [0.1, 0.1, 0.6, 0.1, 0.1],
            ...      [0.1, 0.1, 0.2, 0.8, 0.1]],
            ...     [[0.1, 0.6, 0.1, 0.1, 0.1],
            ...      [0.1, 0.1, 0.2, 0.1, 0.1],
            ...      [0.7, 0.1, 0.2, 0.1, 0.1]]
            ... ]])
            >>> labels = [[1, 2]]

            >>> acts = paddle.to_tensor(acts, stop_gradient=False)

            >>> lengths = [acts.shape[1]] * acts.shape[0]
            >>> label_lengths = [len(l) for l in labels]
            >>> labels = paddle.to_tensor(labels, paddle.int32)
            >>> lengths = paddle.to_tensor(lengths, paddle.int32)
            >>> label_lengths = paddle.to_tensor(label_lengths, paddle.int32)

            >>> costs = fn(acts, labels, lengths, label_lengths)
            >>> print(costs)
            Tensor(shape=[], dtype=float64, place=Place(cpu), stop_gradient=False,
                   -2.85042444)

    """

    def warprnnt(
        input, label, input_length, label_length, blank=0, fastemit_lambda=0.001
    ):
        if in_dynamic_or_pir_mode():
            loss_out = _C_ops.warprnnt(
                input,
                label,
                input_length,
                label_length,
                blank,
                fastemit_lambda,
            )
            return loss_out
        helper = LayerHelper('warprnnt', **locals())
        check_variable_and_dtype(
            input, 'input', ['float32', 'float64'], "warprnnt"
        )
        check_variable_and_dtype(label, 'label', ['int32'], "warprnnt")
        check_variable_and_dtype(
            input_length, 'input_lengths', ['int32'], "warprnnt"
        )
        check_variable_and_dtype(
            label_length, 'label_lengths', ['int32'], "warprnnt"
        )
        this_inputs = {
            'input': [input],
            'label': [label],
            'input_lengths': [input_length],
            'label_lengths': [label_length],
        }

        loss_out = helper.create_variable_for_type_inference(dtype=input.dtype)
        grad_out = helper.create_variable_for_type_inference(dtype=input.dtype)

        helper.append_op(
            type='warprnnt',
            inputs=this_inputs,
            outputs={'warprnntgrad': [grad_out], 'loss': [loss_out]},
            attrs={
                'blank': blank,
                'fastemit_lambda': fastemit_lambda,
            },
        )
        return loss_out

    B = input.shape[0]

    # NOTE manually done log_softmax for CPU version,
    # log_softmax is computed within GPU version.

    # (B,)
    loss_out = warprnnt(
        input, label, input_lengths, label_lengths, blank, fastemit_lambda
    )

    assert reduction in ['mean', 'sum', 'none']
    if reduction == 'mean':
        loss_out = paddle.sum(loss_out, name=name) / B
    elif reduction == 'sum':
        loss_out = paddle.sum(loss_out, name=name)
    return loss_out


@paddle.utils.print_utils.print_args
def margin_cross_entropy(
    logits,
    label,
    margin1=1.0,
    margin2=0.5,
    margin3=0.0,
    scale=64.0,
    group=None,
    return_softmax=False,
    reduction='mean',
):
    r"""
    .. math::

        L=-\frac{1}{N}\sum^N_{i=1}\log\frac{e^{s(cos(m_{1}\theta_{y_i}+m_{2})-m_{3})}}{e^{s(cos(m_{1}\theta_{y_i}+m_{2})-m_{3})}+\sum^n_{j=1,j\neq y_i} e^{scos\theta_{y_i}}}

    where the :math:`\theta_{y_i}` is the angle between the feature :math:`x` and
    the representation of class :math:`i`. The details of ArcFace loss
    could be referred to https://arxiv.org/abs/1801.07698.

    .. hint::
        The API supports single GPU and multi GPU, and don't supports CPU.
        For data parallel mode, set ``group=False``.
        For model parallel mode, set ``group=None`` or the group instance return by paddle.distributed.new_group.
        And logits.shape[-1] can be different at each rank.

    Args:
        logits (Tensor): shape[N, local_num_classes], the output of the normalized X multiply the normalized W.
                The logits is shard_logits when using model parallel.
        label (Tensor): shape[N] or shape[N, 1], the ground truth label.
        margin1 (float, optional): m1 of margin loss, default value is `1.0`.
        margin2 (float, optional): m2 of margin loss, default value is `0.5`.
        margin3 (float, optional): m3 of margin loss, default value is `0.0`.
        scale (float, optional): s of margin loss, default value is `64.0`.
        group (Group, optional): The group instance return by paddle.distributed.new_group
            or ``None`` for global default group or ``False`` for data parallel (do not communication cross ranks).
            Default is ``None``.
        return_softmax (bool, optional): Whether return softmax probability. Default value is `False`.
        reduction (str, optional): The candidates are ``'none'`` | ``'mean'`` | ``'sum'``.
                    If :attr:`reduction` is ``'mean'``, return the average of loss;
                    If :attr:`reduction` is ``'sum'``, return the sum of loss;
                    If :attr:`reduction` is ``'none'``, no reduction will be applied.
                    Default value is `'mean'`.

    Returns:
        Tensor|tuple[Tensor, Tensor], return the cross entropy loss if
            `return_softmax` is False, otherwise the tuple (loss, softmax),
            softmax is shard_softmax when using model parallel, otherwise
            softmax is in the same shape with input logits. If
            ``reduction == None``, the shape of loss is ``[N, 1]``, otherwise
            the shape is ``[]``.

    Examples:

        .. code-block:: python
            :name: code-example1

            >>> # doctest: +REQUIRES(env:GPU)
            >>> import paddle
            >>> paddle.seed(2023)
            >>> paddle.device.set_device('gpu')
            >>> m1 = 1.0
            >>> m2 = 0.5
            >>> m3 = 0.0
            >>> s = 64.0
            >>> batch_size = 2
            >>> feature_length = 4
            >>> num_classes = 4

            >>> label = paddle.randint(low=0, high=num_classes, shape=[batch_size], dtype='int64')

            >>> X = paddle.randn(
            ...     shape=[batch_size, feature_length],
            ...     dtype='float64')
            >>> X_l2 = paddle.sqrt(paddle.sum(paddle.square(X), axis=1, keepdim=True))
            >>> X = paddle.divide(X, X_l2)

            >>> W = paddle.randn(
            ...     shape=[feature_length, num_classes],
            ...     dtype='float64')
            >>> W_l2 = paddle.sqrt(paddle.sum(paddle.square(W), axis=0, keepdim=True))
            >>> W = paddle.divide(W, W_l2)

            >>> logits = paddle.matmul(X, W)
            >>> loss, softmax = paddle.nn.functional.margin_cross_entropy(
            ...     logits, label, margin1=m1, margin2=m2, margin3=m3, scale=s, return_softmax=True, reduction=None)
            >>> print(logits)
            Tensor(shape=[2, 4], dtype=float64, place=Place(gpu:0), stop_gradient=True,
                   [[-0.59561850,  0.32797505,  0.80279214,  0.00144975],
                    [-0.16265212,  0.84155098,  0.62008629,  0.79126072]])
            >>> print(label)
            Tensor(shape=[2], dtype=int64, place=Place(gpu:0), stop_gradient=True,
                   [1, 0])
            >>> print(loss)
            Tensor(shape=[2, 1], dtype=float64, place=Place(gpu:0), stop_gradient=True,
                   [[61.94391901],
                    [93.30853839]])
            >>> print(softmax)
            Tensor(shape=[2, 4], dtype=float64, place=Place(gpu:0), stop_gradient=True,
                   [[0.00000000, 0.00000000, 1.        , 0.00000000],
                    [0.00000000, 0.96152676, 0.00000067, 0.03847257]])

        .. code-block:: python
            :name: code-example2

            >>> # doctest: +REQUIRES(env:DISTRIBUTED)
            >>> # Multi GPU, test_margin_cross_entropy.py
            >>> import paddle
            >>> import paddle.distributed as dist
            >>> paddle.seed(2023)
            >>> strategy = dist.fleet.DistributedStrategy()
            >>> dist.fleet.init(is_collective=True, strategy=strategy)
            >>> rank_id = dist.get_rank()
            >>> m1 = 1.0
            >>> m2 = 0.5
            >>> m3 = 0.0
            >>> s = 64.0
            >>> batch_size = 2
            >>> feature_length = 4
            >>> num_class_per_card = [4, 8]
            >>> num_classes = paddle.sum(paddle.to_tensor(num_class_per_card))

            >>> label = paddle.randint(low=0, high=num_classes.item(), shape=[batch_size], dtype='int64')
            >>> label_list = []
            >>> dist.all_gather(label_list, label)
            >>> label = paddle.concat(label_list, axis=0)

            >>> X = paddle.randn(
            ...     shape=[batch_size, feature_length],
            ...     dtype='float64')
            >>> X_list = []
            >>> dist.all_gather(X_list, X)
            >>> X = paddle.concat(X_list, axis=0)
            >>> X_l2 = paddle.sqrt(paddle.sum(paddle.square(X), axis=1, keepdim=True))
            >>> X = paddle.divide(X, X_l2)

            >>> W = paddle.randn(
            ...     shape=[feature_length, num_class_per_card[rank_id]],
            ...     dtype='float64')
            >>> W_l2 = paddle.sqrt(paddle.sum(paddle.square(W), axis=0, keepdim=True))
            >>> W = paddle.divide(W, W_l2)

            >>> logits = paddle.matmul(X, W)
            >>> loss, softmax = paddle.nn.functional.margin_cross_entropy(
            ...     logits, label, margin1=m1, margin2=m2, margin3=m3, scale=s, return_softmax=True, reduction=None)
            >>> print(logits)
            >>> print(label)
            >>> print(loss)
            >>> print(softmax)

            >>> # python -m paddle.distributed.launch --gpus=0,1 --log_dir log test_margin_cross_entropy.py
            >>> # cat log/workerlog.0
            >>> # Tensor(shape=[4, 4], dtype=float64, place=Place(gpu:0), stop_gradient=True,
            >>> #        [[-0.59561850,  0.32797505,  0.80279214,  0.00144975],
            >>> #         [-0.16265212,  0.84155098,  0.62008629,  0.79126072],
            >>> #         [-0.59561850,  0.32797505,  0.80279214,  0.00144975],
            >>> #         [-0.16265212,  0.84155098,  0.62008629,  0.79126072]])
            >>> # Tensor(shape=[4], dtype=int64, place=Place(gpu:0), stop_gradient=True,
            >>> #        [5, 4, 5, 4])
            >>> # Tensor(shape=[4, 1], dtype=float64, place=Place(gpu:0), stop_gradient=True,
            >>> #        [[104.27437027],
            >>> #         [113.40243782],
            >>> #         [104.27437027],
            >>> #         [113.40243782]])
            >>> # Tensor(shape=[4, 4], dtype=float64, place=Place(gpu:0), stop_gradient=True,
            >>> #        [[0.00000000, 0.00000000, 0.01210039, 0.00000000],
            >>> #         [0.00000000, 0.96152674, 0.00000067, 0.03847257],
            >>> #         [0.00000000, 0.00000000, 0.01210039, 0.00000000],
            >>> #         [0.00000000, 0.96152674, 0.00000067, 0.03847257]])
            >>> # cat log/workerlog.1
            >>> # Tensor(shape=[4, 8], dtype=float64, place=Place(gpu:1), stop_gradient=True,
            >>> #        [[-0.34913275, -0.35180883, -0.53976657, -0.75234331,  0.70534995,
            >>> #           0.87157838,  0.31064437,  0.19537700],
            >>> #         [-0.63941012, -0.05631600, -0.02561853,  0.09363013,  0.56571130,
            >>> #           0.13611246,  0.08849565,  0.39219619],
            >>> #         [-0.34913275, -0.35180883, -0.53976657, -0.75234331,  0.70534995,
            >>> #           0.87157838,  0.31064437,  0.19537700],
            >>> #         [-0.63941012, -0.05631600, -0.02561853,  0.09363013,  0.56571130,
            >>> #           0.13611246,  0.08849565,  0.39219619]])
            >>> # Tensor(shape=[4], dtype=int64, place=Place(gpu:1), stop_gradient=True,
            >>> #        [5, 4, 5, 4])
            >>> # Tensor(shape=[4, 1], dtype=float64, place=Place(gpu:1), stop_gradient=True,
            >>> #        [[104.27437027],
            >>> #         [113.40243782],
            >>> #         [104.27437027],
            >>> #         [113.40243782]])
            >>> # Tensor(shape=[4, 8], dtype=float64, place=Place(gpu:1), stop_gradient=True,
            >>> #        [[0.00000000, 0.00000000, 0.00000000, 0.00000000, 0.00002368, 0.98787593,
            >>> #          0.00000000, 0.00000000],
            >>> #         [0.00000000, 0.00000000, 0.00000000, 0.00000000, 0.00000002, 0.00000000,
            >>> #          0.00000000, 0.00000000],
            >>> #         [0.00000000, 0.00000000, 0.00000000, 0.00000000, 0.00002368, 0.98787593,
            >>> #          0.00000000, 0.00000000],
            >>> #         [0.00000000, 0.00000000, 0.00000000, 0.00000000, 0.00000002, 0.00000000,
            >>> #          0.00000000, 0.00000000]])

    """

    assert reduction in ['mean', 'sum', 'none', None]
    if not (group is False or group is None or hasattr(group, 'is_member')):
        raise ValueError(
            f'Expected group is False, None or instance of paddle.distributed.collective.Group \
             (got group: {group})'
        )
        return

    if hasattr(group, 'is_member') and not group.is_member():
        return

    ring_id = 0
    rank = 0
    nranks = 1
    if group is not False:
        ring_id = 0 if group is None else group.id
        if core.is_compiled_with_dist():
            parallel_env = paddle.distributed.ParallelEnv()
            global_rank = parallel_env.rank
            rank = (
                global_rank
                if group is None
                else group.get_group_rank(global_rank)
            )
            nranks = parallel_env.world_size if group is None else group.nranks

    input_dims = len(list(logits.shape))
    label_dims = len(list(label.shape))
    if input_dims - 1 != label_dims and input_dims != label_dims:
        raise ValueError(
            f'Expected input_dims - 1 = label_dims or input_dims == label_dims\
             (got input_dims{input_dims}, label_dims{label_dims})'
        )
    if input_dims - 1 == label_dims:
        label = paddle.unsqueeze(label, axis=-1)

    if in_dynamic_or_pir_mode():
        softmax, loss = _C_ops.margin_cross_entropy(
            logits,
            label,
            return_softmax,
            ring_id,
            rank,
            nranks,
            margin1,
            margin2,
            margin3,
            scale,
        )
        if reduction == 'mean':
            loss = paddle.mean(loss)
        elif reduction == 'sum':
            loss = paddle.sum(loss)
        if not return_softmax:
            return loss
        else:
            return loss, softmax
    else:
        op_type = 'margin_cross_entropy'
        helper = LayerHelper(op_type, **locals())
        softmax = helper.create_variable_for_type_inference(dtype=logits.dtype)
        loss = helper.create_variable_for_type_inference(dtype=logits.dtype)

        check_variable_and_dtype(
            logits,
            'logits',
            ['float16', 'float32', 'float64'],
            'margin_cross_entropy',
        )
        check_variable_and_dtype(
            label, 'label', ['int32', 'int64'], 'margin_cross_entropy'
        )

        helper.append_op(
            type=op_type,
            inputs={'Logits': logits, 'Label': label},
            outputs={'Softmax': softmax, 'Loss': loss},
            attrs={
                'return_softmax': return_softmax,
                'ring_id': ring_id,
                'rank': rank,
                'nranks': nranks,
                'margin1': margin1,
                'margin2': margin2,
                'margin3': margin3,
                'scale': scale,
            },
        )

        if reduction == 'mean':
            loss = paddle.mean(loss)
        elif reduction == 'sum':
            loss = paddle.sum(loss)

        if not return_softmax:
            return loss
        else:
            return loss, softmax


@deprecated(
    since="2.0.0",
    update_to="paddle.nn.functional.cross_entropy",
    level=1,
    reason=(
        'Please notice that behavior of "paddle.nn.functional.softmax_with_cross_entropy" '
        'and "paddle.nn.functional.cross_entropy" is different.'
    ),
)
@paddle.utils.print_utils.print_args
def softmax_with_cross_entropy(
    logits,
    label,
    soft_label=False,
    ignore_index=-100,
    numeric_stable_mode=True,
    return_softmax=False,
    axis=-1,
):
    r"""
    This operator implements the cross entropy loss function with softmax. This function
    combines the calculation of the softmax operation and the cross entropy loss function
    to provide a more numerically stable gradient.

    Because this operator performs a softmax on logits internally, it expects
    unscaled logits. This operator should not be used with the output of
    softmax operator since that would produce incorrect results.

    When the attribute :attr:`soft_label` is set :attr:`False`, this operators
    expects mutually exclusive hard labels, each sample in a batch is in exactly
    one class with a probability of 1.0. Each sample in the batch will have a
    single label.

    The equation is as follows:

    1) Hard label (one-hot label, so every sample has exactly one class)

    .. math::
        \\loss_j=-\text{logits}_{label_j} +\log\left(\sum_{i=0}^{K}\exp(\text{logits}_i)\right), j = 1,..., K

    2) Soft label (each sample can have a distribution over all classes)

    .. math::
        \\loss_j= -\sum_{i=0}^{K}\text{label}_i\left(\text{logits}_i - \log\left(\sum_{i=0}^{K}\exp(\text{logits}_i)\right)\right), j = 1,...,K

    3) If :attr:`numeric_stable_mode` is :attr:`True`, softmax is calculated first by:

    .. math::
        \\max_j&=\max_{i=0}^{K}{\text{logits}_i} \\
                log\_max\_sum_j &= \log\sum_{i=0}^{K}\exp(logits_i - max_j)\\
                softmax_j &= \exp(logits_j - max_j - {log\_max\_sum}_j)

    and then cross entropy loss is calculated by softmax and label.

    Args:
        logits (Tensor): A multi-dimension ``Tensor`` , and the data type is float32 or float64. The input tensor of unscaled log probabilities.
        label (Tensor): The ground truth  ``Tensor`` , data type is the same
            as the ``logits`` . If :attr:`soft_label` is set to :attr:`True`,
            Label is a ``Tensor``  in the same shape with :attr:`logits`.
            If :attr:`soft_label` is set to :attr:`True`, Label is a ``Tensor``
            in the same shape with :attr:`logits` expect shape in dimension :attr:`axis` as 1.
        soft_label (bool, optional): A flag to indicate whether to interpret the given
            labels as soft labels. Default False.
        ignore_index (int, optional): Specifies a target value that is ignored and does
                                      not contribute to the input gradient. Only valid
                                      if :attr:`soft_label` is set to :attr:`False`.
                                      Default: kIgnoreIndex(-100).
        numeric_stable_mode (bool, optional): A flag to indicate whether to use a more
                                              numerically stable algorithm. Only valid
                                              when :attr:`soft_label` is :attr:`False`
                                              and GPU is used. When :attr:`soft_label`
                                              is :attr:`True` or CPU is used, the
                                              algorithm is always numerically stable.
                                              Note that the speed may be slower when use
                                              stable algorithm. Default: True.
        return_softmax (bool, optional): A flag indicating whether to return the softmax
                                         along with the cross entropy loss. Default: False.
        axis (int, optional): The index of dimension to perform softmax calculations. It
                              should be in range :math:`[-1, rank - 1]`, while :math:`rank`
                              is the rank of input :attr:`logits`. Default: -1.

    Returns:
        - If `return_softmax` is False, return the cross entropy loss as a ``Tensor``.
          The dtype is the same as the input ``logits``. The shape is consistent with ``logits`` except in dimension :attr:`axis` as 1.
        - If `return_softmax` is True, return a tuple of two ``Tensor``: the cross entropy loss and the softmax result.
          The dtype of the cross entropy loss is the same as the input ``logits``, and the shape is consistent with ``logits``
          except in dimension :attr:`axis` as 1. The dtype and shape of the softmax result are the same as the input ``logits``.


    Examples:
        .. code-block:: python

            >>> import paddle

            >>> logits = paddle.to_tensor([0.4, 0.6, 0.9], dtype="float32")
            >>> label = paddle.to_tensor([1], dtype="int64")

            >>> out = paddle.nn.functional.softmax_with_cross_entropy(logits=logits, label=label)
            >>> print(out)
            Tensor(shape=[1], dtype=float32, place=Place(cpu), stop_gradient=True,
                   [1.15328646])

    """
    return base_softmax_with_cross_entropy(
        logits,
        label,
        soft_label,
        ignore_index,
        numeric_stable_mode,
        return_softmax,
        axis,
    )


@paddle.utils.print_utils.print_args
def cross_entropy(
    input,
    label,
    weight=None,
    ignore_index=-100,
    reduction='mean',
    soft_label=False,
    axis=-1,
    use_softmax=True,
    label_smoothing=0.0,
    name=None,
):
    r"""

    By default, the cross entropy loss function is implemented using softmax. This function
    combines the calculation of the softmax operation and the cross entropy loss function
    to provide a more numerically stable computing.

    Calculate the cross entropy loss function without softmax when use_softmax=False.

    By default, calculate the mean of the result, and you can also affect
    the default behavior by using the reduction parameter. Please refer to the part of
    parameters for details.

    Can be used to calculate the softmax cross entropy loss with soft and hard labels.
    Where, the hard labels mean the actual label value, 0, 1, 2, etc.  And the soft labels
    mean the probability of the actual label, 0.6, 0.8, 0.2, etc.

    The calculation includes the following two steps.

    - **1.softmax cross entropy**

        1. Hard label (each sample can only be assigned into one category)

        1.1. when use_softmax=True

            .. math::
              \\loss_j=-\text{logits}_{label_j}+\log\left(\sum_{i=0}^{C}\exp(\text{logits}_i)\right) , j = 1,...,N

            where, N is the number of samples and C is the number of categories.

        1.2. when use_softmax=False

            .. math::
              \\loss_j=-\log\left({P}_{label_j}\right) , j = 1,...,N

            where, N is the number of samples and C is the number of categories, P is input(the output of softmax).


        2. Soft label (each sample is assigned to multiple categories with a certain probability, and the probability sum is 1).

        2.1. when use_softmax=True

            .. math::
              \\loss_j=-\sum_{i=0}^{C}\text{label}_i\left(\text{logits}_i-\log\left(\sum_{i=0}^{C}\exp(\text{logits}_i)\right)\right) , j = 1,...,N

            where, N is the number of samples and C is the number of categories.

        2.2. when use_softmax=False

            .. math::
              \\loss_j=-\sum_{j=0}^{C}\left({label}_j*\log\left({P}_{label_j}\right)\right) , j = 1,...,N

            where, N is the number of samples and C is the number of categories, P is input(the output of softmax).




    - **2. Weight and reduction processing**

        1. Weight

            If the ``weight`` parameter is ``None`` , go to the next step directly.

            If the ``weight`` parameter is not ``None`` , the cross entropy of each sample is weighted by weight
            according to soft_label = False or True as follows.

            1.1. Hard labels (soft_label = False)

            .. math::
                \\loss_j=loss_j*weight[label_j]


            1.2. Soft labels (soft_label = True)

             .. math::
                \\loss_j=loss_j*\sum_{i}\left(weight[label_i]*logits_i\right)

        2. reduction

            2.1 if the ``reduction`` parameter is ``none``

                Return the previous result directly

            2.2 if the ``reduction`` parameter is ``sum``

                Return the sum of the previous results

            .. math::
               \\loss=\sum_{j}loss_j

            2.3 if the ``reduction`` parameter is ``mean`` , it will be processed according to
            the ``weight`` parameter as follows.

            2.3.1. If the  ``weight``  parameter is ``None``

                   Return the average value of the previous results

            .. math::
                \\loss=\sum_{j}loss_j/N

                  where, N is the number of samples and C is the number of categories.

            2.3.2. If the 'weight' parameter is not 'None', the weighted average value of the previous result will be returned

            1. Hard labels (soft_label = False)

            .. math::
                \\loss=\sum_{j}loss_j/\sum_{j}weight[label_j]

            2. Soft labels (soft_label = True)

            .. math::
                \\loss=\sum_{j}loss_j/\sum_{j}\left(\sum_{i}weight[label_i]\right)


    Parameters:
        input (Tensor): the data type is float32, float64. Shape is :math:`[N_1, N_2, ..., N_k, C]`, where C is number of classes, ``k >= 1`` .

            Note:
                1. when use_softmax=True, it expects unscaled logits. This operator should not be used with the output of softmax operator, which will produce incorrect results.
                2. when use_softmax=False, it expects the output of softmax operator.

        label (Tensor):
            1. If soft_label=False, the shape is
            :math:`[N_1, N_2, ..., N_k]` or :math:`[N_1, N_2, ..., N_k, 1]`, k >= 1.
            the data type is int32, int64, float32, float64, where each value is [0, C-1].

            2. If soft_label=True and no label_smoothing, the shape and data type
            should be same with ``input`` , and the sum of the labels for each sample should be 1.

            3. If has label_smoothing, (i.e. label_smoothing > 0.0), no matter what ``soft_label`` is,
            the shape and data type of ``label`` could be either the situation 1 or situation 2.
            In other words, if label_smoothing > 0.0, the format of label could be one-hot label or integer label.

        weight (Tensor, optional): a manual rescaling weight given to each class.
            If given, has to be a Tensor of size C and the data type is float32, float64.
            Default is ``'None'`` .
        ignore_index (int64, optional): Specifies a target value that is ignored
            and does not contribute to the loss. A negative value means that no label
            value needs to be ignored. Only valid when soft_label = False.
            Default is ``-100`` .
        reduction (str, optional): Indicate how to average the loss by batch_size,
            the candidates are ``'none'`` | ``'mean'`` | ``'sum'``.
            If :attr:`reduction` is ``'mean'``, the reduced mean loss is returned;
            If :attr:`size_average` is ``'sum'``, the reduced sum loss is returned.
            If :attr:`reduction` is ``'none'``, the unreduced loss is returned.
            Default is ``'mean'``.
        soft_label (bool, optional): Indicate whether label is soft. Default is ``False``.
        label_smoothing (float, optional): A float in [0.0, 1.0].
            Specifies the amount of smoothing when computing the loss, where 0.0 means no smoothing.
            The targets become  a mixture of the original ground truth and a uniform distribution as
            described in paper 'Rethinking the Inception Architecture for Computer Vision'.
            Default is ``0.0``.
        axis (int, optional):The index of dimension to perform softmax calculations.
            It should be in range :math:`[-1, rank - 1]`, where :math:`rank` is the
            number of dimensions of input :attr:`input`.
            Default is ``-1`` .
        use_softmax (bool, optional): Indicate whether compute softmax before cross_entropy.
            Default is ``True``.
        name (str, optional): The name of the operator. Default is ``None`` .
            For more information, please refer to :ref:`api_guide_Name` .

    Returns:

        Tensor. Return the softmax cross_entropy loss of ``input`` and ``label``.
        The data type is the same as input.

        If :attr:`reduction` is ``'mean'`` or ``'sum'`` , the dimension of return value is ``1``.

        If :attr:`reduction` is ``'none'``:

        1. If soft_label = False, the dimension of return value is the same with ``label`` .

        2. if soft_label = True, the dimension of return value is :math:`[N_1, N_2, ..., N_k, 1]` .

    Examples:
        .. code-block:: python
            :name: code-example1

            >>> # hard labels
            >>> import paddle
            >>> paddle.seed(99999)
            >>> N=100
            >>> C=200
            >>> reduction='mean'
            >>> input =  paddle.rand([N, C], dtype='float64')
            >>> label =  paddle.randint(0, C, shape=[N], dtype='int64')
            >>> weight = paddle.rand([C], dtype='float64')

            >>> cross_entropy_loss = paddle.nn.loss.CrossEntropyLoss(
            ...     weight=weight, reduction=reduction)
            >>> dy_ret = cross_entropy_loss(
            ...                             input,
            ...                             label)

            >>> print(dy_ret)
            Tensor(shape=[], dtype=float64, place=Place(cpu), stop_gradient=True,
                   5.35419278)

        .. code-block:: python
            :name: code-example2

            >>> # soft labels
            >>> # case1: soft labels without label_smoothing
            >>> import paddle
            >>> paddle.seed(99999)
            >>> axis = -1
            >>> N = 4
            >>> C = 3
            >>> shape = [N, C]
            >>> reduction='mean'
            >>> weight = None
            >>> logits = paddle.uniform(shape, dtype='float64', min=0.1, max=1.0)
            >>> labels = paddle.uniform(shape, dtype='float64', min=0.1, max=1.0)
            >>> labels /= paddle.sum(labels, axis=axis, keepdim=True)
            >>> paddle_loss_mean = paddle.nn.functional.cross_entropy(
            ...                                                         logits,
            ...                                                         labels,
            ...                                                         soft_label=True,
            ...                                                         axis=axis,
            ...                                                         weight=weight,
            ...                                                         reduction=reduction)
            >>> print(paddle_loss_mean)
            Tensor(shape=[], dtype=float64, place=Place(cpu), stop_gradient=True,
                   1.12801195)


            >>> # case2: soft labels with label_smoothing
            >>> import paddle
            >>> paddle.seed(99999)
            >>> axis = -1
            >>> N = 4
            >>> C = 3
            >>> shape = [N, C]
            >>> label_smoothing = 0.4
            >>> reduction='mean'
            >>> weight = None
            >>> logits = paddle.uniform(shape, dtype='float64', min=0.1, max=1.0)
            >>> integer_labels = paddle.randint(low=0, high=C, shape=[N], dtype='int64')
            >>> one_hot_labels = paddle.nn.functional.one_hot(integer_labels, C).astype('float32')

            >>> # integer labels
            >>> paddle_integer_loss_mean = paddle.nn.functional.cross_entropy(
            ...                                                         logits,
            ...                                                         integer_labels,
            ...                                                         axis=axis,
            ...                                                         weight=weight,
            ...                                                         label_smoothing=label_smoothing,
            ...                                                         reduction=reduction)
            >>> print(paddle_integer_loss_mean)
            Tensor(shape=[], dtype=float64, place=Place(cpu), stop_gradient=True,
            1.08317309)

            >>> # one_hot labels
            >>> paddle_one_hot_loss_mean = paddle.nn.functional.cross_entropy(
            ...                                                         logits,
            ...                                                         one_hot_labels,
            ...                                                         axis=axis,
            ...                                                         weight=weight,
            ...                                                         label_smoothing=label_smoothing,
            ...                                                         reduction=reduction)
            >>> print(paddle_one_hot_loss_mean)
            Tensor(shape=[], dtype=float64, place=Place(cpu), stop_gradient=True,
            1.08317309)

    """

    if reduction not in ['sum', 'mean', 'none']:
        raise ValueError(
            "The value of 'reduction' in softmax_cross_entropy"
            "should be 'sum', 'mean' or 'none', but received %s, which is not allowed."
            % reduction
        )
    if ignore_index > 0 and soft_label:
        raise ValueError(
            "When soft_label == True, the value of 'ignore_index' in softmax_cross_entropy"
            "should be '-100', but received %s, which is not allowed."
            % ignore_index
        )

    input_dims = len(list(input.shape))
    if input_dims == 0:
        raise ValueError('The dimension of input should be larger than zero!')

    label_dims = len(list(label.shape))
    if input_dims - 1 == label_dims:
        label = paddle.unsqueeze(label, axis=axis)

    if input_dims - 1 != label_dims and input_dims != label_dims:
        raise ValueError(
            f'Expected nput_dims - 1 = label_dims or input_dims == label_dims\
             (got nput_dims{input_dims}, label_dims{label_dims})'
        )

    if label_smoothing > 0.0:
        soft_label = True
        # converting the label to one-hot encoding
        # for 1d case, converting label's shape from [N] to [N, C]
        # for 2d case, converting label's shape from [N, d_1, ..., d_k] to [N, d_1, ..., d_k, C]
        if input_dims - 1 == label_dims:
            label = paddle.squeeze(label, axis=axis)
            label = paddle.nn.functional.one_hot(label, input.shape[-1])

        label = paddle.nn.functional.label_smooth(
            label, epsilon=label_smoothing
        )
        label = label.astype(input.dtype)
        label_dims = len(list(label.shape))

    if in_dynamic_mode():
        if not soft_label:
            valid_label = (
                paddle.cast(label != ignore_index, dtype=label.dtype) * label
            )
        _, out = _C_ops.cross_entropy_with_softmax(
            input, label, soft_label, use_softmax, True, ignore_index, axis
        )

        if weight is not None:
            # trans weight from class to sample, shape:N or [N,H,W] for 1d and 2d cases.
            if soft_label:
                # chajchaj:
                # weight's shape is C, where C is class num.
                # for 1d case: label's shape is [N,C], weight_gather's shape is N.
                # for 2d case: label's shape is [N,H,W,C], weight_gather's shape is [N,H,W].
                weight_gather = paddle.matmul(
                    x=paddle.cast(label, weight.dtype),
                    y=weight,
                    transpose_x=False,
                    transpose_y=True,
                )
                out_shape = list(out.shape)
                weight_gather_reshape = reshape(weight_gather, shape=out_shape)
                out = paddle.cast(out, weight_gather_reshape.dtype)

                out = _C_ops.multiply(out, weight_gather_reshape)
            else:
                if input.shape[axis] != weight.shape[-1]:
                    raise ValueError(
                        f"input's class_dimension({input.shape[axis]}) must equal to "
                        f"weight's class_dimension({weight.shape[-1]}) "
                        "when weight is provided"
                    )

                ignore_weight_mask = paddle.cast(
                    (label != ignore_index), out.dtype
                )
                if (
                    ignore_weight_mask.ndim > 1
                    and ignore_weight_mask.shape[axis] == 1
                ):
                    # TODO: Temporarily use squeeze instead of squeeze_
                    ignore_weight_mask = paddle.squeeze(
                        ignore_weight_mask, axis
                    )
                if axis != -1 and axis != valid_label.ndim - 1:
                    temp_perm = (
                        list(range(axis % valid_label.ndim))
                        + list(
                            range(
                                (axis % valid_label.ndim + 1), valid_label.ndim
                            )
                        )
                        + [axis % valid_label.ndim]
                    )
                    weight_gather = _C_ops.gather_nd(
                        weight, valid_label.transpose(temp_perm)
                    )
                else:
                    weight_gather = _C_ops.gather_nd(weight, valid_label)
                weight_gather = _C_ops.multiply(
                    weight_gather, ignore_weight_mask
                )
                input_shape = list(label.shape)
                weight_gather_reshape = reshape(
                    weight_gather, shape=input_shape
                )
                out = paddle.cast(out, weight_gather_reshape.dtype)
                out = _C_ops.multiply(out, weight_gather_reshape)

        if reduction == "sum":
            #   because of base_softmax_with_cross_entropy op's inner logic,
            #   in the out tensor of this op, the loss of sample with class_index==ignore_index is 0
            #   so, reduce_sum all directly is ok
            return _C_ops.sum(out, [], None, False)
        elif reduction == "mean":
            # 1. if weight==none,
            #     numerator: reduce_sum all loss directly is ok causeof base_softmax_with_cross_entropy's inner logic
            #     denominator: count sample num with class_index!=ignore_index
            # 2. else
            #     numerator: loss's weighted sum
            #     denominator: cal the sum of weight where the sample's class_index!=ignore_index
            if ignore_index >= 0:  # ignore label
                out_sum = _C_ops.sum(out, [], None, False)
                # for each label[i],set 1 or 0, according to ignore_index
                # mask[i]=0, if label[i]==ignore_index
                # mask[i]=1, otherwise
                mask = label != ignore_index
                if weight is None:
                    mask = paddle.cast(mask, dtype=out_sum.dtype)
                    count = _C_ops.sum(mask, [], None, False)
                    ret = out_sum / (count + (count == 0.0).astype(count.dtype))
                else:
                    mask = paddle.cast(mask, weight_gather_reshape.dtype)
                    weight_ignored = _C_ops.multiply(
                        mask, weight_gather_reshape
                    )
                    weight_sum = _C_ops.sum(weight_ignored, [], None, False)
                    ret = out_sum / (
                        weight_sum
                        + (weight_sum == 0.0).astype(weight_sum.dtype)
                    )
                return ret
            elif weight is not None:
                out_sum = _C_ops.sum(out, [], None, False)
                total_weight = _C_ops.sum(
                    weight_gather_reshape, [], None, False
                )
                return out_sum / (
                    total_weight
                    + (total_weight == 0.0).astype(total_weight.dtype)
                )
            else:
                return _C_ops.mean_all(out)

        else:
            if input_dims - 1 == label_dims:
                out = paddle.squeeze(out, axis=axis)
            return out

    else:
        check_variable_and_dtype(
            input,
            'input',
            ['uint16', 'float16', 'float32', 'float64'],
            'softmax_cross_entropy',
        )
        check_variable_and_dtype(
            label,
            'label',
            ['uint8', 'int8', 'int16', 'int32', 'int64', 'float32', 'float64'],
            'softmax_cross_entropy',
        )
        if in_pir_mode():
            softmax, out = _C_ops.cross_entropy_with_softmax(
                input, label, soft_label, use_softmax, True, ignore_index, axis
            )
        else:
            attrs = {
                'soft_label': soft_label,
                'ignore_index': ignore_index,
                'numeric_stable_mode': True,
                'axis': axis,
                'use_softmax': use_softmax,
            }
            helper = LayerHelper('softmax_with_cross_entropy', **locals())
            softmax = helper.create_variable_for_type_inference(
                dtype=input.dtype
            )
            out = helper.create_variable_for_type_inference(dtype=input.dtype)

            outputs = {'Softmax': softmax, 'Loss': out}
            helper.append_op(
                type='softmax_with_cross_entropy',
                inputs={'Logits': input, 'Label': label},
                outputs=outputs,
                attrs=attrs,
            )

        if weight is not None:
            check_variable_and_dtype(
                weight,
                'weight',
                ['float32', 'float64'],
                'softmax_cross_entropy',
            )
            weight_name = name if reduction == 'none' else None
            if soft_label:
                # chajchaj:
                # trans weight from class to sample, shape:N or [N,H,W] for 1d and 2d cases.
                # weight's shape is C, where C is class num.
                # for 1d case: label's shape is [N,C], weight_gather's shape is N.
                # for 2d case: label's shape is [N,H,W,C], weight_gather's shape is [N,H,W].
                weight_gather = paddle.matmul(
                    x=paddle.cast(label, weight.dtype),
                    y=weight,
                    transpose_x=False,
                    transpose_y=True,
                )

                out_shape = list(out.shape)
                weight_gather_reshape = reshape(weight_gather, shape=out_shape)
                out = paddle.cast(out, weight_gather_reshape.dtype)
            else:
                if input.shape[axis] != weight.shape[-1]:
                    raise ValueError(
                        f"input's class_dimension({input.shape[axis]}) must equal to "
                        f"weight's class_dimension({weight.shape[-1]}) "
                        "when weight is provided"
                    )

                valid_label = paddle.multiply(
                    paddle.cast(label != ignore_index, dtype=label.dtype), label
                )
                ignore_weight_mask = paddle.cast(
                    (label != ignore_index), input.dtype
                )
                if (
                    ignore_weight_mask.ndim > 1
                    and ignore_weight_mask.shape[axis] == 1
                ):
                    ignore_weight_mask = paddle.squeeze(
                        ignore_weight_mask, axis
                    )
                if axis != -1 and axis != valid_label.ndim - 1:
                    temp_perm = (
                        list(range(axis % valid_label.ndim))
                        + list(
                            range(
                                (axis % valid_label.ndim + 1), valid_label.ndim
                            )
                        )
                        + [axis % valid_label.ndim]
                    )
                    weight_gather = paddle.gather_nd(
                        weight, paddle.transpose(valid_label, temp_perm)
                    )
                else:
                    weight_gather = paddle.gather_nd(weight, valid_label)
                weight_gather = paddle.multiply(
                    weight_gather, ignore_weight_mask
                )

                input_shape = list(label.shape)
                weight_gather_reshape = reshape(
                    weight_gather, shape=input_shape
                )
            out = paddle.multiply(out, weight_gather_reshape, name=weight_name)

        if reduction == "sum":
            return paddle.sum(out, name=name)
        elif reduction == "mean":
            if ignore_index >= 0:
                out_sum = paddle.sum(out, name=name)
                # for each label[i],set 1 or 0, according to ignore_index
                # mask[i]=0, if label[i]==ignore_index
                # mask[i]=1, otherwise
                mask = label != ignore_index
                if weight is None:
                    mask = paddle.cast(mask, dtype=out_sum.dtype)
                    count = paddle.sum(mask, name=name)
                    ret = out_sum / (count + paddle.equal(count, 0.0))
                else:
                    mask = paddle.cast(mask, weight_gather_reshape.dtype)
                    weight_ignored = paddle.multiply(
                        mask, weight_gather_reshape
                    )
                    weight_sum = paddle.sum(weight_ignored, name=name)
                    ret = out_sum / (weight_sum + paddle.equal(weight_sum, 0.0))
                return ret
            elif weight is not None:
                out_sum = paddle.sum(out, name=name)
                total_weight = paddle.sum(weight_gather_reshape)
                return out_sum / (
                    total_weight + paddle.equal(total_weight, 0.0)
                )
            else:
                return paddle.mean(out, name=name)

        else:
            if input_dims - 1 == label_dims:
                out = paddle.squeeze(out, axis=axis)

            return out


@paddle.utils.print_utils.print_args
def sigmoid_focal_loss(
    logit,
    label,
    normalizer=None,
    alpha=0.25,
    gamma=2.0,
    reduction='sum',
    name=None,
):
    r"""
    `Focal Loss <https://arxiv.org/abs/1708.02002>`_ is proposed to address the
    foreground-background class imbalance for classification tasks. It down-weights
    easily-classified examples and thus focuses training on hard examples. For example,
    it is used in one-stage object detection where the foreground-background class
    imbalance is extremely high.

    This operator measures focal loss function as follows:

    .. math::
           Out = -Labels * alpha * {(1 - \sigma(Logit))}^{gamma}\log(\sigma(Logit)) - (1 - Labels) * (1 - alpha) * {\sigma(Logit)}^{gamma}\log(1 - \sigma(Logit))

    We know that :math:`\sigma(Logit) = \frac{1}{1 + \exp(-Logit)}`.

    Then, if :attr:`normalizer` is not None, this operator divides the
    normalizer tensor on the loss `Out`:

    .. math::
           Out = \frac{Out}{normalizer}

    Finally, this operator applies reduce operation on the loss.
    If :attr:`reduction` set to ``'none'``, the operator will return the original loss `Out`.
    If :attr:`reduction` set to ``'mean'``, the reduced mean loss is :math:`Out = MEAN(Out)`.
    If :attr:`reduction` set to ``'sum'``, the reduced sum loss is :math:`Out = SUM(Out)`.

    Note that the target ``label`` is 0 for the negative class and is 1 for the positive class.

    Args:
        logit (Tensor): The input logit tensor. The shape is [N, *], where N is batch_size,
            `*` means any number of additional dimensions. The ``logit`` is usually the
            output of a convolution layer. Available dtype is float32, float64.
        label (Tensor): The target label tensor with the same shape as
            ``logit``. The target label whose value should be numbers between 0 and 1.
            Available dtype is float32, float64.
        normalizer (Tensor, optional): The number normalizes the focal loss. It has to be
            a 1-D Tensor with shape `[1, ]` or 0-D Tensor with shape `[]`. The data type
            is float32, float64. For object detection task, it is the number of positive samples.
            If set to None, the focal loss will not be normalized. Default is None.
        alpha(int|float, optional): Hyper-parameter to balance the positive and negative example,
            it should be between 0 and 1.  Default value is set to 0.25.
        gamma(int|float, optional): Hyper-parameter to modulate the easy and hard examples.
            Default value is set to 2.0.
        reduction (str, optional): Indicate how to average the loss by batch_size,
            the candidates are ``'none'`` | ``'mean'`` | ``'sum'``.
            If :attr:`reduction` is ``'none'``, the unreduced loss is returned;
            If :attr:`reduction` is ``'mean'``, the reduced mean loss is returned;
            If :attr:`reduction` is ``'sum'``, the summed loss is returned.
            Default is ``'sum'``.
        name (str, optional): Name for the operation (optional, default is None).
            For more information, please refer to :ref:`api_guide_Name`.

    Returns:
        Tensor, if :attr:`reduction` is ``'mean'`` or ``'sum'``, the out shape is :math:`[]`, otherwise the shape is the same as ``logit``. The same dtype as ``logit`` tensor.

    Examples:

        .. code-block:: python

            >>> import paddle

            >>> logit = paddle.to_tensor([[0.97, 0.91, 0.03], [0.55, 0.43, 0.71]], dtype='float32')
            >>> label = paddle.to_tensor([[1.0, 0.0, 0.0], [0.0, 1.0, 0.0]], dtype='float32')
            >>> one = paddle.to_tensor([1.], dtype='float32')
            >>> fg_label = paddle.greater_equal(label, one)
            >>> fg_num = paddle.sum(paddle.cast(fg_label, dtype='float32'))
            >>> output = paddle.nn.functional.sigmoid_focal_loss(logit, label, normalizer=fg_num)
            >>> print(output)
            Tensor(shape=[], dtype=float32, place=Place(cpu), stop_gradient=True,
                   0.65782464)

    """
    if reduction not in ['sum', 'mean', 'none']:
        raise ValueError(
            "The value of 'reduction' in sigmoid_focal_loss "
            "should be 'sum', 'mean' or 'none', but received %s, which is not allowed."
            % reduction
        )

    if normalizer is not None:
        check_variable_and_dtype(
            normalizer,
            'normalizer',
            ['float32', 'float64'],
            'sigmoid_focal_loss',
        )
        normalizer_shape = list(normalizer.shape)
        normalizer_dims = len(normalizer_shape)
        if normalizer_dims > 1:
            raise ValueError(
                f"Expected zero or one dimension of normalizer in sigmoid_focal_loss but got {normalizer_dims}."
            )

    if in_dynamic_or_pir_mode():
        place = _current_expected_place()
        one = _C_ops.full(paddle.shape(logit), 1.0, logit.dtype, place)

        loss = _C_ops.sigmoid_cross_entropy_with_logits(
            logit, label, None, False, -100
        )

        pred = _C_ops.sigmoid(logit)

        p_t = _C_ops.add(
            _C_ops.multiply(pred, label),
            _C_ops.multiply(
                _C_ops.subtract(one, pred), _C_ops.subtract(one, label)
            ),
        )

        alpha = paddle.to_tensor(alpha, dtype=loss.dtype)
        alpha_t = _C_ops.add(
            _C_ops.multiply(alpha, label),
            _C_ops.multiply(
                _C_ops.subtract(one, alpha), _C_ops.subtract(one, label)
            ),
        )
        loss = _C_ops.multiply(alpha_t, loss)

        if in_dynamic_mode():
            gamma = paddle.to_tensor(gamma, dtype=loss.dtype)
        gamma_t = _C_ops.pow(_C_ops.subtract(one, p_t), gamma)
        loss = _C_ops.multiply(gamma_t, loss)

        if normalizer is not None:
            loss = _C_ops.divide(loss, normalizer)

        if reduction == "sum":
            return _C_ops.sum(loss, [], None, False)
        elif reduction == "mean":
            return _C_ops.mean_all(loss)

        return loss

    else:
        check_variable_and_dtype(
            logit, 'logit', ['float32', 'float64'], 'sigmoid_focal_loss'
        )
        check_variable_and_dtype(
            label, 'label', ['float32', 'float64'], 'sigmoid_focal_loss'
        )

        bce_name = None
        if reduction == 'none' and normalizer is None:
            bce_name = name
        loss = paddle.nn.functional.binary_cross_entropy_with_logits(
            logit, label, None, reduction='none', name=bce_name
        )

        pred = paddle.nn.functional.sigmoid(logit)
        p_t = pred * label + (1 - pred) * (1 - label)

        alpha_t = alpha * label + (1 - alpha) * (1 - label)
        loss = paddle.multiply(alpha_t, loss)

        gamma_t = paddle.pow((1 - p_t), gamma)
        loss = paddle.multiply(gamma_t, loss)

        if normalizer is not None:
            normalizer_name = name if reduction == 'none' else None
            loss = paddle.divide(loss, normalizer, name=normalizer_name)

        if reduction == 'mean':
            loss = paddle.mean(loss, name=name)
        elif reduction == 'sum':
            loss = paddle.sum(loss, name=name)

        return loss


def multi_label_soft_margin_loss(
    input, label, weight=None, reduction="mean", name=None
):
    r"""
    Calculate a multi-class multi-classification
    hinge loss (margin-based loss) between input :math:`x` (a 2D mini-batch `Tensor`)
    and output :math:`y` (which is a 2D `Tensor` of target class indices).
    For each sample in the mini-batch:

    .. math::
        \text{loss}(x, y) = \sum_{ij}\frac{\max(0, 1 - (x[y[j]] - x[i]))}{\text{x.size}(0)}

    where :math:`x \in \left\{0, \; \cdots , \; \text{x.size}(0) - 1\right\}`, \
    :math:`y \in \left\{0, \; \cdots , \; \text{y.size}(0) - 1\right\}`, \
    :math:`0 \leq y[j] \leq \text{x.size}(0)-1`, \
    and :math:`i \neq y[j]` for all :math:`i` and :math:`j`.
    :math:`y` and :math:`x` must have the same size.

    Parameters:
        input (Tensor): Input tensor, the data type is float32 or float64. Shape is (N, C), where C is number of classes, and if shape is more than 2D, this is (N, C, D1, D2,..., Dk), k >= 1.
        label (Tensor): Label tensor, the data type is float32 or float64. The shape of label is the same as the shape of input.
        weight (Tensor,optional): a manual rescaling weight given to each class.
                If given, has to be a Tensor of size C and the data type is float32, float64.
                Default is ``'None'`` .
        reduction (str, optional): Indicate how to average the loss by batch_size,
                the candidates are ``'none'`` | ``'mean'`` | ``'sum'``.
                If :attr:`reduction` is ``'none'``, the unreduced loss is returned;
                If :attr:`reduction` is ``'mean'``, the reduced mean loss is returned;
                If :attr:`reduction` is ``'sum'``, the summed loss is returned.
                Default: ``'mean'``
        name (str, optional): Name for the operation (optional, default is None).
                For more information, please refer to :ref:`api_guide_Name`.

    Shape:
        input: N-D Tensor, the shape is [N, \*], N is batch size and `\*` means number of classes, available dtype is float32, float64. The sum operation operates over all the elements.
        label: N-D Tensor, same shape as the input.
        weight:N-D Tensor, the shape is [N,1]
        output: scalar. If :attr:`reduction` is ``'none'``, then same shape as the input.

    Returns:
        Tensor, The tensor variable storing the multi_label_soft_margin_loss of input and label.

    Examples:
        .. code-block:: python

            >>> import paddle
            >>> import paddle.nn.functional as F
            >>> input = paddle.to_tensor([[1, -2, 3], [0, -1, 2], [1, 0, 1]], dtype=paddle.float32)
            >>> # label elements in {1., -1.}
            >>> label = paddle.to_tensor([[-1, 1, -1], [1, 1, 1], [1, -1, 1]], dtype=paddle.float32)
            >>> loss = F.multi_label_soft_margin_loss(input, label, reduction='none')
            >>> print(loss)
            Tensor(shape=[3], dtype=float32, place=Place(cpu), stop_gradient=True,
                   [3.49625897, 0.71111226, 0.43989015])
            >>> loss = F.multi_label_soft_margin_loss(input, label, reduction='mean')
            >>> print(loss)
            Tensor(shape=[], dtype=float32, place=Place(cpu), stop_gradient=True,
                   1.54908717)

    """
    if reduction not in ['sum', 'mean', 'none']:
        raise ValueError(
            "'reduction' in 'multi_label_soft_margin_loss' should be 'sum', 'mean' or 'none', "
            f"but received {reduction}."
        )

    if not (input.shape == label.shape):
        raise ValueError(
            "The input and label should have same dimension,"
            f"but received {input.shape}!={label.shape}"
        )

    if not in_dynamic_mode():
        check_variable_and_dtype(
            input,
            'input',
            ['float32', 'float64'],
            'multilabel_soft_margin_loss',
        )
        check_variable_and_dtype(
            label,
            'label',
            ['float32', 'float64'],
            'multilabel_soft_margin_loss',
        )

    loss = -(
        label * paddle.nn.functional.log_sigmoid(input)
        + (1 - label) * paddle.nn.functional.log_sigmoid(-input)
    )

    if weight is not None:
        if not in_dynamic_mode():
            check_variable_and_dtype(
                weight,
                'weight',
                ['float32', 'float64'],
                'multilabel_soft_margin_loss',
            )
        loss = loss * weight

    loss = loss.mean(axis=-1)  # only return N loss values

    if reduction == "none":
        return loss
    elif reduction == "mean":
        return paddle.mean(loss)
    elif reduction == "sum":
        return paddle.sum(loss)


def hinge_embedding_loss(input, label, margin=1.0, reduction='mean', name=None):
    r"""
    Calculates hinge_embedding_loss. Measures the loss given an input tensor :math:`x` and a labels tensor :math:`y`(containing 1 or -1).
    This is usually used for measuring whether two inputs are similar or dissimilar, e.g. using the L1 pairwise distance as :math:`x`,
    and is typically used for learning nonlinear embeddings or semi-supervised learning.

    The loss function for :math:`n`-th sample in the mini-batch is

    .. math::
        l_n = \begin{cases}
            x_n, & \text{if}\; y_n = 1,\\
            \max \{0, \Delta - x_n\}, & \text{if}\; y_n = -1,
        \end{cases}

    and the total loss functions is

    .. math::
        \ell(x, y) = \begin{cases}
            \operatorname{mean}(L), & \text{if reduction} = \text{'mean';}\\
            \operatorname{sum}(L),  & \text{if reduction} = \text{'sum'.}
        \end{cases}

    where :math:`L = \{l_1,\dots,l_N\}^\top`.

    Parameters:
        input (Tensor): Input tensor, the data type is float32 or float64.
            the shape is [N, \*], N is batch size and `\*` means any number of additional dimensions, available dtype is float32, float64.
        label (Tensor): Label tensor containing 1 or -1, the data type is float32 or float64.
            The shape of label is the same as the shape of input.
        margin (float, optional): Specifies the hyperparameter margin to be used.
            The value determines how large the input need to be to calculate in
            hinge_embedding_loss. When label is -1, Input smaller than margin are minimized with hinge_embedding_loss.
            Default = 1.0
        reduction (str, optional): Indicate how to average the loss by batch_size.
            the candidates are ``'none'`` | ``'mean'`` | ``'sum'``.
            If :attr:`reduction` is ``'none'``, the unreduced loss is returned;
            If :attr:`reduction` is ``'mean'``, the reduced mean loss is returned;
            If :attr:`reduction` is ``'sum'``, the summed loss is returned.
            Default: ``'mean'``
        name (str, optional): Name for the operation (optional, default is None).
            For more information, please refer to :ref:`api_guide_Name`.

    Shape:

        input: N-D Tensor, the shape is [N, \*], N is batch size and `\*` means any number of additional dimensions, available dtype is float32, float64. The sum operation operates over all the elements.

        label: N-D Tensor, same shape as the input. tensor elements should containing 1 or -1, the data type is float32 or float64.

        output: scalar. If :attr:`reduction` is ``'none'``, then same shape as the input.

    Returns:
        Tensor. The tensor variable storing the hinge_embedding_loss of input and label.

    Examples:
        .. code-block:: python

            >>> import paddle
            >>> import paddle.nn.functional as F

            >>> input = paddle.to_tensor([[1, -2, 3], [0, -1, 2], [1, 0, 1]], dtype=paddle.float32)
            >>> # label elements in {1., -1.}
            >>> label = paddle.to_tensor([[-1, 1, -1], [1, 1, 1], [1, -1, 1]], dtype=paddle.float32)

            >>> loss = F.hinge_embedding_loss(input, label, margin=1.0, reduction='none')
            >>> print(loss)
            Tensor(shape=[3, 3], dtype=float32, place=Place(cpu), stop_gradient=True,
                   [[ 0., -2.,  0.],
                    [ 0., -1.,  2.],
                    [ 1.,  1.,  1.]])
            >>> loss = F.hinge_embedding_loss(input, label, margin=1.0, reduction='mean')
            >>> print(loss)
            Tensor(shape=[], dtype=float32, place=Place(cpu), stop_gradient=True,
                   0.22222222)

    """

    if reduction not in ['sum', 'mean', 'none']:
        raise ValueError(
            "'reduction' in 'hinge_embedding_loss' should be 'sum', 'mean' or 'none', "
            f"but received {reduction}."
        )

    if not in_dynamic_mode():
        check_variable_and_dtype(
            input, 'input', ['float32', 'float64'], 'hinge_embedding_loss'
        )
        check_variable_and_dtype(
            label, 'label', ['float32', 'float64'], 'hinge_embedding_loss'
        )

    zero_ = paddle.zeros([1], dtype=input.dtype)
    loss = paddle.where(label == 1.0, input, zero_) + paddle.where(
        label == -1.0, paddle.nn.functional.relu(margin - input), zero_
    )

    if reduction == 'mean':
        return paddle.mean(loss, name=name)
    elif reduction == 'sum':
        return paddle.sum(loss, name=name)
    elif reduction == 'none':
        return loss


def cosine_embedding_loss(
    input1, input2, label, margin=0, reduction='mean', name=None
):
    r"""
    Compute the cosine embedding loss of Tensor ``input1``, ``input2`` and ``label`` as follows.

    If label = 1, then the loss value can be calculated as follow:

    .. math::
        Out = 1 - cos(input1, input2)

    If label = -1, then the loss value can be calculated as follow:

    .. math::
        Out = max(0, cos(input1, input2)) - margin

    The operator cos can be described as follow:
     .. math::
        cos(x1, x2) = \frac{x1 \cdot{} x2}{\Vert x1 \Vert_2 * \Vert x2 \Vert_2}

    Parameters:
        input1 (Tensor): tensor with shape: [N, M] or [M], 'N' means batch size, which can be 0, 'M' means the length of input array.
                         Available dtypes are float32, float64.
        input2 (Tensor): tensor with shape: [N, M] or [M], 'N' means batch size, which can be 0, 'M' means the length of input array.
                         Available dtypes are float32, float64.
        label (Tensor): tensor with shape: [N] or [1], 'N' means the length of input array. The target labels values should be -1 or 1.
                         Available dtypes are int32, int64, float32, float64.
        margin (float, optional): Should be a number from :math:`-1` to :math:`1`,
                         :math:`0` to :math:`0.5` is suggested. If :attr:`margin` is missing, the
                         default value is :math:`0`.
        reduction (string, optional): Specifies the reduction to apply to the output:
                         ``'none'`` | ``'mean'`` | ``'sum'``. ``'none'``: no reduction will be applied,
                         ``'mean'``: the sum of the output will be divided by the number of elements in the output
                         ``'sum'``: the output will be summed.
        name (str, optional): Name for the operation (optional, default is None).
                         For more information, please refer to :ref:`api_guide_Name`.

    Returns:
        Tensor, the cosine embedding Loss of Tensor ``input1`` ``input2`` and ``label``.
            If `reduction` is ``'none'``, the shape of output loss is [N], the same as ``input`` .
            If `reduction` is ``'mean'`` or ``'sum'``, the shape of output loss is [].

    Examples:
        .. code-block:: python

            >>> import paddle

            >>> input1 = paddle.to_tensor([[1.6, 1.2, -0.5], [3.2, 2.6, -5.8]], 'float32')
            >>> input2 = paddle.to_tensor([[0.5, 0.5, -1.8], [2.3, -1.4, 1.1]], 'float32')
            >>> label = paddle.to_tensor([1, -1], 'int64')

            >>> output = paddle.nn.functional.cosine_embedding_loss(input1, input2, label, margin=0.5, reduction='mean')
            >>> print(output)  # 0.21155193
            Tensor(shape=[], dtype=float32, place=Place(cpu), stop_gradient=True,
                   0.21155193)
            >>> output = paddle.nn.functional.cosine_embedding_loss(input1, input2, label, margin=0.5, reduction='sum')
            >>> print(output)  # 0.42310387
            Tensor(shape=[], dtype=float32, place=Place(cpu), stop_gradient=True,
                   0.42310387)
            >>> output = paddle.nn.functional.cosine_embedding_loss(input1, input2, label, margin=0.5, reduction='none')
            >>> print(output)  # [0.42310387, 0.        ]
            Tensor(shape=[2], dtype=float32, place=Place(cpu), stop_gradient=True,
                   [0.42310387, 0.        ])

    """
    if len(label.shape) != 1:
        raise ValueError(
            "1D target tensor expected, multi-target not supported"
        )

    if input1.shape != input2.shape:
        raise ValueError(
            "the shape of input tensor 1 should be equal to input tensor 2, but found inputs with "
            "different sizes"
        )

    if len(input1.shape) > 2:
        raise ValueError(
            "1D target tensor expects 1D or 2D input tensors, but found inputs with different sizes"
        )

    if input1.dtype not in [paddle.float32, paddle.float64]:
        raise ValueError(
            "The data type of input Variable must be 'float32' or 'float64'"
        )
    if label.dtype not in [
        paddle.int32,
        paddle.int64,
        paddle.float32,
        paddle.float64,
    ]:
        raise ValueError(
            "The data type of label Variable must be 'int32', 'int64', 'float32', 'float64'"
        )

    prod_sum = (input1 * input2).sum(axis=-1)
    mag_square1 = paddle.square(input1).sum(axis=-1) + 10e-12
    mag_square2 = paddle.square(input2).sum(axis=-1) + 10e-12
    denom = paddle.sqrt(mag_square1 * mag_square2)
    cos = prod_sum / denom
    zeros = paddle.zeros_like(cos)
    pos = 1 - cos
    neg = paddle.clip(cos - margin, min=0)
    out_pos = paddle.where(label == 1, pos, zeros)
    out_neg = paddle.where(label == -1, neg, zeros)
    out = out_pos + out_neg

    if reduction == 'none':
        return out
    if reduction == 'mean':
        return paddle.mean(out, name=name)
    elif reduction == 'sum':
        return paddle.sum(out, name=name)


def triplet_margin_with_distance_loss(
    input,
    positive,
    negative,
    distance_function=None,
    margin=1.0,
    swap=False,
    reduction='mean',
    name=None,
):
    r"""
    Measures the triplet loss given an input
    tensors :math:`x1`, :math:`x2`, :math:`x3` and a margin with a value greater than :math:`0`.
    This is used for measuring a relative similarity between samples. A triplet
    is composed by `input`, `positive` and `negative` (i.e., `input`, `positive examples` and `negative
    examples` respectively). The shapes of all input tensors should be
    :math:`(N, D)`.

    The loss function for each sample in the mini-batch is:

    .. math::
        L(input, pos, neg) = \max \{d(input_i, pos_i) - d(input_i, neg_i) + {\rm margin}, 0\}


    where the default distance function

    .. math::
        d(x_i, y_i) = \left\lVert {\bf x}_i - {\bf y}_i \right\rVert_p

    or user can defined their own distance functions. `margin` is a nonnegative margin representing the minimum difference
    between the positive and negative distances that is required for the loss to be 0. If `swap` is true, it will compare distance of (input, negative) with
    distance of (negative, positive) and change it to the smaller one. For more details see http://www.bmva.org/bmvc/2016/papers/paper119/paper119.pdf.

    Parameters:

        input (Tensor):Input tensor, the data type is float32 or float64.
            the shape is [N, \*], N is batch size and `\*` means any number of additional dimensions, available dtype is float32, float64.

        positive (Tensor):Positive tensor, the data type is float32 or float64.
            The shape of label is the same as the shape of input.

        negative (Tensor):Negative tensor, the data type is float32 or float64.
            The shape of label is the same as the shape of input.

        distance_function (callable, optional): Quantifies the distance between two tensors. if not specified, 2 norm functions will be used.

        margin (float, optional): A nonnegative margin representing the minimum difference
            between the positive and negative distances required for the loss to be 0. Default value is :math:`1`.

        swap (bool, optional):The distance swap changes the negative distance to the swap distance (distance between positive samples
                and negative samples) if swap distance smaller than negative distance. Default: ``False``.

        reduction (str, optional):Indicate how to average the loss by batch_size.
            the candidates are ``'none'`` | ``'mean'`` | ``'sum'``.
            If :attr:`reduction` is ``'none'``, the unreduced loss is returned;
            If :attr:`reduction` is ``'mean'``, the reduced mean loss is returned;
            If :attr:`reduction` is ``'sum'``, the summed loss is returned.
            Default: ``'mean'``
        name (str, optional): Name for the operation (optional, default is None).
            For more information, please refer to :ref:`api_guide_Name`.

    Returns:
        Output: Tensor. The tensor variable storing the triplet_margin_with_distance_loss of input and positive and negative.

    Examples:
        .. code-block:: python

            >>> import paddle
            >>> import paddle.nn.functional as F

            >>> input = paddle.to_tensor([[1, 5, 3], [0, 3, 2], [1, 4, 1]], dtype=paddle.float32)
            >>> positive = paddle.to_tensor([[5, 1, 2], [3, 2, 1], [3, -1, 1]], dtype=paddle.float32)
            >>> negative = paddle.to_tensor([[2, 1, -3], [1, 1, -1], [4, -2, 1]], dtype=paddle.float32)
            >>> loss = F.triplet_margin_with_distance_loss(input, positive, negative, margin=1.0, reduction='none')
            >>> print(loss)
            Tensor(shape=[3], dtype=float32, place=Place(cpu), stop_gradient=True,
                   [0.        , 0.57496595, 0.        ])

            >>> loss = F.triplet_margin_with_distance_loss(input, positive, negative, margin=1.0, reduction='mean')
            >>> print(loss)
            Tensor(shape=[], dtype=float32, place=Place(cpu), stop_gradient=True,
                   0.19165532)

    """
    if reduction not in ['sum', 'mean', 'none']:
        raise ValueError(
            "'reduction' in 'triplet_margin_with_distance_loss' "
            "should be 'sum', 'mean' or 'none', "
            f"but received {reduction}."
        )
    if margin < 0:
        raise ValueError(
            "The margin between positive samples and negative samples should be greater than 0."
        )
    if not in_dynamic_mode():
        check_variable_and_dtype(
            input,
            'input',
            ['float32', 'float64'],
            'triplet_margin_with_distance_loss',
        )
        check_variable_and_dtype(
            positive,
            'positive',
            ['float32', 'float64'],
            'triplet_margin_with_distance_loss',
        )
        check_variable_and_dtype(
            negative,
            'negative',
            ['float32', 'float64'],
            'triplet_margin_with_distance_loss',
        )

    if not (input.shape == positive.shape == negative.shape):
        raise ValueError(
            "input's shape must equal to "
            "positive's shape and  "
            "negative's shape"
        )

    distance_function = (
        distance_function
        if distance_function is not None
        else paddle.nn.PairwiseDistance(2)
    )

    positive_dist = distance_function(input, positive)
    negative_dist = distance_function(input, negative)

    if swap:
        swap_dist = distance_function(positive, negative)
        negative_dist = paddle.minimum(negative_dist, swap_dist)

    if (
        not isinstance(positive_dist, paddle.pir.Value)
        and not paddle.all(positive_dist > 0)
    ) or (
        not isinstance(negative_dist, paddle.pir.Value)
        and not paddle.all(negative_dist > 0)
    ):
        raise ValueError(
            "The positive distance or negative distance should be greater than 0, "
            "The distance functions should be checked."
        )

    loss = paddle.clip(positive_dist - negative_dist + margin, min=0.0)

    if reduction == 'mean':
        return paddle.mean(loss, name=name)
    elif reduction == 'sum':
        return paddle.sum(loss, name=name)
    elif reduction == 'none':
        return loss


def triplet_margin_loss(
    input,
    positive,
    negative,
    margin=1.0,
    p=2,
    epsilon=1e-6,
    swap=False,
    reduction='mean',
    name=None,
):
    r"""
        Measures the triplet loss given an input
        tensors :math:`x1`, :math:`x2`, :math:`x3` and a margin with a value greater than :math:`0`.
        This is used for measuring a relative similarity between samples. A triplet
        is composed by `input`, `positive` and `negative` (i.e., `input`, `positive examples` and `negative
        examples` respectively). The shapes of all input tensors should be
        :math:`(N, *)`.

        The loss function for each sample in the mini-batch is:

        .. math::
            L(input, pos, neg) = \max \{d(input_i, pos_i) - d(input_i, neg_i) + {\rm margin}, 0\}


        where

        .. math::
            d(x_i, y_i) = \left\lVert {\bf x}_i - {\bf y}_i \right\rVert_p

    Parameters:
        input (Tensor): Input tensor, the data type is float32 or float64.
            the shape is [N, \*], N is batch size and `\*` means any number of additional dimensions, available dtype is float32, float64.

        positive (Tensor): Positive tensor, the data type is float32 or float64.
            The shape of label is the same as the shape of input.

        negative (Tensor): Negative tensor, the data type is float32 or float64.
            The shape of label is the same as the shape of input.

        margin (float, Optional): Default: :math:`1`.

        p (int, Optional): The norm degree for pairwise distance. Default: :math:`2`.

        epsilon (float, Optional): Add small value to avoid division by zero,
            default value is 1e-6.

        swap (bool,Optional): The distance swap change the negative distance to the distance between
            positive sample and negative sample. For more details, see `Learning shallow convolutional feature descriptors with triplet losses`.
            Default: ``False``.


        reduction (str, Optional):Indicate how to average the loss by batch_size.
            the candidates are ``'none'`` | ``'mean'`` | ``'sum'``.
            If :attr:`reduction` is ``'none'``, the unreduced loss is returned;
            If :attr:`reduction` is ``'mean'``, the reduced mean loss is returned;
            If :attr:`reduction` is ``'sum'``, the summed loss is returned.
            Default: ``'mean'``

        name (str, Optional): Name for the operation (optional, default is None).
            For more information, please refer to :ref:`api_guide_Name`.

    Returns:
        Output: Tensor. The tensor variable storing the triplet_margin_loss of input and positive and negative.

    Examples:
        .. code-block:: python

            >>> import paddle
            >>> import paddle.nn.functional as F

            >>> input = paddle.to_tensor([[1, 5, 3], [0, 3, 2], [1, 4, 1]], dtype=paddle.float32)
            >>> positive = paddle.to_tensor([[5, 1, 2], [3, 2, 1], [3, -1, 1]], dtype=paddle.float32)
            >>> negative = paddle.to_tensor([[2, 1, -3], [1, 1, -1], [4, -2, 1]], dtype=paddle.float32)
            >>> loss = F.triplet_margin_loss(input, positive, negative, margin=1.0, reduction='none')
            >>> print(loss)
            Tensor(shape=[3], dtype=float32, place=Place(cpu), stop_gradient=True,
                   [0.        , 0.57496595, 0.        ])

            >>> loss = F.triplet_margin_loss(input, positive, negative, margin=1.0, reduction='mean')
            >>> print(loss)
            Tensor(shape=[], dtype=float32, place=Place(cpu), stop_gradient=True,
                   0.19165532)

    """
    if reduction not in ['sum', 'mean', 'none']:
        raise ValueError(
            "'reduction' in 'triplet_margin_loss' should be 'sum', 'mean' or 'none', "
            f"but received {reduction}."
        )
    if margin < 0:
        raise ValueError(
            "The margin between positive samples and negative samples should be greater than 0."
        )
    if not in_dynamic_mode():
        check_variable_and_dtype(
            input, 'input', ['float32', 'float64'], 'triplet_margin_loss'
        )
        check_variable_and_dtype(
            positive, 'positive', ['float32', 'float64'], 'triplet_margin_loss'
        )
        check_variable_and_dtype(
            negative, 'negative', ['float32', 'float64'], 'triplet_margin_loss'
        )

    if not (input.shape == positive.shape == negative.shape):
        raise ValueError(
            "input's shape must equal to "
            "positive's shape and  "
            "negative's shape"
        )

    distance_function = paddle.nn.PairwiseDistance(p, epsilon=epsilon)
    positive_dist = distance_function(input, positive)
    negative_dist = distance_function(input, negative)

    if swap:
        swap_dist = distance_function(positive, negative)
        negative_dist = paddle.minimum(negative_dist, swap_dist)

    loss = paddle.clip(positive_dist - negative_dist + margin, min=0.0)

    if reduction == 'mean':
        return paddle.mean(loss, name=name)
    elif reduction == 'sum':
        return paddle.sum(loss, name=name)
    elif reduction == 'none':
        return loss


def multi_margin_loss(
    input,
    label,
    p: int = 1,
    margin: float = 1.0,
    weight=None,
    reduction='mean',
    name=None,
):
    r"""
        Measures a multi-class classification hinge loss between input :math:`input` and label :math:`label`:

        For i-th mini-batch sample, the loss in terms of the 1D input :math:`input_i` and scalar
        output :math:`label_i` is:

        .. math::
            \text{loss}(input_i, label_i) = \frac{\sum_{j} \max(0, \text{margin} - input_i[label_i] + input_i[j])^p}{\text{C}}

        where :math:`0 \leq j \leq \text{C}-1`, :math:`0 \leq i \leq \text{N}-1` and :math:`j \neq label_i`.

        Optionally, you can give non-equal weighting on the classes by passing
        a 1D :attr:`weight` tensor into the constructor.

        The loss function for i-th sample then becomes:

        .. math::
            \text{loss}(input_i, label_i) = \frac{\sum_{j} \max(0, weight[label_i] * (\text{margin} - input_i[label_i] + input_i[j]))^p}{\text{C}}


    Parameters:
        input (Tensor): Input tensor, the data type is float32 or float64. Shape is (N, C), where C is number of classes.

        label (Tensor): Label tensor, the data type is int32 or int64. The shape of label is (N,)

        p (int, Optional): The power num. Default: :math:`1`.

        margin (float, Optional): Default: :math:`1`.

        weight (Tensor,optional): a manual rescaling weight given to each class.
                If given, has to be a Tensor of shape (C,) and the data type is float32, float64.
                Default is ``'None'`` .


        reduction (str, Optional):Indicate how to calculate the loss by batch_size.
            the candidates are ``'none'`` | ``'mean'`` | ``'sum'``.
            If :attr:`reduction` is ``'none'``, the unreduced loss is returned;
            If :attr:`reduction` is ``'mean'``, the reduced mean loss is returned;
            If :attr:`reduction` is ``'sum'``, the summed loss is returned.
            Default: ``'mean'``

        name (str, Optional): Name for the operation (optional, default is None).
            For more information, please refer to :ref:`api_guide_Name`.

    Returns:
        Output: Tensor. The tensor variable storing the multi_margin_loss of input and label.

    Examples:
        .. code-block:: python

            >>> import paddle
            >>> import paddle.nn.functional as F

            >>> input = paddle.to_tensor([[1, 5, 3], [0, 3, 2], [1, 4, 1]], dtype=paddle.float32)
            >>> label = paddle.to_tensor([1, 2, 1], dtype=paddle.int32)
            >>> loss = F.multi_margin_loss(input, label, margin=1.0, reduction='none')
            >>> print(loss)
            Tensor(shape=[3], dtype=float32, place=Place(cpu), stop_gradient=True,
                   [0.        , 0.66666663, 0.        ])

    """
    if reduction not in ['sum', 'mean', 'none']:
        raise ValueError(
            "'reduction' in 'multi_margin_loss' should be 'sum', 'mean' or 'none', "
            f"but received {reduction}."
        )

    if not in_dynamic_mode():
        check_variable_and_dtype(
            input, 'input', ['float32', 'float64'], 'multi_margin_loss'
        )
        check_variable_and_dtype(
            label, 'label', ['int32', 'int64'], 'multi_margin_loss'
        )
    if not (input.shape[0] == label.shape[0]):
        raise ValueError(
            "The label's shape[0] should be equal to input's shape[0], "
            f"but received input's shape[0] {input.shape[0]} and label's shape[0]:{label.shape[0]}. "
        )
    label = label.reshape((-1, 1))
    index_sample = paddle.index_sample(input, label)
    if weight is not None:
        if not in_dynamic_mode():
            check_variable_and_dtype(
                weight, 'weight', ['float32', 'float64'], 'multi_margin_loss'
            )
        if not (input.shape[1] == weight.shape[0]):
            raise ValueError(
                "The weight's shape[0] should be equal to input's shape[1]"
                f"but received weight's shape[0]: {weight.shape[0]} and input's shape[1]: {input.shape[1]}"
            )
        weight = paddle.gather(weight, label, axis=0).reshape((-1, 1))
        loss = paddle.mean(
            paddle.pow(
                paddle.clip(weight * (margin - index_sample + input), min=0.0),
                p,
            ),
            axis=1,
        ) - weight * (margin**p / paddle.shape(input)[1])
    else:
        loss = (
            paddle.mean(
                paddle.pow(
                    paddle.clip(margin - index_sample + input, min=0.0), p
                ),
                axis=1,
            )
            - margin**p / paddle.shape(input)[1]
        )

    if reduction == 'mean':
        return paddle.mean(loss, name=name)
    elif reduction == 'sum':
        return paddle.sum(loss, name=name)
    elif reduction == 'none':
        return loss


def soft_margin_loss(input, label, reduction='mean', name=None):
    """

    The API measures the soft margin loss between input predictions ``input``
    and target labels ``label`` . It can be described as:

    .. math::
        Out = log(1 + exp((-label * input)))

    Parameters:

        input (Tensor): The input predications tensor with shape: ``[N, *]``,
            N is batch_size, `*` means any number of additional dimensions. The ``input`` ranges from -inf to inf.
            Available dtype is float32, float64.

        label (Tensor): The target labels tensor with the same shape as
            ``input``. The target labels which values should be numbers -1 or 1.
            Available dtype is int32, int64, float32, float64.

        reduction (str, optional): Indicate how to average the loss by batch_size,
            the candidates are ``'none'`` | ``'mean'`` | ``'sum'``.
            If :attr:`reduction` is ``'none'``, the unreduced loss is returned;
            If :attr:`reduction` is ``'mean'``, the reduced mean loss is returned;
            If :attr:`reduction` is ``'sum'``, the summed loss is returned.
            Default is ``'mean'``.

        name (str, optional): Name for the operation (optional, default is None).
            For more information, please refer to :ref:`api_guide_Name`.

    Returns:

        Output (Tensor): If ``reduction`` is ``'none'``, the shape of output is same as ``input`` , else the shape of output is [].

    Examples:
        .. code-block:: python

            >>> import paddle
            >>> paddle.seed(2023)

            >>> input = paddle.to_tensor([[0.5, 0.6, 0.7],[0.3, 0.5, 0.2]], 'float32')
            >>> label = paddle.to_tensor([[1.0, -1.0, 1.0],[-1.0, 1.0, 1.0]], 'float32')
            >>> output = paddle.nn.functional.soft_margin_loss(input, label)
            >>> print(output)
            Tensor(shape=[], dtype=float32, place=Place(cpu), stop_gradient=True,
                   0.64022040)

            >>> input = paddle.uniform(shape=(5, 5), dtype="float32", min=0.1, max=0.8)
            >>> label = paddle.randint(0, 2, shape=(5, 5), dtype="int64")
            >>> label[label==0] = -1

            >>> output = paddle.nn.functional.soft_margin_loss(input, label, reduction='none')
            >>> print(output)
            Tensor(shape=[5, 5], dtype=float32, place=Place(cpu), stop_gradient=True,
                   [[1.10725629, 0.48778144, 0.56217247, 1.12581408, 0.51430041],
                    [0.90375793, 0.37761253, 0.43007556, 0.95089805, 0.43288314],
                    [1.16043591, 0.63015938, 0.51362717, 0.43617544, 0.57783306],
                    [0.81927848, 0.52558368, 0.59713912, 0.83100700, 0.50811619],
                    [0.82684207, 1.02064908, 0.50296998, 1.13461733, 0.93222517]])

    """
    if reduction not in ['sum', 'mean', 'none']:
        raise ValueError(
            "The value of 'reduction' in soft_margin_loss should be 'sum', "
            "'mean' or 'none', but received %s, which is not allowed."
            % reduction
        )

    if not in_dynamic_mode():
        base.data_feeder.check_variable_and_dtype(
            input, 'input', ['float32', 'float64'], 'soft_margin_loss'
        )
        base.data_feeder.check_variable_and_dtype(
            label,
            'label',
            ['int32', 'int64', 'float32', 'float64'],
            'soft_margin_loss',
        )

    if not (input.shape == label.shape):
        raise ValueError("input's shape must equal to " "label's shape")

    label = paddle.cast(label, input.dtype)
    out = paddle.log(1 + paddle.exp(-label * input))

    if reduction == 'sum':
        return paddle.sum(out, name=name)
    elif reduction == 'mean':
        return paddle.mean(out, name=name)
    else:
        return out


def gaussian_nll_loss(
    input,
    label,
    variance,
    full=False,
    epsilon=1e-6,
    reduction='mean',
    name=None,
):
    r"""Gaussian negative log likelihood loss.

    Gaussian negative log likelihood loss among ``input``, ``variance`` and
    ``label``. Note that the ``label`` is treated as samples from Gaussian distributions.
    This function is used to train a neural network predicts
    the ``input`` and ``variance`` of a gaussian distribution that ``label`` are supposed to
    be coming from. This means ``input`` and ``variance`` should be functions(the neural network) of some inputs.

    For a ``label`` having Gaussian distribution with ``input`` and ``variance`` predicted by neural network
    the loss is calculated as follows:

    .. math::
        \text{loss} = \frac{1}{2}\left(\log\left(\text{max}\left(\text{var},
        \ \text{epsilon}\right)\right) + \frac{\left(\text{input} - \text{label}\right)^2}
        {\text{max}\left(\text{var}, \ \text{epsilon}\right)}\right) + \text{const.}

    where :attr:`epsilon` is used for stability. By default, the constant term of
    the loss function is omitted unless :attr:`full` is ``True``. If ``variance`` is not the same
    size as ``input`` (due to a homoscedastic assumption), it must either have a final dimension
    of 1 or have one fewer dimension (with all other sizes being the same) for correct broadcasting.

    Args:
        input (Tensor): input tensor, :math:`(N, *)` or :math:`(*)` where :math:`*` means any number of additional
            dimensions. Expectation of the Gaussian distribution, available dtype is float32, float64.
        label (Tensor): target label tensor, :math:`(N, *)` or :math:`(*)`, same shape as the input, or same shape as the input
            but with one dimension equal to 1 (to allow for broadcasting). Sample from the Gaussian distribution, available dtype is float32, float64.
        variance (Tensor): tensor of positive variance(s), :math:`(N, *)` or :math:`(*)`, same shape as the input, or same shape as the input but
            with one dimension equal to 1, or same shape as the input but with one fewer
            dimension (to allow for broadcasting). One for each of the expectations
            in the input (heteroscedastic), or a single one (homoscedastic), available dtype is float32, float64.
        full (bool, optional): include the constant term in the loss
            calculation. Default: ``False``.
        epsilon (float, optional): value used to clamp ``variance`` (see note below), for
            stability. Default: 1e-6.
        reduction (str, optional): specifies the reduction to apply to the
            output:``'none'`` | ``'mean'`` | ``'sum'``. ``'none'``: no reduction
            will be applied, ``'mean'``: the output is the average of all batch
            member losses, ``'sum'``: the output is the sum of all batch member
            losses. Default: ``'mean'``.
        name (str, optional): Name for the operation (optional, default is None). For more information, please refer to :ref:`api_guide_Name`.

    Returns:

        output (Tensor): If ``reduction`` is ``'none'``, the shape of output is same as ``input`` , else the shape of output is [].

    Examples::
        .. code-block:: python

            >>> import paddle
            >>> import paddle.nn.functional as F
            >>> paddle.seed(2023)

            >>> input = paddle.randn([5, 2], dtype=paddle.float32)
            >>> label = paddle.randn([5, 2], dtype=paddle.float32)
            >>> variance = paddle.ones([5, 2], dtype=paddle.float32)

            >>> loss = F.gaussian_nll_loss(input, label, variance, reduction='none')
            >>> print(loss)
            Tensor(shape=[5, 2], dtype=float32, place=Place(cpu), stop_gradient=True,
                   [[0.21808575, 1.43013096],
                    [1.05245590, 0.00394560],
                    [1.20861185, 0.00000062],
                    [0.56946373, 0.73300570],
                    [0.37142906, 0.12038800]])

            >>> loss = F.gaussian_nll_loss(input, label, variance, reduction='mean')
            >>> print(loss)
            Tensor(shape=[], dtype=float32, place=Place(cpu), stop_gradient=True,
                   0.57075173)

    Note:
        The clamping of ``variance`` is ignored with respect to autograd, and so the
        gradients are unaffected by it.
    """

    # Check variance shape
    # If variance.shape == input.shape, the case is heteroscedastic and no further checks are needed.
    # Otherwise:
    if variance.shape != input.shape:
        # If variance is one dimension short of input, but the shape match otherwise, then this is a homoscedastic case.
        # e.g. input.shape = (10, 2, 3), variance.shape = (10, 2)
        # -> unsqueeze variance so that variance.shape = (10, 2, 1)
        # this is done so that broadcasting can happen in the loss calculation
        if input.shape[:-1] == variance.shape:
            variance = paddle.unsqueeze(variance, -1)
        # This checks if the shape match up to the final dimension, and the final dimension of variance is of shape 1.
        # This is also a homoscedastic case.
        # e.g. input.shape = (10, 2, 3), variance.shape = (10, 2, 1)
        elif (
            input.shape[:-1] == variance.shape[:-1] and variance.shape[-1] == 1
        ):  # Heteroscedastic case
            pass
        # If none of the above pass, then the shape of variance is incorrect.
        else:
            raise ValueError("variance is of incorrect shape")

    # Check validity of reduction mode
    if reduction != 'none' and reduction != 'mean' and reduction != 'sum':
        raise ValueError(reduction + " is not valid")

    check_variable_and_dtype(
        input,
        'Input',
        ['float32', 'float64'],
        'gaussian_nll_loss',
    )
    check_variable_and_dtype(
        label,
        'Label',
        ['float32', 'float64'],
        'gaussian_nll_loss',
    )
    check_variable_and_dtype(
        variance,
        'Variance',
        ['float32', 'float64'],
        'gaussian_nll_loss',
    )
    # Entries of variance must be non-negative
    if not in_dynamic_mode():
        condition = paddle.all(variance > 0)
        Assert(condition, [variance], 6)
    else:
        if input.dtype not in [paddle.float32, paddle.float64]:
            raise ValueError(
                "The data type of input Variable must be 'float32' or 'float64'"
            )
        if label.dtype not in [
            paddle.float32,
            paddle.float64,
        ]:
            raise ValueError(
                "The data type of label Variable must be 'float32', 'float64'"
            )
        if variance.dtype not in [paddle.float32, paddle.float64]:
            raise ValueError(
                "The data type of variance Variable must be 'float32', 'float64'"
            )
        if paddle.any(variance < 0):
            raise ValueError("variance has negative entry/entries")

    # Clamp for stability
    variance = variance.clone()
    with paddle.no_grad():
        variance = paddle.clip(variance, min=epsilon)
    # Calculate the loss
    loss = 0.5 * (
        paddle.log(variance) + paddle.square(input - label) / variance
    )
    if full:
        loss += 0.5 * math.log(2 * math.pi)

    if reduction == 'mean':
        return paddle.mean(loss, name=name)
    elif reduction == 'sum':
        return paddle.sum(loss, name=name)
    elif reduction == 'none':
        return loss


def adaptive_log_softmax_with_loss(
    input, label, head_weight, tail_weights, cutoffs, head_bias=None, name=None
):
    r"""Compute adaptive logsoftmax result and negative log likelihood between ``input`` and ``label``.
    Parameter ``head``, ``tail_weights``, ``cutoffs`` are inner members of AdaptiveLogSoftmaxWithLoss
    Please refer to :ref:`api_paddle_nn_AdaptiveLogSoftmaxWithLoss`.

    Args:
        input (Tensor): Input tensor, the data type should be float32 or float64.
        label (Tensor): Label tensor, the data type should be float32 or float64.
        head_weight (Tensor): weight tensor for linear computation, the data type should be float32 or float64, the shape should be ``[input.shape[1], shortlist_size + n_clusters]``, where ``shortlist_size`` is the first element in the cutoffs list, and ``n_clusters`` is the length of the cutoffs list minus 1.
        tail_weights (list[Tensor]): weight tensor list for linear computation, the data type should be float32 or float64. The number of elements in the tail_weights depends on the value of the n_clusters, and each element contains the weights of two linear layers, their dimensions are ``[input.shape[1], hsz]`` and ``[hsz, osz]``, where ``hsz`` is the number of input features in_features divided by div_value to the power ``(i + 1)``, where i is the cyclic variable, from ``0`` to ``n_clusters - 1``, and ``osz`` is the ``(i + 1)`` The difference between the cutoff and the ith cutoff.
        cutoffs (Sequence): Cutoffs used to assign targets to their buckets.
        head_bias (Tensor, optional): bias tensor for linear computation, the data type should be float32 or float64. Default: ``None``.
        name (str, optional): Name for the operation (optional, default is ``None``). For more information, please refer to :ref:`api_guide_Name`.

    Returns:
        - output (Tensor). The tensor sotring adaptive logsoftmax result, the shape of output is ``[N]``
        - loss (Tensor). The tensor variable storing the adaptive_log_softmax_loss of input and label.

    Examples:
        .. code-block:: python

            >>> import paddle
            >>> import paddle.nn.functional as F

            >>> paddle.seed(2024)
            >>> input = paddle.randn([3, 5], dtype=paddle.float32)
            >>> head_weight = paddle.randn([5, 3], dtype=paddle.float32)
            >>> head_bias = paddle.randn([3], dtype=paddle.float32)
            >>> tail_weights = []
            >>> tail_weights.append(paddle.randn([5, 2], dtype=paddle.float32))
            >>> tail_weights.append(paddle.randn([2, 1], dtype=paddle.float32))
            >>> out, loss = F.adaptive_log_softmax_with_loss(input, paddle.full((3,), 1, dtype='int64'), head_weight, tail_weights, cutoffs=[2], head_bias=head_bias)
            >>> print(out)
            Tensor(shape=[3], dtype=float32, place=Place(cpu), stop_gradient=True,
            [-0.99842924, -2.27753878, -0.16740258])
            >>> print(loss)
            Tensor(shape=[], dtype=float32, place=Place(cpu), stop_gradient=True,
            1.14779019)
    """
    targt_dim = label.dim()

    if targt_dim == 1:
        if input.shape[0] != label.shape[0]:
            raise ValueError(
                'Input and label should have the same size '
                'in the batch dimension.'
            )
        if input.dim() != 2:
            raise ValueError(
                '1D label tensor expects 2D input tensors, '
                'but found inputs with size',
                input.shape,
            )
    elif targt_dim == 0:
        if input.dim() != 1:
            raise ValueError(
                '0D label tensor expects 1D input tensors, '
                'but found inputs with size',
                input.shape,
            )
    else:
        raise ValueError(
            '0D or 1D label tensor expected, ' 'multi-label not supported'
        )

    is_batched = targt_dim > 0
    input = input if is_batched else input.unsqueeze(0)
    label = label if is_batched else label.unsqueeze(0)

    used_rows = 0
    batch_size = label.shape[0]

    output = paddle.zeros([batch_size], dtype=input.dtype)
    gather_inds = paddle.empty([batch_size], dtype=label.dtype)

    cutoff_values = [0] + cutoffs
    for i in range(len(cutoff_values) - 1):
        low_idx = cutoff_values[i]
        high_idx = cutoff_values[i + 1]

        label_mask = (label >= low_idx) & (label < high_idx)
        row_indices = label_mask.nonzero().squeeze()

        if row_indices.numel() == 0:
            continue

        if i == 0:
            scatter_output = paddle.scatter_nd(
                row_indices.unsqueeze(1),
                label.masked_select(label_mask),
                gather_inds.shape,
            )
            gather_inds = scatter_output
        else:
            relative_label = label[label_mask] - low_idx
            input_subset = input.index_select(row_indices, axis=0)

            cluster_output = paddle.nn.functional.linear(
                x=input_subset, weight=tail_weights[i - 1][0]
            )
            cluster_output = paddle.nn.functional.linear(
                x=cluster_output, weight=tail_weights[i - 1][1]
            )

            cluster_index = cutoffs[0] + i - 1

            gather_inds = paddle.index_fill(
                gather_inds, row_indices, 0, cluster_index
            )

            cluster_logprob = paddle.nn.functional.log_softmax(
                cluster_output, axis=1
            )

            local_logprob = paddle.take_along_axis(
                cluster_logprob, relative_label.unsqueeze(1), axis=1
            )
            scatter_output = paddle.scatter_nd(
                row_indices.unsqueeze(1), local_logprob.squeeze(1), output.shape
            )
            output = (
                output * (scatter_output == 0).astype('float32')
                + scatter_output
            )

        used_rows += row_indices.numel()

    if used_rows != batch_size:
        raise ValueError(
            f"label values should be in [0, n_classes - 1], "
            f"but values in range [{label.min().item()}, {label.max().item()}] "
            "were found. "
        )

    head_output = paddle.nn.functional.linear(
        x=input, weight=head_weight, bias=head_bias
    )
    head_logprob = paddle.nn.functional.log_softmax(head_output, axis=1)
    output += paddle.take_along_axis(
        head_logprob, gather_inds.unsqueeze(1), axis=1
    ).squeeze()
    loss = (-output).mean()

    if not is_batched:
        output = output.squeeze(0)

    return output, loss<|MERGE_RESOLUTION|>--- conflicted
+++ resolved
@@ -1626,13 +1626,8 @@
         loss_out = paddle.sum(loss_out)
     return loss_out
 
-
-<<<<<<< HEAD
+@paddle.utils.print_utils.print_args
 def kl_div(input, label, reduction='mean', log_target=False, name=None):
-=======
-@paddle.utils.print_utils.print_args
-def kl_div(input, label, reduction='mean', name=None):
->>>>>>> 7999ce71
     r"""
     Calculate the Kullback-Leibler divergence loss
     between Input(X) and Input(Target). Notes that Input(X) is the
