--- conflicted
+++ resolved
@@ -592,7 +592,6 @@
     return out, softmax if return_softmax else None
 
 
-<<<<<<< HEAD
 def flash_attn_varlen_qkvpacked(
     qkv,
     cu_seqlens_q,
@@ -721,9 +720,7 @@
     return out, softmax if return_softmax else None
 
 
-=======
 @paddle.utils.print_utils.print_args
->>>>>>> 7999ce71
 def scaled_dot_product_attention(
     query,
     key,
