# Copyright (c) 2023 PaddlePaddle Authors. All Rights Reserved.
#
# Licensed under the Apache License, Version 2.0 (the "License");
# you may not use this file except in compliance with the License.
# You may obtain a copy of the License at
#
#     http://www.apache.org/licenses/LICENSE-2.0
#
# Unless required by applicable law or agreed to in writing, software
# distributed under the License is distributed on an "AS IS" BASIS,
# WITHOUT WARRANTIES OR CONDITIONS OF ANY KIND, either express or implied.
# See the License for the specific language governing permissions and
# limitations under the License.

import logging
import os

from paddle.fluid import core

from ..utils.log_utils import get_logger
from .pass_base import PassContext, new_pass, register_pass
from .pass_utils import _program_for_fthenb_and_1f1b, split_program
from .pipeline_pass_base import PipelinePassBase

__not_shape_var_type__ = [
    core.VarDesc.VarType.READER,
    core.VarDesc.VarType.STEP_SCOPES,
    core.VarDesc.VarType.LOD_TENSOR_ARRAY,
    core.VarDesc.VarType.FEED_MINIBATCH,
    core.VarDesc.VarType.FETCH_LIST,
]

LR = "lr"
FORWARD = "forward"
BACKWARD = "backward"
OPT = "optimizer"

logger = get_logger(logging.INFO)


@register_pass("pipeline_scheduler_FThenB")
class PipelineFThenBPass(PipelinePassBase):
    def __init__(self):
        super().__init__()

    def _create_job_list(self):
        num_micro_batches = self.get_attr("num_micro_batches")

        job_list = []
        lr_job = core.Job(LR)
        job_list.append(lr_job)

        for i in range(num_micro_batches):
            forward_job = core.Job(FORWARD)
            forward_job.set_micro_batch_id(i)
            job_list.append(forward_job)

        for i in range(num_micro_batches):
            backward_job = core.Job(BACKWARD)
            backward_job.set_micro_batch_id(i)
            job_list.append(backward_job)

<<<<<<< HEAD
        opt_job = core.Job(OPT)
=======
        opt_job = core.Job("optimizer")
        opt_job.set_micro_batch_id(0)
>>>>>>> d0f1be51
        job_list.append(opt_job)
        return job_list

    def _partial_programs(self, program):
        types = [LR, FORWARD, BACKWARD, OPT]
        sub_program_list = _program_for_fthenb_and_1f1b(program)
        return types, sub_program_list


@register_pass("pipeline_scheduler_1F1B")
class Pipeline1F1BPass(PipelinePassBase):
    def __init__(self):
        super().__init__()
        self.jobs_in_stable_phase = [BACKWARD, FORWARD]
        # Backward-forward overlapping splits and rearranges jobs for pattern Bi-Fj.
        # For example: jobs = {..., BACKWARD-i, FORWARD-j, ...}, i < j
        # BACKWARD-i: OP1 - AllReduce - OP3
        # FORWARD-j: OP4 - AllReduce - OP6
        # Timeline:
        # ===OP1===AllReduce===OP2===OP3===AllReduce===OP4
        #
        # After backward-forward overlapping: jobs = {..., OP1, AllReduce, OP3, OP2, AllReduce, OP4}
        # Timeline:
        # === OP1 === OP3 =====OP2===========OP4
        #        \            /
        #         \          /
        # ========= AllReduce == AllReduce
        self.set_attr("num_comm_op_in_backward_forward_overlap", 0)

    def _create_job_list(self):
        num_micro_batches = self.get_attr("num_micro_batches")
        pp_stage = self.get_attr("pp_stage")
        pp_degree = self.get_attr("pp_degree")

        job_list = []
        lr_job = core.Job(LR)
        job_list.append(lr_job)

        assert (
            pp_degree <= num_micro_batches
        ), "Num of micro batches should larger than or equal to pp degree."

        micro_batch_in_warmup = pp_degree - pp_stage
        micro_batch_in_1f1b = num_micro_batches - micro_batch_in_warmup

        forward_micro_batch_id = 0
        for i in range(micro_batch_in_warmup):
            forward_job = core.Job(FORWARD)
            forward_job.set_micro_batch_id(forward_micro_batch_id)
            job_list.append(forward_job)
            forward_micro_batch_id += 1

        backward_micro_batch_id = 0
        for i in range(micro_batch_in_1f1b):
            for job_type in self.jobs_in_stable_phase:
                job = core.Job(job_type)
                micro_batch_id = (
                    forward_micro_batch_id
                    if job_type.startswith(FORWARD)
                    else backward_micro_batch_id
                )
                job.set_micro_batch_id(micro_batch_id)
                job_list.append(job)
            forward_micro_batch_id += 1
            backward_micro_batch_id += 1

        for i in range(micro_batch_in_warmup):
            backward_job = core.Job(BACKWARD)
            backward_job.set_micro_batch_id(backward_micro_batch_id)
            job_list.append(backward_job)
            backward_micro_batch_id += 1

<<<<<<< HEAD
        opt_job = core.Job(OPT)
=======
        opt_job = core.Job("optimizer")
        opt_job.set_micro_batch_id(0)
>>>>>>> d0f1be51
        job_list.append(opt_job)
        return job_list

    def _cost(self, op_type):
        cost = {
            "recv_v2": 0.229,
            "c_allreduce_sum": float(
                "INF"
            ),  # ONLY for Forward, set the cost of c_allreduce_sum as INF so all of them will be splitted to the end of a chunk.
            "cast": 0.052,
            "c_embedding": 0.061,
            "lookup_table_v2": 0.047,
            "elementwise_add": 0.051,
            "layer_norm": 0.086,
            "c_identity": 0.037,
            "matmul_v2": 0.660,
            "split": 0.070,
            "transpose2": 0.030,
            "scale": 0.019,
            "fused_softmax_mask_upper_triangle": 0.284,
            "gelu": 0.128,
        }
        return cost[op_type] if op_type in cost else 0.0

    def _multistreaming_for_overlapping(self, programs):
        for program in programs:
            last_op = program.global_block().ops[-1]
            if self.is_comm_op(last_op) and last_op.attr("use_calc_stream"):
                last_op.dist_attr.execution_stream = "allreduce_stream"

    def _partial_programs(self, program):
        types = [LR, FORWARD, BACKWARD, OPT]
        sub_programs = _program_for_fthenb_and_1f1b(program)

        num_comm_op_in_backward_forward_overlap = self.get_attr(
            "num_comm_op_in_backward_forward_overlap"
        )
        assert (
            num_comm_op_in_backward_forward_overlap >= 0
        ), f"Get num_comm_op_in_backward_forward_overlap = {num_comm_op_in_backward_forward_overlap}, which should be >= 0."

        if num_comm_op_in_backward_forward_overlap > 0:
            logger.info(
                f"Backward forward overlap enabled in 1F1B, num_comm_op_in_backward_forward_overlap = {num_comm_op_in_backward_forward_overlap}."
            )

            # Split FORWARD
            forward_program = sub_programs[1]
            ops = forward_program.global_block().ops
            num_ops = len(ops)

            costs = [self._cost(op.type) for op in ops]
            prefix_cost = 0
            duration_for_overlap = 0.771  # cost of allreduce in BACKWARD
            splitted_op_ids = []
            for op_id, op in enumerate(ops):
                if prefix_cost > duration_for_overlap:
                    splitted_op_ids.append(op_id)
                    prefix_cost = 0
                    if (
                        len(splitted_op_ids) + 1
                        >= num_comm_op_in_backward_forward_overlap
                    ):
                        break

                prefix_cost += self._cost(op.type)

            is_forward_split_point = (
                lambda program, op_id: op_id in splitted_op_ids
            )

            (
                splitted_forward_job_types,
                splitted_forward_programs,
            ) = self._split_program_for_overlapping(
                FORWARD, forward_program, is_forward_split_point
            )
            self._multistreaming_for_overlapping(splitted_forward_programs)
            types += splitted_forward_job_types
            sub_programs += splitted_forward_programs

            # Split BACKWARD
            backward_program = sub_programs[2]
            comm_op_ids = [
                op_id
                for op_id, op in enumerate(backward_program.global_block().ops)
                if self.is_comm_op(op)
            ]
            is_backward_split_point = (
                lambda program, op_id: op_id - 1 in comm_op_ids
                and len(comm_op_ids) - comm_op_ids.index(op_id - 1)
                < num_comm_op_in_backward_forward_overlap
            )
            (
                splitted_backward_job_types,
                splitted_backward_programs,
            ) = self._split_program_for_overlapping(
                BACKWARD, backward_program, is_backward_split_point
            )
            self._multistreaming_for_overlapping(splitted_backward_programs)
            types += splitted_backward_job_types
            sub_programs += splitted_backward_programs

            # Rearrange splitted chunks for BACKWARD and FORWARD
            self.jobs_in_stable_phase.clear()
            num_splitted_forward_jobs = len(splitted_forward_job_types)
            num_splitted_backward_jobs = len(splitted_backward_job_types)
            for idx in range(
                max(num_splitted_forward_jobs, num_splitted_backward_jobs)
            ):
                if idx < num_splitted_backward_jobs:
                    self.jobs_in_stable_phase.append(
                        splitted_backward_job_types[idx]
                    )
                if idx < num_splitted_forward_jobs:
                    self.jobs_in_stable_phase.append(
                        splitted_forward_job_types[idx]
                    )

        for i in range(len(types)):
            print(f"type = {types[i]}, sub_programs = {sub_programs[i]}\n")
        logger.info(f"jobs_in_stable_phase = {self.jobs_in_stable_phase}")

        return types, sub_programs

    def _split_program_for_overlapping(self, job_type, program, is_split_point):
        assert job_type in [
            FORWARD,
            BACKWARD,
        ], f"job_type should be one of {[FORWARD, BACKWARD]}"

        ops = program.global_block().ops
        num_ops = len(ops)

        split_ids = []
        for op_id in range(1, num_ops):
            if is_split_point(program, op_id):
                split_ids.append(op_id)

        splitted_programs, __, __ = split_program(program, split_ids)

        splitted_job_types = []
        num_splitted_programs = len(splitted_programs)
        for idx in range(num_splitted_programs):
            splitted_job_types.append(f"{job_type}(chunk{idx})")

        return splitted_job_types, splitted_programs

    def is_comm_op(self, op):
        return op.type == "c_allreduce_sum"


def apply_pass(main_program, startup_program, pass_name, pass_attr={}):
    assert pass_name in [
        "FThenB",
        "1F1B",
    ], "pipeline scheduler only support FThenB and 1F1B, but recieve {}".format(
        pass_name
    )

    if pass_name == "1F1B":
        pass_attr["num_comm_op_in_backward_forward_overlap"] = int(
            os.environ.get("FLAGS_num_comm_op_in_backward_forward_overlap", 0)
        )

    pipeline_pass = new_pass("pipeline_scheduler_" + pass_name, pass_attr)
    pass_context = PassContext()
    pipeline_pass.apply([main_program], [startup_program], pass_context)
    plan = pass_context.get_attr("plan")
    return plan<|MERGE_RESOLUTION|>--- conflicted
+++ resolved
@@ -60,12 +60,8 @@
             backward_job.set_micro_batch_id(i)
             job_list.append(backward_job)
 
-<<<<<<< HEAD
         opt_job = core.Job(OPT)
-=======
-        opt_job = core.Job("optimizer")
         opt_job.set_micro_batch_id(0)
->>>>>>> d0f1be51
         job_list.append(opt_job)
         return job_list
 
@@ -138,12 +134,8 @@
             job_list.append(backward_job)
             backward_micro_batch_id += 1
 
-<<<<<<< HEAD
         opt_job = core.Job(OPT)
-=======
-        opt_job = core.Job("optimizer")
         opt_job.set_micro_batch_id(0)
->>>>>>> d0f1be51
         job_list.append(opt_job)
         return job_list
 
