--- conflicted
+++ resolved
@@ -12,15 +12,11 @@
 # See the License for the specific language governing permissions and
 # limitations under the License.
 
-<<<<<<< HEAD
 import logging
 import os
 
+from paddle.base import core
 from paddle.distributed.auto_parallel.static.cost import calc_time_by_cost_model
-from paddle.fluid import core
-=======
-from paddle.base import core
->>>>>>> 1642e84b
 
 from ..utils.log_utils import get_logger
 from .pass_base import PassContext, new_pass, register_pass
