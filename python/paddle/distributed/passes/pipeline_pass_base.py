# Copyright (c) 2023 PaddlePaddle Authors. All Rights Reserved.
#
# Licensed under the Apache License, Version 2.0 (the "License");
# you may not use this file except in compliance with the License.
# You may obtain a copy of the License at
#
#     http://www.apache.org/licenses/LICENSE-2.0
#
# Unless required by applicable law or agreed to in writing, software
# distributed under the License is distributed on an "AS IS" BASIS,
# WITHOUT WARRANTIES OR CONDITIONS OF ANY KIND, either express or implied.
# See the License for the specific language governing permissions and
# limitations under the License.

import logging

from paddle.distributed.auto_parallel.static.utils import get_logger
from paddle.fluid import core

from .pass_base import PassBase
from .pass_utils import set_skip_gc_vars

_logger = get_logger(logging.INFO)


class PipelinePassBase(PassBase):
    def __init__(self):
        super().__init__()

    def _check_self(self):
        return True

    def _check_conflict(self, other_pass):
        return True

    def _create_job_list(self):
        """
        An interface that MUST be implemented by subclasses.
        """
        pass

    def _partial_programs(self, program):
        """
        An interface that MUST be implemented by subclasses.
        The return value MUST be two lists, one is a list of types(str), another
        is a list of sub programs.
        For example:
        return [LR, FORWARD, BACKWARD, OPT], [lr_prog, fwd_prog, bwd_prog, opt_prog]
        or
        return [FORWARD], [fwd_prog]
        """
        pass

    def _apply_single_impl(self, main_program, startup_program, context):
        """
        The shared process is implemented in this function and new subclass only need
        to implement two interfaces above, 'create_job_list' and 'partial_programs'.
        """
        job_types, sub_programs = self._partial_programs(main_program)
        jobs = self._create_job_list()

        type_to_program = dict(zip(job_types, sub_programs))
        set_skip_gc_vars(
            self.get_attr("num_micro_batches"), type_to_program, jobs
        )

<<<<<<< HEAD
        for type in type_to_program.keys():
            type_to_program[type] = type_to_program[type].desc
        plan = core.Plan(jobs, type_to_program)
=======
        # Following is a shared gc process for base class.
        gc_vars_list = get_skip_gc_vars(sub_program_list)
        type_to_gc_vars = {}
        for type, gc_var in zip(type_list, gc_vars_list):
            type_to_gc_vars[type] = gc_var
        _logger.info(f"The skip_gc_vars : {gc_vars_list}")
        if "backward" in type_to_gc_vars:
            assert (
                len(type_to_gc_vars["backward"]) == 0
            ), f"When enabling pipeline parallelism stategy, the skip_gc_vars_set for backward subprogram must be empty, but it is {type_to_gc_vars['backward']}."

        for job in job_list:
            job.set_skip_gc_vars(type_to_gc_vars[job.type()])

        type_to_program = {}
        for type, sub_program in zip(type_list, sub_program_list):
            type_to_program[type] = sub_program.desc

        plan = core.Plan(job_list, type_to_program)
>>>>>>> d0f1be51
        context.set_attr("plan", plan)<|MERGE_RESOLUTION|>--- conflicted
+++ resolved
@@ -64,29 +64,7 @@
             self.get_attr("num_micro_batches"), type_to_program, jobs
         )
 
-<<<<<<< HEAD
         for type in type_to_program.keys():
             type_to_program[type] = type_to_program[type].desc
         plan = core.Plan(jobs, type_to_program)
-=======
-        # Following is a shared gc process for base class.
-        gc_vars_list = get_skip_gc_vars(sub_program_list)
-        type_to_gc_vars = {}
-        for type, gc_var in zip(type_list, gc_vars_list):
-            type_to_gc_vars[type] = gc_var
-        _logger.info(f"The skip_gc_vars : {gc_vars_list}")
-        if "backward" in type_to_gc_vars:
-            assert (
-                len(type_to_gc_vars["backward"]) == 0
-            ), f"When enabling pipeline parallelism stategy, the skip_gc_vars_set for backward subprogram must be empty, but it is {type_to_gc_vars['backward']}."
-
-        for job in job_list:
-            job.set_skip_gc_vars(type_to_gc_vars[job.type()])
-
-        type_to_program = {}
-        for type, sub_program in zip(type_list, sub_program_list):
-            type_to_program[type] = sub_program.desc
-
-        plan = core.Plan(job_list, type_to_program)
->>>>>>> d0f1be51
         context.set_attr("plan", plan)