--- conflicted
+++ resolved
@@ -1560,7 +1560,7 @@
 
         2. Remove the :code:`read_op` if exists.
 
-        3. change the :code:`is_test` 
+        3. change the :code:`is_test`
         attribute of operators to :code:`True`. All the :code:`Parameter`
         information will be lost.
 
@@ -1574,9 +1574,6 @@
         # core.inference_optimize being fixed.
         res = Program()
         res.desc = core.ProgramDesc(self.desc)
-<<<<<<< HEAD
-        for i in range(res.desc.num_blocks()):
-=======
 
         # remove all readers and the read_op if exist
         read_op_idx = 0
@@ -1593,8 +1590,7 @@
                 root_block._remove_var(var.name())
 
         # change all `is_test` attributes to True
-        for i in xrange(res.desc.num_blocks()):
->>>>>>> ec4c6e1f
+        for i in range(res.desc.num_blocks()):
             block = res.desc.block(i)
             for j in range(block.op_size()):
                 op = block.op(j)
