#   Copyright (c) 2018 PaddlePaddle Authors. All Rights Reserved.
#
# Licensed under the Apache License, Version 2.0 (the "License");
# you may not use this file except in compliance with the License.
# You may obtain a copy of the License at
#
#     http://www.apache.org/licenses/LICENSE-2.0
#
# Unless required by applicable law or agreed to in writing, software
# distributed under the License is distributed on an "AS IS" BASIS,
# WITHOUT WARRANTIES OR CONDITIONS OF ANY KIND, either express or implied.
# See the License for the specific language governing permissions and
# limitations under the License.
"""
All layers just related to the neural network. 
"""

from ..layer_helper import LayerHelper
from ..initializer import Normal, Constant
from ..framework import Variable
from ..param_attr import ParamAttr
from layer_function_generator import autodoc, templatedoc
from tensor import concat
import utils
import random

__all__ = [
    'fc',
    'embedding',
    'dynamic_lstm',
    'dynamic_lstmp',
    'dynamic_gru',
    'gru_unit',
    'linear_chain_crf',
    'crf_decoding',
    'cos_sim',
    'cross_entropy',
    'square_error_cost',
    'chunk_eval',
    'sequence_conv',
    'conv2d',
    'conv3d',
    'sequence_pool',
    'sequence_softmax',
    'softmax',
    'pool2d',
    'pool3d',
    'batch_norm',
    'beam_search_decode',
    'conv2d_transpose',
    'conv3d_transpose',
    'sequence_expand',
    'lstm_unit',
    'reduce_sum',
    'reduce_mean',
    'reduce_max',
    'reduce_min',
    'reduce_prod',
    'sequence_first_step',
    'sequence_last_step',
    'dropout',
    'split',
    'ctc_greedy_decoder',
    'edit_distance',
    'l2_normalize',
    'matmul',
    'topk',
    'warpctc',
    'sequence_reshape',
    'transpose',
    'im2sequence',
    'nce',
    'beam_search',
    'row_conv',
    'multiplex',
    'layer_norm',
    'softmax_with_cross_entropy',
    'smooth_l1',
    'one_hot',
    'autoincreased_step_counter',
    'reshape',
    'lod_reset',
    'lrn',
    'pad',
    'label_smooth',
    'roi_pool',
    'dice_loss',
    'image_resize',
    'image_resize_short',
    'resize_bilinear',
    'gather',
    'random_crop',
    'mean_iou',
    'relu',
    'log',
]


def fc(input,
       size,
       num_flatten_dims=1,
       param_attr=None,
       bias_attr=None,
       use_mkldnn=False,
       act=None,
       is_test=False,
       name=None):
    """
    **Fully Connected Layer**

    This function creates a fully connected layer in the network. It can take 
    multiple tensors as its inputs. It creates a variable called weights for 
    each input tensor, which represents a fully connected weight matrix from 
    each input unit to each output unit. The fully connected layer multiplies 
    each input tensor with its coresponding weight to produce an output Tensor. 
    If multiple input tensors are given, the results of multiple multiplications 
    will be sumed up. If bias_attr is not None, a bias variable will be created 
    and added to the output. Finally, if activation is not None, it will be applied 
    to the output as well.

    This process can be formulated as follows:

    .. math::

        Out = Act({\sum_{i=0}^{N-1}X_iW_i + b})

    In the above equation:

    * :math:`N`: Number of the input.
    * :math:`X_i`: The input tensor.
    * :math:`W`: The weights created by this layer.
    * :math:`b`: The bias parameter created by this layer (if needed).
    * :math:`Act`: The activation function.
    * :math:`Out`: The output tensor.

    Args:
        input (Variable|list of Variable): The input tensor(s) of this layer, and the dimension of
            the input tensor(s) is at least 2.
        size(int): The number of output units in this layer.
        num_flatten_dims (int, default 1): The fc layer can accept an input tensor with more than
            two dimensions. If this happens, the multidimensional tensor will first be flattened
            into a 2-dimensional matrix. The parameter `num_flatten_dims` determines how the input
            tensor is flattened: the first `num_flatten_dims` (inclusive, index starts from 1)
            dimensions will be flatten to form the first dimension of the final matrix (height of
            the matrix), and the rest `rank(X) - num_flatten_dims` dimensions are flattened to
            form the second dimension of the final matrix (width of the matrix). For example, suppose
            `X` is a 6-dimensional tensor with a shape [2, 3, 4, 5, 6], and `num_flatten_dims` = 3.
            Then, the flattened matrix will have a shape [2 x 3 x 4, 5 x 6] = [24, 30].
        param_attr (ParamAttr|list of ParamAttr, default None): The parameter attribute for learnable
            parameters/weights of this layer.
        bias_attr (ParamAttr|list of ParamAttr, default None): The parameter attribute for the bias
            of this layer. If it is set to None, no bias will be added to the output units.
        act (str, default None): Activation to be applied to the output of this layer.
        is_test(bool): A flag indicating whether execution is in test phase.
        use_mkldnn(bool): Use mkldnn kernel or not, it is valid only when the mkldnn
            library is installed. Default: False
        name (str, default None): The name of this layer.

    Returns:
        Variable: The transformation result.

    Raises:
        ValueError: If rank of the input tensor is less than 2.

    Examples:
        .. code-block:: python

          data = fluid.layers.data(name="data", shape=[32, 32], dtype="float32")
          fc = fluid.layers.fc(input=data, size=1000, act="tanh")
    """

    helper = LayerHelper("fc", **locals())

    dtype = helper.input_dtype()

    mul_results = []
    for input_var, param_attr in helper.iter_inputs_and_params():
        input_shape = input_var.shape
        param_shape = [
            reduce(lambda a, b: a * b, input_shape[num_flatten_dims:], 1)
        ] + [size]

        w = helper.create_parameter(
            attr=param_attr, shape=param_shape, dtype=dtype, is_bias=False)
        tmp = helper.create_tmp_variable(dtype)
        helper.append_op(
            type="mul",
            inputs={"X": input_var,
                    "Y": w},
            outputs={"Out": tmp},
            attrs={"x_num_col_dims": num_flatten_dims,
                   "y_num_col_dims": 1})
        mul_results.append(tmp)

    if len(mul_results) == 1:
        pre_bias = mul_results[0]
    else:
        pre_bias = helper.create_tmp_variable(dtype)
        helper.append_op(
            type="sum", inputs={"X": mul_results}, outputs={"Out": pre_bias})
    # add bias
    pre_activation = helper.append_bias_op(pre_bias, dim_start=num_flatten_dims)
    # add activation
    return helper.append_activation(pre_activation)


def embedding(input,
              size,
              is_sparse=False,
              is_distributed=False,
              padding_idx=None,
              param_attr=None,
              dtype='float32'):
    """
    **Embedding Layer**

    This layer is used to lookup embeddings of IDs, provided by :attr:`input`, in
    a lookup table. The result of this lookup is the embedding of each ID in the
    :attr:`input`.

    All the input variables are passed in as local variables to the LayerHelper
    constructor.

    Args:
        input(Variable): The tensor variable containing the IDs.
        size(tuple|list): The shape of the look up table parameter. It should
            have two elements which indicate the size of the dictionary of
            embeddings and the size of each embedding vector respectively.
        is_sparse(bool): The flag indicating whether to use sparse update.
        is_distributed(bool): Whether to run lookup table from remote parameter server.
        padding_idx(int|long|None): If :attr:`None`, it makes no effect to lookup.
            Otherwise the given :attr:`padding_idx` indicates padding the output
            with zeros whenever lookup encounters it in :attr:`input`. If
            :math:`padding_idx < 0`, the :attr:`padding_idx` to use in lookup is
            :math:`size[0] + dim`.
        param_attr(ParamAttr): Parameters for this layer
        dtype(np.dtype|core.VarDesc.VarType|str): The type of data : float32, float_16, int etc

    Returns:
        Variable: The tensor variable storing the embeddings of the \
                  supplied inputs.

    Examples:
        .. code-block:: python

          dict_size = len(dataset.ids)
          data = fluid.layers.data(name='ids', shape=[32, 32], dtype='float32')
          fc = fluid.layers.embedding(input=data, size=[dict_size, 16])
    """

    helper = LayerHelper('embedding', **locals())
    w = helper.create_parameter(
        attr=helper.param_attr, shape=size, dtype=dtype, is_bias=False)
    tmp = helper.create_tmp_variable(dtype)
    padding_idx = -1 if padding_idx is None else padding_idx if padding_idx >= 0 else (
        size[0] + padding_idx)
    helper.append_op(
        type='lookup_table',
        inputs={'Ids': input,
                'W': w},
        outputs={'Out': tmp},
        attrs={
            'is_sparse': is_sparse,
            'is_distributed': is_distributed,
            'padding_idx': padding_idx
        })
    return tmp


@templatedoc(op_type="lstm")
def dynamic_lstm(input,
                 size,
                 h_0=None,
                 c_0=None,
                 param_attr=None,
                 bias_attr=None,
                 use_peepholes=True,
                 is_reverse=False,
                 gate_activation='sigmoid',
                 cell_activation='tanh',
                 candidate_activation='tanh',
                 dtype='float32',
                 name=None):
    """
    ${comment}

    Args:
        input (Variable): ${input_comment}
        size (int): 4 * hidden size.
        h_0(Variable): The initial hidden state is an optional input, default is zero.
                       This is a tensor with shape (N x D), where N is the
                       batch size and D is the hidden size.
        c_0(Variable): The initial cell state is an optional input, default is zero.
                       This is a tensor with shape (N x D), where N is the
                       batch size. `h_0` and `c_0` can be NULL but only at the same time.

        param_attr(ParamAttr|None): The parameter attribute for the learnable
                               hidden-hidden weights.

                               - Weights = {:math:`W_{ch}, W_{ih}, \
                                                W_{fh}, W_{oh}`}
                               - The shape is (D x 4D), where D is the hidden
                                 size.
        bias_attr (ParamAttr|None): The bias attribute for the learnable bias
                              weights, which contains two parts, input-hidden
                              bias weights and peephole connections weights if
                              setting `use_peepholes` to `True`.

                              1. `use_peepholes = False`
                                 - Biases = {:math:`b_c, b_i, b_f, b_o`}.
                                 - The shape is (1 x 4D).
                              2. `use_peepholes = True`
                                 - Biases = { :math:`b_c, b_i, b_f, b_o, W_{ic}, \
                                                 W_{fc}, W_{oc}`}.
                                 - The shape is (1 x 7D).
        use_peepholes (bool): ${use_peepholes_comment}
        is_reverse (bool): ${is_reverse_comment}
        gate_activation (str): ${gate_activation_comment}
        cell_activation (str): ${cell_activation_comment}
        candidate_activation (str): ${candidate_activation_comment}
        dtype (str): Data type. Choices = ["float32", "float64"], default "float32".
        name (str|None): A name for this layer(optional). If set None, the layer
                         will be named automatically.

    Returns:
        tuple: The hidden state, and cell state of LSTM. The shape of both \
        is (T x D), and lod is the same with the `input`.

    Examples:
        .. code-block:: python

            hidden_dim = 512
            forward_proj = fluid.layers.fc(input=input_seq, size=hidden_dim * 4,
                                           act=None, bias_attr=None)
            forward, _ = fluid.layers.dynamic_lstm(
                input=forward_proj, size=hidden_dim * 4, use_peepholes=False)
    """

    helper = LayerHelper('lstm', **locals())
    size = size / 4
    weight = helper.create_parameter(
        attr=helper.param_attr, shape=[size, 4 * size], dtype=dtype)
    bias_size = [1, 7 * size]
    if not use_peepholes:
        bias_size[1] = 4 * size
    bias = helper.create_parameter(
        attr=helper.bias_attr, shape=bias_size, dtype=dtype, is_bias=True)

    hidden = helper.create_tmp_variable(dtype)
    cell = helper.create_tmp_variable(dtype)
    batch_gate = helper.create_tmp_variable(dtype)
    batch_cell_pre_act = helper.create_tmp_variable(dtype)
    inputs = {'Input': input, 'Weight': weight, 'Bias': bias}
    batch_size = input.shape[0]
    if h_0:
        assert h_0.shape == (batch_size, size), \
            'The shape of h0 should be (batch_size, %d)' % size
        inputs['H0'] = h_0
    if c_0:
        assert c_0.shape == (batch_size, size), \
            'The shape of c0 should be (batch_size, %d)' % size
        inputs['C0'] = c_0

    helper.append_op(
        type='lstm',
        inputs=inputs,
        outputs={
            'Hidden': hidden,
            'Cell': cell,
            'BatchGate': batch_gate,
            'BatchCellPreAct': batch_cell_pre_act
        },
        attrs={
            'use_peepholes': use_peepholes,
            'is_reverse': is_reverse,
            'gate_activation': gate_activation,
            'cell_activation': cell_activation,
            'candidate_activation': candidate_activation
        })
    return hidden, cell


def dynamic_lstmp(input,
                  size,
                  proj_size,
                  param_attr=None,
                  bias_attr=None,
                  use_peepholes=True,
                  is_reverse=False,
                  gate_activation='sigmoid',
                  cell_activation='tanh',
                  candidate_activation='tanh',
                  proj_activation='tanh',
                  dtype='float32',
                  name=None):
    """
    **Dynamic LSTMP Layer**

    LSTMP (LSTM with recurrent projection) layer has a separate projection
    layer after the LSTM layer, projecting the original hidden state to a
    lower-dimensional one, which is proposed to reduce the number of total
    parameters and furthermore computational complexity for the LSTM,
    espeacially for the case that the size of output units is relative
    large (https://research.google.com/pubs/archive/43905.pdf).

    The formula is as follows:

    .. math::

        i_t & = \sigma(W_{ix}x_{t} + W_{ir}r_{t-1} + W_{ic}c_{t-1} + b_i)

        f_t & = \sigma(W_{fx}x_{t} + W_{fr}r_{t-1} + W_{fc}c_{t-1} + b_f)

        \\tilde{c_t} & = act_g(W_{cx}x_t + W_{cr}r_{t-1} + b_c)

        o_t & = \sigma(W_{ox}x_{t} + W_{or}r_{t-1} + W_{oc}c_t + b_o)

        c_t & = f_t \odot c_{t-1} + i_t \odot \\tilde{c_t}

        h_t & = o_t \odot act_h(c_t)

        r_t & = \overline{act_h}(W_{rh}h_t)

    In the above formula:

    * :math:`W`: Denotes weight matrices (e.g. :math:`W_{xi}` is \
          the matrix of weights from the input gate to the input).
    * :math:`W_{ic}`, :math:`W_{fc}`, :math:`W_{oc}`: Diagonal weight \
          matrices for peephole connections. In our implementation, \
          we use vectors to reprenset these diagonal weight matrices.
    * :math:`b`: Denotes bias vectors (e.g. :math:`b_i` is the input gate \
          bias vector).
    * :math:`\sigma`: The activation, such as logistic sigmoid function.
    * :math:`i, f, o` and :math:`c`: The input gate, forget gate, output \
          gate, and cell activation vectors, respectively, all of which have \
          the same size as the cell output activation vector :math:`h`.
    * :math:`h`: The hidden state.
    * :math:`r`: The recurrent projection of the hidden state.
    * :math:`\\tilde{c_t}`: The candidate hidden state, whose \
          computation is based on the current input and previous hidden state.
    * :math:`\odot`: The element-wise product of the vectors.
    * :math:`act_g` and :math:`act_h`: The cell input and cell output \
          activation functions and `tanh` is usually used for them.
    * :math:`\overline{act_h}`: The activation function for the projection \
          output, usually using `identity` or same as :math:`act_h`.

    Set `use_peepholes` to `False` to disable peephole connection. The formula
    is omitted here, please refer to the paper
    http://www.bioinf.jku.at/publications/older/2604.pdf for details.

    Note that these :math:`W_{xi}x_{t}, W_{xf}x_{t}, W_{xc}x_{t}, W_{xo}x_{t}`
    operations on the input :math:`x_{t}` are NOT included in this operator.
    Users can choose to use fully-connected layer before LSTMP layer.

    Args:
        input(Variable): The input of dynamic_lstmp layer, which supports
                         variable-time length input sequence. The underlying
                         tensor in this Variable is a matrix with shape
                         (T X 4D), where T is the total time steps in this
                         mini-batch, D is the hidden size.
        size(int): 4 * hidden size.
        proj_size(int): The size of projection output.
        param_attr(ParamAttr|None): The parameter attribute for the learnable
                               hidden-hidden weight and projection weight.

                               - Hidden-hidden weight = {:math:`W_{ch}, W_{ih}, \
                                                W_{fh}, W_{oh}`}.
                               - The shape of hidden-hidden weight is (P x 4D),
                                 where P is the projection size and D the hidden
                                 size.
                               - Projection weight = {:math:`W_{rh}`}.
                               - The shape of projection weight is (D x P).
        bias_attr(ParamAttr|None): The bias attribute for the learnable bias
                              weights, which contains two parts, input-hidden
                              bias weights and peephole connections weights if
                              setting `use_peepholes` to `True`.

                              1. `use_peepholes = False`
                                - Biases = {:math:`b_c, b_i, b_f, b_o`}.
                                - The shape is (1 x 4D).
                              2. `use_peepholes = True`
                                - Biases = { :math:`b_c, b_i, b_f, b_o, W_{ic}, \
                                                 W_{fc}, W_{oc}`}.
                                - The shape is (1 x 7D).
        use_peepholes(bool): Whether to enable diagonal/peephole connections,
                             default `True`.
        is_reverse(bool): Whether to compute reversed LSTM, default `False`.
        gate_activation(str): The activation for input gate, forget gate and
                              output gate. Choices = ["sigmoid", "tanh", "relu",
                              "identity"], default "sigmoid".
        cell_activation(str): The activation for cell output. Choices = ["sigmoid",
                              "tanh", "relu", "identity"], default "tanh".
        candidate_activation(str): The activation for candidate hidden state.
                              Choices = ["sigmoid", "tanh", "relu", "identity"],
                              default "tanh".
        proj_activation(str): The activation for projection output.
                              Choices = ["sigmoid", "tanh", "relu", "identity"],
                              default "tanh".
        dtype(str): Data type. Choices = ["float32", "float64"], default "float32".
        name(str|None): A name for this layer(optional). If set None, the layer
                        will be named automatically.

    Returns:
        tuple: A tuple of two output variable: the projection of hidden state, \
               and cell state of LSTMP. The shape of projection is (T x P), \
               for the cell state which is (T x D), and both LoD is the same \
               with the `input`.

    Examples:

        .. code-block:: python

            dict_dim, emb_dim = 128, 64
            data = fluid.layers.data(name='sequence', shape=[1],
                                     dtype='int32', lod_level=1)
            emb = fluid.layers.embedding(input=data, size=[dict_dim, emb_dim])
            hidden_dim, proj_dim = 512, 256
            fc_out = fluid.layers.fc(input=emb, size=hidden_dim * 4,
                                     act=None, bias_attr=None)
            proj_out, _ = fluid.layers.dynamic_lstmp(input=fc_out,
                                                     size=hidden_dim * 4,
                                                     proj_size=proj_dim,
                                                     use_peepholes=False,
                                                     is_reverse=True,
                                                     cell_activation="tanh",
                                                     proj_activation="tanh")
    """

    helper = LayerHelper('lstmp', **locals())
    size = size / 4
    weight = helper.create_parameter(
        attr=helper.param_attr, shape=[proj_size, 4 * size], dtype=dtype)
    proj_weight = helper.create_parameter(
        attr=helper.param_attr, shape=[size, proj_size], dtype=dtype)
    bias_size = [1, 7 * size]
    if not use_peepholes:
        bias_size[1] = 4 * size
    bias = helper.create_parameter(
        attr=helper.bias_attr, shape=bias_size, dtype=dtype, is_bias=True)

    projection = helper.create_tmp_variable(dtype)
    cell = helper.create_tmp_variable(dtype)
    ordered_proj0 = helper.create_tmp_variable(dtype)
    batch_hidden = helper.create_tmp_variable(dtype)
    batch_gate = helper.create_tmp_variable(dtype)
    batch_cell_pre_act = helper.create_tmp_variable(dtype)

    helper.append_op(
        type='lstmp',
        inputs={
            'Input': input,
            'Weight': weight,
            'ProjWeight': proj_weight,
            'Bias': bias
        },
        outputs={
            'Projection': projection,
            'Cell': cell,
            'OrderedP0': ordered_proj0,
            'BatchHidden': batch_hidden,
            'BatchGate': batch_gate,
            'BatchCellPreAct': batch_cell_pre_act
        },
        attrs={
            'use_peepholes': use_peepholes,
            'is_reverse': is_reverse,
            'gate_activation': gate_activation,
            'cell_activation': cell_activation,
            'candidate_activation': candidate_activation,
            'proj_activation': proj_activation
        })
    return projection, cell


def dynamic_gru(input,
                size,
                param_attr=None,
                bias_attr=None,
                is_reverse=False,
                gate_activation='sigmoid',
                candidate_activation='tanh',
                h_0=None):
    """
    **Gated Recurrent Unit (GRU) Layer**

    Refer to `Empirical Evaluation of Gated Recurrent Neural Networks on
    Sequence Modeling <https://arxiv.org/abs/1412.3555>`_ .

    The formula is as follows:

    .. math::

        u_t & = act_g(W_{ux}x_{t} + W_{uh}h_{t-1} + b_u)

        r_t & = act_g(W_{rx}x_{t} + W_{rh}h_{t-1} + b_r)

        \\tilde{h_t} & = act_c(W_{cx}x_{t} + W_{ch}(r_t \odot h_{t-1}) + b_c)

        h_t & = (1-u_t) \odot h_{t-1} + u_t \odot \\tilde{h_t}

    The :math:`\odot` is the element-wise product of the vectors. :math:`act_g`
    is the update gate and reset gate activation function and :math:`sigmoid`
    is usually used for it. :math:`act_c` is the activation function for
    candidate hidden state and :math:`tanh` is usually used for it.

    Note that these :math:`W_{ux}x_{t}, W_{rx}x_{t}, W_{cx}x_{t}` operations on
    the input :math:`x_{t}` are NOT included in this operator. Users can choose
    to use fully-connect layer before GRU layer.

    Args:
        input(Variable): The input of dynamic_gru layer, which supports
            variable-time length input sequence. The underlying tensor in this
            Variable is a matrix with shape :math:`(T \\times 3D)`, where
            :math:`T` is the total time steps in this mini-batch, :math:`D`
            is the hidden size.
        size(int): The dimension of the gru cell.
        param_attr(ParamAttr|None): The parameter attribute for the learnable
            hidden-hidden weight matrix. Note:

            - The shape of the weight matrix is :math:`(T \\times 3D)`, where
              :math:`D` is the hidden size.
            - All elements in the weight matrix can be divided into two parts.
              The first part are weights of the update gate and reset gate with
              shape :math:`(D \\times 2D)`, and the second part are weights for
              candidate hidden state with shape :math:`(D \\times D)`.
        bias_attr(ParamAttr): The parameter attribute for learnable the
            hidden-hidden bias.
        is_reverse(bool): Whether to compute reversed GRU, default
            :attr:`False`.
        gate_activation(str): The activation for update gate and reset gate.
            Choices = ["sigmoid", "tanh", "relu", "identity"], default "sigmoid".
        candidate_activation(str): The activation for candidate hidden state.
            Choices = ["sigmoid", "tanh", "relu", "identity"], default "tanh".
        h_0 (Variable): This is initial hidden state. If not set, default is
            zero. This is a tensor with shape (N x D), where N is the number of
            total time steps of input mini-batch feature and D is the hidden
            size.

    Returns:
        Variable: The hidden state of GRU. The shape is :math:`(T \\times D)`, \
            and sequence length is the same with the input.

    Examples:

        .. code-block:: python

            dict_dim, emb_dim = 128, 64
            data = fluid.layers.data(name='sequence', shape=[1],
                                     dtype='int32', lod_level=1)
            emb = fluid.layers.embedding(input=data, size=[dict_dim, emb_dim])
            hidden_dim = 512
            x = fluid.layers.fc(input=emb, size=hidden_dim * 3)
            hidden = fluid.layers.dynamic_gru(input=x, dim=hidden_dim)
    """

    helper = LayerHelper('gru', **locals())
    dtype = helper.input_dtype()

    weight = helper.create_parameter(
        attr=helper.param_attr, shape=[size, 3 * size], dtype=dtype)
    bias = helper.create_parameter(
        attr=helper.bias_attr, shape=[1, 3 * size], dtype=dtype, is_bias=True)
    batch_size = input.shape[0]
    inputs = {'Input': input, 'Weight': weight, 'Bias': bias}
    if h_0 != None:
        assert h_0.shape == (
            batch_size, size
        ), 'The shape of h0 should be(batch_size, %d)' % size
        inputs['H0'] = h_0

    hidden = helper.create_tmp_variable(dtype)
    batch_gate = helper.create_tmp_variable(dtype)
    batch_reset_hidden_prev = helper.create_tmp_variable(dtype)
    batch_hidden = helper.create_tmp_variable(dtype)

    helper.append_op(
        type='gru',
        inputs=inputs,
        outputs={
            'Hidden': hidden,
            'BatchGate': batch_gate,
            'BatchResetHiddenPrev': batch_reset_hidden_prev,
            'BatchHidden': batch_hidden
        },
        attrs={
            'is_reverse': is_reverse,
            'gate_activation': gate_activation,
            'activation': candidate_activation
        })
    return hidden


def gru_unit(input,
             hidden,
             size,
             param_attr=None,
             bias_attr=None,
             activation='tanh',
             gate_activation='sigmoid'):
    """
    GRU unit layer. The equation of a gru step is:

        .. math::
            u_t & = actGate(xu_{t} + W_u h_{t-1} + b_u)

            r_t & = actGate(xr_{t} + W_r h_{t-1} + b_r)

            m_t & = actNode(xm_t + W_c dot(r_t, h_{t-1}) + b_m)

            h_t & = dot((1-u_t), m_t) + dot(u_t, h_{t-1})

    The inputs of gru unit includes :math:`z_t`, :math:`h_{t-1}`. In terms
    of the equation above, the :math:`z_t` is split into 3 parts -
    :math:`xu_t`, :math:`xr_t` and :math:`xm_t`. This means that in order to
    implement a full GRU unit operator for an input, a fully
    connected layer has to be applied, such that :math:`z_t = W_{fc}x_t`.

    The terms :math:`u_t` and :math:`r_t` represent the update and reset gates
    of the GRU cell. Unlike LSTM, GRU has one lesser gate. However, there is
    an intermediate candidate hidden output, which is denoted by :math:`m_t`.
    This layer has three outputs :math:`h_t`, :math:`dot(r_t, h_{t-1})`
    and concatenation of :math:`u_t`, :math:`r_t` and :math:`m_t`.

    Args:
        input (Variable): The fc transformed input value of current step.
        hidden (Variable): The hidden value of lstm unit from previous step.
        size (integer): The input dimension value.
        param_attr (ParamAttr): The weight parameters for gru unit. Default: None
        bias_attr (ParamAttr): The bias parameters for gru unit. Default: None
        activation (string): The activation type for cell (actNode).
                             Default: 'tanh'
        gate_activation (string): The activation type for gates (actGate).
                                  Default: 'sigmoid'

    Returns:
        tuple: The hidden value, reset-hidden value and gate values.

    Examples:

        .. code-block:: python

             # assuming we have x_t_data and prev_hidden of size=10
             x_t = fluid.layers.fc(input=x_t_data, size=30)
             hidden_val, r_h_val, gate_val = fluid.layers.gru_unit(input=x_t,
                                                    hidden = prev_hidden)

    """
    activation_dict = dict(
        identity=0,
        sigmoid=1,
        tanh=2,
        relu=3, )
    activation = activation_dict[activation]
    gate_activation = activation_dict[gate_activation]

    helper = LayerHelper('gru_unit', **locals())
    dtype = helper.input_dtype()
    size = size / 3

    # create weight
    weight = helper.create_parameter(
        attr=helper.param_attr, shape=[size, 3 * size], dtype=dtype)

    gate = helper.create_tmp_variable(dtype)
    reset_hidden_pre = helper.create_tmp_variable(dtype)
    updated_hidden = helper.create_tmp_variable(dtype)
    inputs = {'Input': input, 'HiddenPrev': hidden, 'Weight': weight}
    # create bias
    if helper.bias_attr:
        bias_size = [1, 3 * size]
        bias = helper.create_parameter(
            attr=helper.bias_attr, shape=bias_size, dtype=dtype, is_bias=True)
        inputs['Bias'] = bias

    helper.append_op(
        type='gru_unit',
        inputs=inputs,
        outputs={
            'Gate': gate,
            'ResetHiddenPrev': reset_hidden_pre,
            'Hidden': updated_hidden,
        },
        attrs={
            'activation': 2,  # tanh
            'gate_activation': 1,  # sigmoid
        })

    return updated_hidden, reset_hidden_pre, gate


@templatedoc()
def linear_chain_crf(input, label, param_attr=None):
    """
    Linear Chain CRF.

    ${comment}

    Args:
        input(${emission_type}): ${emission_comment}
        input(${transition_type}): ${transition_comment}
        label(${label_type}): ${label_comment}
        param_attr(ParamAttr): The attribute of the learnable parameter.

    Returns:
        output(${emission_exps_type}): ${emission_exps_comment} \n
        output(${transition_exps_type}): ${transition_exps_comment} \n
        output(${log_likelihood_type}): ${log_likelihood_comment}

    """
    helper = LayerHelper('linear_chain_crf', **locals())
    size = input.shape[1]
    transition = helper.create_parameter(
        attr=helper.param_attr,
        shape=[size + 2, size],
        dtype=helper.input_dtype())
    alpha = helper.create_tmp_variable(dtype=helper.input_dtype())
    emission_exps = helper.create_tmp_variable(dtype=helper.input_dtype())
    transition_exps = helper.create_tmp_variable(dtype=helper.input_dtype())
    log_likelihood = helper.create_tmp_variable(dtype=helper.input_dtype())
    helper.append_op(
        type='linear_chain_crf',
        inputs={"Emission": [input],
                "Transition": transition,
                "Label": label},
        outputs={
            "Alpha": [alpha],
            "EmissionExps": [emission_exps],
            "TransitionExps": transition_exps,
            "LogLikelihood": log_likelihood
        })

    return log_likelihood


@templatedoc()
def crf_decoding(input, param_attr, label=None):
    """
    ${comment}

    Args:
        input(${emission_type}): ${emission_comment}

        param_attr(ParamAttr): The parameter attribute for training.

        label(${label_type}): ${label_comment}

    Returns:
        Variable: ${viterbi_path_comment}
    
    Examples:
        .. code-block:: python

           crf_decode = layers.crf_decoding(
                input=hidden, param_attr=ParamAttr(name="crfw"))
    """
    helper = LayerHelper('crf_decoding', **locals())
    transition = helper.get_parameter(param_attr.name)
    viterbi_path = helper.create_tmp_variable(dtype=helper.input_dtype())
    helper.append_op(
        type='crf_decoding',
        inputs={"Emission": [input],
                "Transition": transition,
                "Label": label},
        outputs={"ViterbiPath": [viterbi_path]})

    return viterbi_path


@templatedoc()
def cos_sim(X, Y):
    """
    ${comment}

    Args:
        X (Variable): ${x_comment}.
        Y (Variable): ${y_comment}.

    Returns:
        Variable: the output of cosine(X, Y).
    """
    helper = LayerHelper('cos_sim', **locals())
    out = helper.create_tmp_variable(dtype=X.dtype)
    xnorm = helper.create_tmp_variable(dtype=X.dtype)
    ynorm = helper.create_tmp_variable(dtype=X.dtype)
    helper.append_op(
        type='cos_sim',
        inputs={'X': [X],
                'Y': [Y]},
        outputs={'Out': [out],
                 'XNorm': [xnorm],
                 'YNorm': [ynorm]})
    return out


def dropout(x, dropout_prob, is_test=False, seed=None, name=None):
    """
    Computes dropout.

    Drop or keep each element of `x` independently. Dropout is a regularization
    technique for reducing overfitting by preventing neuron co-adaption during
    training. The dropout operator randomly sets (according to the given dropout
    probability) the outputs of some units to zero, while others are remain
    unchanged.

    Args:
        x (Variable): The input tensor variable.
        dropout_prob (float): Probability of setting units to zero.
        is_test (bool): A flag indicating whether it is in test phrase or not.
        seed (int): A Python integer used to create random seeds. If this
                    parameter is set to None, a random seed is used.
                    NOTE: If an integer seed is given, always the same output
                    units will be dropped. DO NOT use a fixed seed in training.
        name (str|None): A name for this layer(optional). If set None, the layer
                         will be named automatically.

    Returns:
        Variable: A tensor variable is the shape with `x`.

    Examples:

        .. code-block:: python

            x = fluid.layers.data(name="data", shape=[32, 32], dtype="float32")
            droped = fluid.layers.dropout(x, dropout_prob=0.5)
    """

    helper = LayerHelper('dropout', **locals())
    out = helper.create_tmp_variable(dtype=x.dtype)
    mask = helper.create_tmp_variable(dtype=x.dtype, stop_gradient=True)
    helper.append_op(
        type='dropout',
        inputs={'X': [x]},
        outputs={'Out': [out],
                 'Mask': [mask]},
        attrs={
            'dropout_prob': dropout_prob,
            'is_test': is_test,
            'fix_seed': seed is not None,
            'seed': seed if seed is not None else 0
        })
    return out


def cross_entropy(input, label, soft_label=False):
    """
    **Cross Entropy Layer**

    This layer computes the cross entropy between `input` and `label`. It
    supports both standard cross-entropy and soft-label cross-entropy loss
    computation.

    1) One-hot cross-entropy:
        `soft_label = False`, `Label[i, 0]` indicates the class index for sample i:

        .. math::

            Y[i] = -\log(X[i, Label[i]])

    2) Soft-label cross-entropy:
        `soft_label = True`, `Label[i, j]` indicates the soft label of class j
        for sample i:

        .. math::

            Y[i] = \sum_j{-Label[i, j] * log(X[i, j])}

       Please make sure that in this case the summation of each row of `label`
       equals one.

    3) One-hot cross-entropy with vecterized `label`:
         As a special case of 2), when each row of 'label' has only one
         non-zero element which is equal to 1, soft-label cross-entropy degenerates
         to a one-hot cross-entropy with one-hot label representation.

    Args:
        input (Variable|list):  a 2-D tensor with shape [N x D], where N is the
                                batch size and D is the number of classes. This
                                input is a probability computed by the previous
                                operator, which is almost always the result of
                                a softmax operator.
        label (Variable|list): the ground truth which is a 2-D tensor. When
                               `soft_label` is set to `False`, `label` is a
                               tensor<int64> with shape [N x 1]. When
                               `soft_label` is set to `True`, `label` is a
                               tensor<float/double> with shape [N x D].
        soft_label (bool): a flag indicating whether to
                                           interpretate the given labels as soft
                                           labels, default `False`.

    Returns:
         A 2-D tensor with shape [N x 1], the cross entropy loss.

    Raises:
        `ValueError`: 1) the 1st dimension of `input` and `label` are not equal.
                      2) when `soft_label == True`, and the 2nd dimension of
                         `input` and `label` are not equal.
                      3) when `soft_label == False`, and the 2nd dimension of
                         `label` is not 1.

    Examples:
        .. code-block:: python

          predict = fluid.layers.fc(input=net, size=classdim, act='softmax')
          cost = fluid.layers.cross_entropy(input=predict, label=label)
    """
    helper = LayerHelper('cross_entropy', **locals())
    out = helper.create_tmp_variable(dtype=input.dtype)
    helper.append_op(
        type='cross_entropy',
        inputs={'X': [input],
                'Label': [label]},
        outputs={'Y': [out]},
        attrs={"soft_label": soft_label})
    return out


def square_error_cost(input, label):
    """
    **Square error cost layer**

    This layer accepts input predictions and target label and returns the
    squared error cost.

    For predictions, :math:`X`, and target labels, :math:`Y`, the equation is:

    .. math::

        Out = (X - Y)^2

    In the above equation:

        * :math:`X`: Input predictions, a tensor.
        * :math:`Y`: Input labels, a tensor.
        * :math:`Out`: Output value, same shape with :math:`X`.

    Args:
        input (Variable): Input tensor, has predictions.
        label (Variable): Label tensor, has target labels.

    Returns:
        Variable: The tensor variable storing the element-wise squared error \
                  difference of input and label.

    Examples:
        .. code-block:: python

          y = layers.data(name='y', shape=[1], dtype='float32')
          y_predict = layers.data(name='y_predict', shape=[1], dtype='float32')
          cost = layers.square_error_cost(input=y_predict, label=y)

    """
    helper = LayerHelper('square_error_cost', **locals())
    minus_out = helper.create_tmp_variable(dtype=input.dtype)
    helper.append_op(
        type='elementwise_sub',
        inputs={'X': [input],
                'Y': [label]},
        outputs={'Out': [minus_out]})

    square_out = helper.create_tmp_variable(dtype=input.dtype)
    helper.append_op(
        type='square', inputs={'X': [minus_out]},
        outputs={'Out': [square_out]})
    return square_out


@templatedoc()
def chunk_eval(input,
               label,
               chunk_scheme,
               num_chunk_types,
               excluded_chunk_types=None):
    """
    **Chunk Evaluator**

    This function computes and outputs the precision, recall and
    F1-score of chunk detection.

    For some basics of chunking, please refer to
    'Chunking with Support Vector Machines <https://aclanthology.info/pdf/N/N01/N01-1025.pdf>'.

    ChunkEvalOp computes the precision, recall, and F1-score of chunk detection,
    and supports IOB, IOE, IOBES and IO (also known as plain) tagging schemes.
    Here is a NER example of labeling for these tagging schemes:

    .. code-block:: python
    
       ====== ====== ======  =====  ==  ============   =====  ===== =====  ==  =========
              Li     Ming    works  at  Agricultural   Bank   of    China  in  Beijing.
       ====== ====== ======  =====  ==  ============   =====  ===== =====  ==  =========
       IO     I-PER  I-PER   O      O   I-ORG          I-ORG  I-ORG I-ORG  O   I-LOC
       IOB    B-PER  I-PER   O      O   B-ORG          I-ORG  I-ORG I-ORG  O   B-LOC
       IOE    I-PER  E-PER   O      O   I-ORG          I-ORG  I-ORG E-ORG  O   E-LOC
       IOBES  B-PER  E-PER   O      O   I-ORG          I-ORG  I-ORG E-ORG  O   S-LOC
       ====== ====== ======  =====  ==  ============   =====  ===== =====  ==  =========

    There are three chunk types(named entity types) including PER(person), ORG(organization)
    and LOC(LOCATION), and we can see that the labels have the form <tag type>-<chunk type>.

    Since the calculations actually use label ids rather than labels, extra attention
    should be paid when mapping labels to ids to make CheckEvalOp work. The key point
    is that the listed equations are satisfied by ids.

    .. code-block:: python

       tag_type = label % num_tag_type
       chunk_type = label / num_tag_type

    where `num_tag_type` is the num of tag types in the tagging scheme, `num_chunk_type`
    is the num of chunk types, and `tag_type` get its value from the following table.

    .. code-block:: python
    
       Scheme Begin Inside End   Single
        plain   0     -      -     -
        IOB     0     1      -     -
        IOE     -     0      1     -
        IOBES   0     1      2     3

    Still use NER as example, assuming the tagging scheme is IOB while chunk types are ORG,
    PER and LOC. To satisfy the above equations, the label map can be like this:

    .. code-block:: python

       B-ORG  0
       I-ORG  1
       B-PER  2
       I-PER  3
       B-LOC  4
       I-LOC  5
       O      6

    It's not hard to verify the equations noting that the num of chunk types
    is 3 and the num of tag types in IOB scheme is 2. For example, the label
    id of I-LOC is 5, the tag type id of I-LOC is 1, and the chunk type id of
    I-LOC is 2, which consistent with the results from the equations.

    Args:
        input (Variable): prediction output of the network.
        label (Variable): label of the test data set.
        chunk_scheme (str): ${chunk_scheme_comment}
        num_chunk_types (int): ${num_chunk_types_comment}
        excluded_chunk_types (list): ${excluded_chunk_types_comment}

    Returns:
        tuple: tuple containing: precision, recall, f1_score,
        num_infer_chunks, num_label_chunks,
        num_correct_chunks
    
    Examples:
        .. code-block:: python

            crf = fluid.layers.linear_chain_crf(
                input=hidden, label=label, param_attr=ParamAttr(name="crfw"))
            crf_decode = fluid.layers.crf_decoding(
                input=hidden, param_attr=ParamAttr(name="crfw"))
            fluid.layers.chunk_eval(
                input=crf_decode,
                label=label,
                chunk_scheme="IOB",
                num_chunk_types=(label_dict_len - 1) / 2)
    """
    helper = LayerHelper("chunk_eval", **locals())

    # prepare output
    precision = helper.create_tmp_variable(dtype="float32")
    recall = helper.create_tmp_variable(dtype="float32")
    f1_score = helper.create_tmp_variable(dtype="float32")
    num_infer_chunks = helper.create_tmp_variable(dtype="int64")
    num_label_chunks = helper.create_tmp_variable(dtype="int64")
    num_correct_chunks = helper.create_tmp_variable(dtype="int64")

    helper.append_op(
        type="chunk_eval",
        inputs={"Inference": [input],
                "Label": [label]},
        outputs={
            "Precision": [precision],
            "Recall": [recall],
            "F1-Score": [f1_score],
            "NumInferChunks": [num_infer_chunks],
            "NumLabelChunks": [num_label_chunks],
            "NumCorrectChunks": [num_correct_chunks]
        },
        attrs={
            "num_chunk_types": num_chunk_types,
            "chunk_scheme": chunk_scheme,
            "excluded_chunk_types": excluded_chunk_types or []
        })
    return (precision, recall, f1_score, num_infer_chunks, num_label_chunks,
            num_correct_chunks)


@templatedoc()
def sequence_conv(input,
                  num_filters,
                  filter_size=3,
                  filter_stride=1,
                  padding=None,
                  bias_attr=None,
                  param_attr=None,
                  act=None):
    """
    This function creates the op for sequence_conv, using the inputs and
    other convolutional configurations for the filters and stride as given
    in the input parameters to the function.

    Args:
        input (Variable): ${x_comment}
        num_filters (int): number of filters.
        filter_size (int): the filter size (H and W).
        filter_stride (int): stride of the filter.
        padding (bool): if True, add paddings.
        bias_attr (ParamAttr|None): attributes for bias
        param_attr (ParamAttr|None): attributes for parameter
        act (str): the activation type

    Returns:
        Variable: output of sequence_conv
    """

    helper = LayerHelper('sequence_conv', **locals())
    dtype = helper.input_dtype()
    filter_shape = [filter_size * input.shape[1], num_filters]
    filter_param = helper.create_parameter(
        attr=helper.param_attr, shape=filter_shape, dtype=dtype)
    pre_bias = helper.create_tmp_variable(dtype)

    helper.append_op(
        type='sequence_conv',
        inputs={
            'X': [input],
            'Filter': [filter_param],
        },
        outputs={"Out": pre_bias},
        attrs={
            'contextStride': filter_stride,
            'contextStart': -int(filter_size / 2),
            'contextLength': filter_size
        })
    pre_act = helper.append_bias_op(pre_bias)
    return helper.append_activation(pre_act)


def sequence_softmax(input, param_attr=None, bias_attr=None, use_cudnn=True):
    """
    This function computes the softmax activation among all time-steps for each
    sequence. The dimension of each time-step should be 1. Thus, the shape of
    input Tensor can be either :math:`[N, 1]` or :math:`[N]`, where :math:`N` 
    is the sum of the length of all sequences.

    For i-th sequence in a mini-batch:

    .. math::

        Out(X[lod[i]:lod[i+1]], :) = \\frac{\exp(X[lod[i]:lod[i+1], :])}{\sum(\exp(X[lod[i]:lod[i+1], :]))}

    For example, for a mini-batch of 3 sequences with variable-length,
    each containing 2, 3, 2 time-steps, the lod of which is [0, 2, 5, 7],
    then softmax will be computed among :math:`X[0:2, :]`, :math:`X[2:5, :]`,
    :math:`X[5:7, :]`, and :math:`N` turns out to be 7.

    Args:
        input (Variable): The input variable which is a LoDTensor.
        bias_attr (ParamAttr|None): attributes for bias
        param_attr (ParamAttr|None): attributes for parameter
        use_cudnn (bool): Use cudnn kernel or not, it is valid only when the cudnn \
        library is installed. Default: True
    
    Returns:
        Variable: output of sequence_softmax

    Examples:

        .. code-block:: python

             x = fluid.layers.data(name='x', shape=[7, 1],
                              dtype='float32', lod_level=1)
             x_sequence_softmax = fluid.layers.sequence_softmax(input=x)
    """
    helper = LayerHelper('sequence_softmax', **locals())
    dtype = helper.input_dtype()
    softmax_out = helper.create_tmp_variable(dtype)
    helper.append_op(
        type="sequence_softmax",
        inputs={"X": input},
        outputs={"Out": softmax_out},
        attrs={"use_cudnn": use_cudnn})
    return softmax_out


def softmax(input, param_attr=None, bias_attr=None, use_cudnn=True, name=None):
    """
    The input of the softmax layer is a 2-D tensor with shape N x K (N is the
    batch_size, K is the dimension of input feature). The output tensor has the
    same shape as the input tensor.

    For each row of the input tensor, the softmax operator squashes the
    K-dimensional vector of arbitrary real values to a K-dimensional vector of real
    values in the range [0, 1] that add up to 1.

    It computes the exponential of the given dimension and the sum of exponential
    values of all the other dimensions in the K-dimensional vector input.
    Then the ratio of the exponential of the given dimension and the sum of
    exponential values of all the other dimensions is the output of the softmax
    operator.

    For each row :math:`i` and each column :math:`j` in Input(X), we have:

    .. math::

        Out[i, j] = \\frac{\exp(X[i, j])}{\sum_j(exp(X[i, j])}

    Args:
        input (Variable): The input variable.
        bias_attr (ParamAttr): attributes for bias
        param_attr (ParamAttr): attributes for parameter
        use_cudnn (bool): Use cudnn kernel or not, it is valid only when the cudnn \
        library is installed.

    Returns:
        Variable: output of softmax

    Examples:

        .. code-block:: python

             fc = fluid.layers.fc(input=x, size=10)
             softmax = fluid.layers.softmax(input=fc)

    """
    helper = LayerHelper('softmax', **locals())
    dtype = helper.input_dtype()
    softmax_out = helper.create_tmp_variable(dtype)
    helper.append_op(
        type="softmax",
        inputs={"X": input},
        outputs={"Out": softmax_out},
        attrs={"use_cudnn": use_cudnn})
    return softmax_out


def conv2d(input,
           num_filters,
           filter_size,
           stride=1,
           padding=0,
           dilation=1,
           groups=None,
           param_attr=None,
           bias_attr=None,
           use_cudnn=True,
           use_mkldnn=False,
           act=None,
           name=None):
    """
    The convolution2D layer calculates the output based on the input, filter
    and strides, paddings, dilations, groups parameters. Input and
    Output are in NCHW format, where N is batch size, C is the number of
    channels, H is the height of the feature, and W is the width of the feature.
    Filter is in MCHW format, where M is the number of output image channels,
    C is the number of input image channels, H is the height of the filter,
    and W is the width of the filter. If the groups is greater than 1,
    C will equal the number of input image channels divided by the groups.
    Please refer to UFLDL's `convolution
    <http://ufldl.stanford.edu/tutorial/supervised/FeatureExtractionUsingConvolution/>`_
    for more detials.
    If bias attribution and activation type are provided, bias is added to the
    output of the convolution, and the corresponding activation function is
    applied to the final result.

    For each input :math:`X`, the equation is:

    .. math::

        Out = \sigma (W \\ast X + b)

    Where:

    * :math:`X`: Input value, a tensor with NCHW format.
    * :math:`W`: Filter value, a tensor with MCHW format.
    * :math:`\\ast`: Convolution operation.
    * :math:`b`: Bias value, a 2-D tensor with shape [M, 1].
    * :math:`\\sigma`: Activation function.
    * :math:`Out`: Output value, the shape of :math:`Out` and :math:`X` may be different.

    Example:

        - Input:

          Input shape: :math:`(N, C_{in}, H_{in}, W_{in})`

          Filter shape: :math:`(C_{out}, C_{in}, H_f, W_f)`

        - Output:

          Output shape: :math:`(N, C_{out}, H_{out}, W_{out})`

        Where

        .. math::

            H_{out}&= \\frac{(H_{in} + 2 * paddings[0] - (dilations[0] * (H_f - 1) + 1))}{strides[0]} + 1 \\\\
            W_{out}&= \\frac{(W_{in} + 2 * paddings[1] - (dilations[1] * (W_f - 1) + 1))}{strides[1]} + 1

    Args:
        input (Variable): The input image with [N, C, H, W] format.
        num_filters(int): The number of filter. It is as same as the output
            image channel.
        filter_size (int|tuple|None): The filter size. If filter_size is a tuple,
            it must contain two integers, (filter_size_H, filter_size_W).
            Otherwise, the filter will be a square.
        stride (int|tuple): The stride size. If stride is a tuple, it must
            contain two integers, (stride_H, stride_W). Otherwise, the
            stride_H = stride_W = stride. Default: stride = 1.
        padding (int|tuple): The padding size. If padding is a tuple, it must
            contain two integers, (padding_H, padding_W). Otherwise, the
            padding_H = padding_W = padding. Default: padding = 0.
        dilation (int|tuple): The dilation size. If dilation is a tuple, it must
            contain two integers, (dilation_H, dilation_W). Otherwise, the
            dilation_H = dilation_W = dilation. Default: dilation = 1.
        groups (int): The groups number of the Conv2d Layer. According to grouped
            convolution in Alex Krizhevsky's Deep CNN paper: when group=2,
            the first half of the filters is only connected to the first half
            of the input channels, while the second half of the filters is only
            connected to the second half of the input channels. Default: groups=1
        param_attr (ParamAttr): The parameters to the Conv2d Layer. Default: None
        bias_attr (ParamAttr): Bias parameter for the Conv2d layer. Default: None
        use_cudnn (bool): Use cudnn kernel or not, it is valid only when the cudnn
            library is installed. Default: True
        use_mkldnn (bool): Use mkldnn kernels or not, it is valid only when compiled
            with mkldnn library. Default: False
        act (str): Activation type. Default: None
        name (str|None): A name for this layer(optional). If set None, the layer
            will be named automatically.

    Returns:
        Variable: The tensor variable storing the convolution and \
                  non-linearity activation result.

    Raises:
        ValueError: If the shapes of input, filter_size, stride, padding and
                    groups mismatch.

    Examples:
        .. code-block:: python

          data = fluid.layers.data(name='data', shape=[3, 32, 32], dtype='float32')
          conv2d = fluid.layers.conv2d(input=data, num_filters=2, filter_size=3, act="relu")
    """

    num_channels = input.shape[1]

    l_type = 'conv2d'
    if (num_channels == groups and num_filters % num_channels == 0 and
            not use_cudnn):
        l_type = 'depthwise_conv2d'

    helper = LayerHelper(l_type, **locals())
    dtype = helper.input_dtype()

    if groups is None:
        num_filter_channels = num_channels
    else:
        if num_channels % groups != 0:
            raise ValueError("num_channels must be divisible by groups.")
        num_filter_channels = num_channels / groups

    filter_size = utils.convert_to_list(filter_size, 2, 'filter_size')
    stride = utils.convert_to_list(stride, 2, 'stride')
    padding = utils.convert_to_list(padding, 2, 'padding')
    dilation = utils.convert_to_list(dilation, 2, 'dilation')

    if not isinstance(use_cudnn, bool):
        raise ValueError("use_cudnn should be True or False")

    input_shape = input.shape
    filter_shape = [num_filters, num_filter_channels] + filter_size

    def _get_default_param_initializer():
        std = (2.0 / (filter_size[0]**2 * num_channels))**0.5
        return Normal(0.0, std, 0)

    filter_param = helper.create_parameter(
        attr=helper.param_attr,
        shape=filter_shape,
        dtype=dtype,
        default_initializer=_get_default_param_initializer())

    pre_bias = helper.create_tmp_variable(dtype)

    helper.append_op(
        type=l_type,
        inputs={
            'Input': input,
            'Filter': filter_param,
        },
        outputs={"Output": pre_bias},
        attrs={
            'strides': stride,
            'paddings': padding,
            'dilations': dilation,
            'groups': groups,
            'use_cudnn': use_cudnn,
            'use_mkldnn': use_mkldnn
        })

    pre_act = helper.append_bias_op(pre_bias, dim_start=1, dim_end=2)

    return helper.append_activation(pre_act)


def conv3d(input,
           num_filters,
           filter_size,
           stride=1,
           padding=0,
           dilation=1,
           groups=None,
           param_attr=None,
           bias_attr=None,
           use_cudnn=True,
           use_mkldnn=False,
           act=None,
           name=None):
    """
    **Convlution3D Layer**

    The convolution3D layer calculates the output based on the input, filter
    and strides, paddings, dilations, groups parameters. Input(Input) and
    Output(Output) are in NCDHW format. Where N is batch size C is the number of
    channels, D is the depth of the feature, H is the height of the feature,
    and W is the width of the feature. Convlution3D is similar with Convlution2D
    but adds one dimension(depth). If bias attribution and activation type are
    provided, bias is added to the output of the convolution, and the
    corresponding activation function is applied to the final result.

    For each input :math:`X`, the equation is:

    .. math::

        Out = \sigma (W \\ast X + b)

    In the above equation:

    * :math:`X`: Input value, a tensor with NCDHW format.
    * :math:`W`: Filter value, a tensor with MCDHW format.
    * :math:`\\ast`: Convolution operation.
    * :math:`b`: Bias value, a 2-D tensor with shape [M, 1].
    * :math:`\\sigma`: Activation function.
    * :math:`Out`: Output value, the shape of :math:`Out` and :math:`X` may be different.

    Example:

        - Input:

          Input shape: :math:`(N, C_{in}, D_{in}, H_{in}, W_{in})`

          Filter shape: :math:`(C_{out}, C_{in}, D_f, H_f, W_f)`

        - Output:
          Output shape: :math:`(N, C_{out}, D_{out}, H_{out}, W_{out})`

        Where

        .. math::

            D_{out}&= \\frac{(D_{in} + 2 * paddings[0] - (dilations[0] * (D_f - 1) + 1))}{strides[0]} + 1 \\\\
            H_{out}&= \\frac{(H_{in} + 2 * paddings[1] - (dilations[1] * (H_f - 1) + 1))}{strides[1]} + 1 \\\\
            W_{out}&= \\frac{(W_{in} + 2 * paddings[2] - (dilations[2] * (W_f - 1) + 1))}{strides[2]} + 1

    Args:
        input (Variable): The input image with [N, C, D, H, W] format.
            num_filters(int): The number of filter. It is as same as the output
            image channel.
        filter_size (int|tuple|None): The filter size. If filter_size is a tuple,
            it must contain three integers, (filter_size_D, filter_size_H, filter_size_W).
            Otherwise, the filter will be a square.
        stride (int|tuple): The stride size. If stride is a tuple, it must
            contain three integers, (stride_D, stride_H, stride_W). Otherwise, the
            stride_D = stride_H = stride_W = stride. Default: stride = 1.
        padding (int|tuple): The padding size. If padding is a tuple, it must
            contain three integers, (padding_D, padding_H, padding_W). Otherwise, the
            padding_D = padding_H = padding_W = padding. Default: padding = 0.
        dilation (int|tuple): The dilation size. If dilation is a tuple, it must
            contain three integers, (dilation_D, dilation_H, dilation_W). Otherwise, the
            dilation_D = dilation_H = dilation_W = dilation. Default: dilation = 1.
        groups (int): The groups number of the Conv3d Layer. According to grouped
            convolution in Alex Krizhevsky's Deep CNN paper: when group=2,
            the first half of the filters is only connected to the first half
            of the input channels, while the second half of the filters is only
            connected to the second half of the input channels. Default: groups=1
        param_attr (ParamAttr): The parameters to the Conv3d Layer. Default: None
        bias_attr (ParamAttr): Bias parameter for the Conv3d layer. Default: None
        use_cudnn (bool): Use cudnn kernel or not, it is valid only when the cudnn
            library is installed. Default: True
        use_mkldnn (bool): Use mkldnn kernels or not.
        act (str): Activation type. Default: None
        name (str|None): A name for this layer(optional). If set None, the layer
            will be named automatically.

    Returns:
        Variable: The tensor variable storing the convolution and \
                  non-linearity activation result.

    Raises:
        ValueError: If the shapes of input, filter_size, stride, padding and
                    groups mismatch.

    Examples:
        .. code-block:: python

          data = fluid.layers.data(name='data', shape=[3, 12, 32, 32], dtype='float32')
          conv3d = fluid.layers.conv3d(input=data, num_filters=2, filter_size=3, act="relu")
    """

    l_type = 'conv3d'

    helper = LayerHelper(l_type, **locals())
    dtype = helper.input_dtype()

    num_channels = input.shape[1]

    if groups is None:
        num_filter_channels = num_channels
    else:
        if num_channels % groups != 0:
            raise ValueError("num_channels must be divisible by groups.")
        num_filter_channels = num_channels / groups

    filter_size = utils.convert_to_list(filter_size, 3, 'filter_size')
    stride = utils.convert_to_list(stride, 3, 'stride')
    padding = utils.convert_to_list(padding, 3, 'padding')
    dilation = utils.convert_to_list(dilation, 3, 'dilation')

    if not isinstance(use_cudnn, bool):
        raise ValueError("use_cudnn should be True or False")

    input_shape = input.shape
    filter_shape = [num_filters, num_filter_channels] + filter_size

    def _get_default_param_initializer():
        std = (2.0 / (filter_size[0]**3 * num_channels))**0.5
        return Normal(0.0, std, 0)

    filter_param = helper.create_parameter(
        attr=helper.param_attr,
        shape=filter_shape,
        dtype=dtype,
        default_initializer=_get_default_param_initializer())

    pre_bias = helper.create_tmp_variable(dtype)

    helper.append_op(
        type=l_type,
        inputs={
            'Input': input,
            'Filter': filter_param,
        },
        outputs={"Output": pre_bias},
        attrs={
            'strides': stride,
            'paddings': padding,
            'dilations': dilation,
            'groups': groups,
            'use_cudnn': use_cudnn,
            'use_mkldnn': use_mkldnn
        })

    pre_act = helper.append_bias_op(pre_bias, dim_start=1, dim_end=2)

    return helper.append_activation(pre_act)


def sequence_pool(input, pool_type):
    """
    This function add the operator for sequence pooling.
    It pools features of all time-steps of each instance, and is applied
    on top of the input using pool_type mentioned in the parameters.

    It supports four pool_type:

    - average: :math:`Out[i] = \\frac{\sum_i X_i}{N}`
    - sum:     :math:`Out[i] = \sum_jX_{ij}`
    - sqrt:    :math:`Out[i] = \\frac{\sum_jX_{ij}}{\sqrt{len(X_i)}}`
    - max:     :math:`Out[i] = max(X_i)`

    .. code-block:: text

       x is a 1-level LoDTensor:
         x.lod = [[2, 3, 2]]
         x.data = [1, 3, 2, 4, 6, 5, 1]
         x.dims = [7, 1]

       then output is a Tensor:
         out.dim = [3, 1]
         with condition len(x.lod[-1]) == out.dims[0]

       for different pool_type:
         average: out.data = [2, 4, 3], where 2=(1+3)/2, 4=(2+4+6)/3, 3=(5+1)/2
         sum    : out.data = [4, 12, 6], where 4=1+3, 12=2+4+6, 6=5+1
         sqrt   : out.data = [2.82, 6.93, 4.24], where 2.82=(1+3)/sqrt(2),
                    6.93=(2+4+6)/sqrt(3), 4.24=(5+1)/sqrt(2)
         max    : out.data = [3, 6, 5], where 3=max(1,3), 6=max(2,4,6), 5=max(5,1)
         last   : out.data = [3, 6, 1], where 3=last(1,3), 6=last(2,4,6), 1=last(5,1)
         first  : out.data = [1, 2, 5], where 1=first(1,3), 2=first(2,4,6), 5=first(5,1)

    Args:
        input(variable): The input variable which is a LoDTensor.
        pool_type (string): The pooling type of sequence_pool.
            It supports average, sum, sqrt and max.

    Returns:
        The sequence pooling variable which is a Tensor.

    Examples:

        .. code-block:: python

             x = fluid.layers.data(name='x', shape=[7, 1],
                              dtype='float32', lod_level=1)
             avg_x = fluid.layers.sequence_pool(input=x, pool_type='average')
             sum_x = fluid.layers.sequence_pool(input=x, pool_type='sum')
             sqrt_x = fluid.layers.sequence_pool(input=x, pool_type='sqrt')
             max_x = fluid.layers.sequence_pool(input=x, pool_type='max')
             last_x = fluid.layers.sequence_pool(input=x, pool_type='last')
             first_x = fluid.layers.sequence_pool(input=x, pool_type='first')
    """
    helper = LayerHelper('sequence_pool', **locals())
    dtype = helper.input_dtype()
    pool_out = helper.create_tmp_variable(dtype)
    max_index = helper.create_tmp_variable(dtype)

    helper.append_op(
        type="sequence_pool",
        inputs={"X": input},
        outputs={"Out": pool_out,
                 "MaxIndex": max_index},
        attrs={"pooltype": pool_type.upper()})

    # when pool_type is max, variable max_index is initialized,
    # so we stop the gradient explicitly here
    if pool_type == 'max':
        max_index.stop_gradient = True

    return pool_out


def sequence_first_step(input):
    """
    This function gets the first step of sequence.

    .. code-block:: text

       x is a 1-level LoDTensor:
         x.lod = [[2, 3, 2]]
         x.data = [1, 3, 2, 4, 6, 5, 1]
         x.dims = [7, 1]

       then output is a Tensor:
         out.dim = [3, 1]
         with condition len(x.lod[-1]) == out.dims[0]
         out.data = [1, 2, 5], where 1=first(1,3), 2=first(2,4,6), 5=first(5,1)

    Args:
        input(variable): The input variable which is a LoDTensor.

    Returns:
        The sequence's first step variable which is a Tensor.

    Examples:

        .. code-block:: python

             x = fluid.layers.data(name='x', shape=[7, 1],
                              dtype='float32', lod_level=1)
             x_first_step = fluid.layers.sequence_first_step(input=x)
    """
    return sequence_pool(input=input, pool_type="first")


def sequence_last_step(input):
    """
    This function gets the last step of sequence.

    .. code-block:: text

       x is a 1-level LoDTensor:
         x.lod = [[2, 3, 2]]
         x.data = [1, 3, 2, 4, 6, 5, 1]
         x.dims = [7, 1]

       then output is a Tensor:
         out.dim = [3, 1]
         with condition len(x.lod[-1]) == out.dims[0]
         out.data = [3, 6, 1], where 3=last(1,3), 6=last(2,4,6), 1=last(5,1)

    Args:
        input(variable): The input variable which is a LoDTensor.

    Returns:
        The sequence's last step variable which is a Tensor.

    Examples:

        .. code-block:: python

             x = fluid.layers.data(name='x', shape=[7, 1],
                              dtype='float32', lod_level=1)
             x_last_step = fluid.layers.sequence_last_step(input=x)
    """
    return sequence_pool(input=input, pool_type="last")


@templatedoc()
def pool2d(input,
           pool_size=-1,
           pool_type="max",
           pool_stride=1,
           pool_padding=0,
           global_pooling=False,
           use_cudnn=True,
           ceil_mode=False,
           use_mkldnn=False,
           name=None):
    """
    ${comment}

    Args:
        input (Variable): The input tensor of pooling operator. The format of 
                          input tensor is NCHW, where N is batch size, C is 
                          the number of channels, H is the height of the 
                          feature, and W is the width of the feature.
        pool_size (int): The side length of pooling windows. All pooling 
                         windows are squares with pool_size on a side.
        pool_type: ${pooling_type_comment}
        pool_stride (int): stride of the pooling layer.
        pool_padding (int): padding size.
        global_pooling: ${global_pooling_comment}
        use_cudnn: ${use_cudnn_comment}
        ceil_mode: ${ceil_mode_comment}
        use_mkldnn: ${use_mkldnn_comment}
        name (str|None): A name for this layer(optional). If set None, the 
                        layer will be named automatically.

    Returns:
        Variable: The pooling result.

    Raises:
        ValueError: If 'pool_type' is not "max" nor "avg"
        ValueError: If 'global_pooling' is False and 'pool_size' is -1
        ValueError: If 'use_cudnn' is not a bool value.

    Examples:

        .. code-block:: python

          data = fluid.layers.data(
              name='data', shape=[3, 32, 32], dtype='float32')
          conv2d = fluid.layers.pool2d(
                            input=data, 
                            pool_size=2, 
                            pool_type='max', 
                            pool_stride=1, 
                            global_pooling=False)
    """
    if pool_type not in ["max", "avg"]:
        raise ValueError(
            "Unknown pool_type: '%s'. It can only be 'max' or 'avg'.",
            str(pool_type))

    if global_pooling is False and pool_size == -1:
        raise ValueError(
            "When the global_pooling is False, pool_size must be passed "
            "and be a valid value. Received pool_size: " + str(pool_size))

    pool_size = utils.convert_to_list(pool_size, 2, 'pool_size')
    pool_padding = utils.convert_to_list(pool_padding, 2, 'pool_padding')
    pool_stride = utils.convert_to_list(pool_stride, 2, 'pool_stride')

    if not isinstance(use_cudnn, bool):
        raise ValueError("use_cudnn should be True or False")

    l_type = 'pool2d'

    helper = LayerHelper(l_type, **locals())
    dtype = helper.input_dtype()
    pool_out = helper.create_tmp_variable(dtype)

    helper.append_op(
        type=l_type,
        inputs={"X": input},
        outputs={"Out": pool_out},
        attrs={
            "pooling_type": pool_type,
            "ksize": pool_size,
            "global_pooling": global_pooling,
            "strides": pool_stride,
            "paddings": pool_padding,
            "use_cudnn": use_cudnn,
            "ceil_mode": ceil_mode,
            "use_mkldnn": use_mkldnn
        })

    return pool_out


def pool3d(input,
           pool_size=-1,
           pool_type="max",
           pool_stride=1,
           pool_padding=0,
           global_pooling=False,
           use_cudnn=True,
           ceil_mode=False,
           use_mkldnn=False,
           name=None):
    """
    This function adds the operator for pooling in 3-dimensions, using the
    pooling configurations mentioned in input parameters.

    Args:
        input (Variable): ${input_comment}
        pool_size (int): ${ksize_comment}
        pool_type (str): ${pooling_type_comment}
        pool_stride (int): stride of the pooling layer.
        pool_padding (int): padding size.
        global_pooling (bool): ${global_pooling_comment}
        use_cudnn (bool): ${use_cudnn_comment}
        ceil_mode (bool): ${ceil_mode_comment}
        use_mkldnn (bool): ${use_mkldnn_comment}
        name (str): A name for this layer(optional). If set None, the layer
            will be named automatically.

    Returns:
        Variable: output of pool3d layer.
    """
    if pool_type not in ["max", "avg"]:
        raise ValueError(
            "Unknown pool_type: '%s'. It can only be 'max' or 'avg'.",
            str(pool_type))

    if global_pooling is False and pool_size == -1:
        raise ValueError(
            "When the global_pooling is False, pool_size must be passed "
            "and be a valid value. Received pool_size: " + str(pool_size))

    pool_size = utils.convert_to_list(pool_size, 3, 'pool_size')
    pool_padding = utils.convert_to_list(pool_padding, 3, 'pool_padding')
    pool_stride = utils.convert_to_list(pool_stride, 3, 'pool_stride')

    if not isinstance(use_cudnn, bool):
        raise ValueError("use_cudnn should be True or False")

    l_type = "pool3d"
    helper = LayerHelper(l_type, **locals())
    dtype = helper.input_dtype()
    pool_out = helper.create_tmp_variable(dtype)

    helper.append_op(
        type=l_type,
        inputs={"X": input},
        outputs={"Out": pool_out},
        attrs={
            "pooling_type": pool_type,
            "ksize": pool_size,
            "global_pooling": global_pooling,
            "strides": pool_stride,
            "paddings": pool_padding,
            "use_cudnn": use_cudnn,
            "ceil_mode": ceil_mode,
            "use_mkldnn": use_mkldnn
        })

    return pool_out


def batch_norm(input,
               act=None,
               is_test=False,
               momentum=0.9,
               epsilon=1e-05,
               param_attr=None,
               bias_attr=None,
               data_layout='NCHW',
               in_place=False,
               use_mkldnn=False,
               name=None,
               moving_mean_name=None,
               moving_variance_name=None,
               do_model_average_for_mean_and_var=False):
    """
    **Batch Normalization Layer**

    Can be used as a normalizer function for conv2d and fully_connected operations.
    The required data format for this layer is one of the following:

    1. NHWC `[batch, in_height, in_width, in_channels]`

    2. NCHW `[batch, in_channels, in_height, in_width]`

    Refer to `Batch Normalization: Accelerating Deep Network Training by Reducing
    Internal Covariate Shift <https://arxiv.org/pdf/1502.03167.pdf>`_
    for more details.

    :math:`input` is the input features over a mini-batch.

    ..  math::

        \\mu_{\\beta} &\\gets \\frac{1}{m} \\sum_{i=1}^{m} x_i \\qquad &//\\
        \ mini-batch\ mean \\\\
        \\sigma_{\\beta}^{2} &\\gets \\frac{1}{m} \\sum_{i=1}^{m}(x_i - \\
        \\mu_{\\beta})^2 \\qquad &//\ mini-batch\ variance \\\\
        \\hat{x_i} &\\gets \\frac{x_i - \\mu_\\beta} {\\sqrt{\\
        \\sigma_{\\beta}^{2} + \\epsilon}} \\qquad &//\ normalize \\\\
        y_i &\\gets \\gamma \\hat{x_i} + \\beta \\qquad &//\ scale\ and\ shift

    Args:
        input(variable): The input variable which is a LoDTensor.
        act(string, Default None): Activation type, linear|relu|prelu|...
        is_test(bool, Default False): Used for training or training.
        momentum(float, Default 0.9):
        epsilon(float, Default 1e-05):
        param_attr(ParamAttr): The parameter attribute for Parameter `scale`.
        bias_attr(ParamAttr): The parameter attribute for Parameter `bias`.
        data_layout(string, default NCHW): NCHW|NHWC
        in_place(bool, Default False): Make the input and output of batch norm reuse memory.
        use_mkldnn(bool, Default false): ${use_mkldnn_comment}
        name(string, Default None): A name for this layer(optional). If set None, the layer
            will be named automatically.
        moving_mean_name(string, Default None): The name of moving_mean which store the global Mean.
        moving_variance_name(string, Default None): The name of the moving_variance which store the global Variance.
        do_model_average_for_mean_and_var(bool, Default False): Do model average for mean and variance or not.

    Returns:
        Variable: A tensor variable which is the result after applying batch normalization on the input.

    Examples:

        .. code-block:: python

            hidden1 = fluid.layers.fc(input=x, size=200, param_attr='fc1.w')
            hidden2 = fluid.layers.batch_norm(input=hidden1)
    """
    helper = LayerHelper('batch_norm', **locals())
    dtype = helper.input_dtype()

    input_shape = input.shape
    if data_layout == 'NCHW':
        channel_num = input_shape[1]
    else:
        if data_layout == 'NHWC':
            channel_num = input_shape[-1]
        else:
            raise ValueError("unsupported data layout:" + data_layout)

    param_shape = [channel_num]

    # create parameter
    scale = helper.create_parameter(
        attr=helper.param_attr,
        shape=param_shape,
        dtype=dtype,
        default_initializer=Constant(1.0))

    bias = helper.create_parameter(
        attr=helper.bias_attr, shape=param_shape, dtype=dtype, is_bias=True)

    mean = helper.create_parameter(
        attr=ParamAttr(
            name=moving_mean_name,
            initializer=Constant(0.0),
            trainable=False,
            do_model_average=do_model_average_for_mean_and_var),
        shape=param_shape,
        dtype=input.dtype)
    mean.stop_gradient = True

    variance = helper.create_parameter(
        attr=ParamAttr(
            name=moving_variance_name,
            initializer=Constant(1.0),
            trainable=False,
            do_model_average=do_model_average_for_mean_and_var),
        shape=param_shape,
        dtype=input.dtype)
    variance.stop_gradient = True

    # create output
    # mean and mean_out share the same memory
    mean_out = mean
    # variance and variance out share the same memory
    variance_out = variance
    saved_mean = helper.create_tmp_variable(dtype=dtype, stop_gradient=True)
    saved_variance = helper.create_tmp_variable(dtype=dtype, stop_gradient=True)

    batch_norm_out = input if in_place else helper.create_tmp_variable(dtype)

    helper.append_op(
        type="batch_norm",
        inputs={
            "X": input,
            "Scale": scale,
            "Bias": bias,
            "Mean": mean,
            "Variance": variance
        },
        outputs={
            "Y": batch_norm_out,
            "MeanOut": mean_out,
            "VarianceOut": variance_out,
            "SavedMean": saved_mean,
            "SavedVariance": saved_variance
        },
        attrs={
            "momentum": momentum,
            "epsilon": epsilon,
            "is_test": is_test,
            "use_mkldnn": use_mkldnn
        })

    return helper.append_activation(batch_norm_out)


@templatedoc()
def layer_norm(input,
               scale=True,
               shift=True,
               begin_norm_axis=1,
               epsilon=1e-05,
               param_attr=None,
               bias_attr=None,
               act=None,
               name=None):
    """
    ${comment}

    The formula is as follows:

    ..  math::

        \\mu & = \\frac{1}{H}\\sum_{i=1}^{H} a_i

        \\sigma & = \\sqrt{\\frac{1}{H}\sum_{i=1}^{H}(a_i - \\mu)^2}

        h & = f(\\frac{g}{\\sigma}(a - \\mu) + b)

    * :math:`a`: the vector representation of the summed inputs to the neurons
    in that layer.

    * :math:`H`: the number of hidden units in a layers

    * :math:`g`: the trainable scale parameter.

    * :math:`b`: the trainable bias parameter.

    Args:
        input(Variable): The input tensor variable.
        scale(bool): Whether to learn the adaptive gain :math:`g` after
            normalization.
        shift(bool): Whether to learn the adaptive bias :math:`b` after
            normalization.
        begin_norm_axis(bool): The normalization will be performed along
            dimensions from :attr:`begin_norm_axis` to :attr:`rank(input)`.
        epsilon(float): The small value added to the variance to prevent
            division by zero.
        param_attr(ParamAttr|None): The parameter attribute for the learnable
            gain :math:`g`.
        bias_attr(ParamAttr|None): The parameter attribute for the learnable
            bias :math:`b`.
        act(str): Activation to be applied to the output of layer normalizaiton.
        name (str): The name of this layer. It is optional.

    Returns:
        ${y_comment}

    Examples:

        >>> data = fluid.layers.data(name='data', shape=[3, 32, 32],
        >>>                          dtype='float32')
        >>> x = fluid.layers.layer_norm(input=data, begin_norm_axis=1)
    """
    helper = LayerHelper('layer_norm', **locals())
    dtype = helper.input_dtype()

    # create intput and parameters
    inputs = {'X': input}
    input_shape = input.shape
    param_shape = [reduce(lambda x, y: x * y, input_shape[begin_norm_axis:])]
    if scale:
        scale = helper.create_parameter(
            attr=helper.param_attr,
            shape=param_shape,
            dtype=dtype,
            default_initializer=Constant(1.0))
        inputs['Scale'] = scale
    if shift:
        assert bias_attr is not False
        bias = helper.create_parameter(
            attr=helper.bias_attr, shape=param_shape, dtype=dtype, is_bias=True)
        inputs['Bias'] = bias

    # create output
    mean_out = helper.create_tmp_variable(dtype=dtype, stop_gradient=True)
    variance_out = helper.create_tmp_variable(dtype=dtype, stop_gradient=True)
    layer_norm_out = helper.create_tmp_variable(dtype)

    helper.append_op(
        type="layer_norm",
        inputs=inputs,
        outputs={
            "Y": layer_norm_out,
            "Mean": mean_out,
            "Variance": variance_out,
        },
        attrs={"epsilon": epsilon,
               "begin_norm_axis": begin_norm_axis})

    return helper.append_activation(layer_norm_out)


def beam_search_decode(ids, scores, name=None):
    """
    Beam Search Decode

    This layers is to pack the output of beam search layer into sentences and
    associated scores. It is usually called after the beam search layer.
    Typically, the output of beam search layer is a tensor of selected ids, with
    a tensor of the score of each id. Beam search layer's output ids, however, 
    are generated directly during the tree search, and they are stacked by each 
    level of the search tree. Thus we need to reorganize them into sentences, 
    based on the score of each id. This layer takes the output of beam search
    layer as input and repack them into sentences.

    Args:
        ids (Variable): The selected ids, output of beam search layer. 
        scores (Variable): The associated scores of the ids, out put of beam
            search layer.
        name (str): The name of this layer. It is optional.

    Returns:
        tuple(Variable): a tuple of two output tensors: sentence_ids, sentence_scores.
        sentence_ids is a tensor with shape [size, length], where size is the
        beam size of beam search, and length is the length of each sentence. 
        Note that the length of sentences may vary.
        sentence_scores is a tensor with the same shape as sentence_ids.

    Examples:
        .. code-block:: python

            ids, scores = fluid.layers.beam_search(
                pre_ids, ids, scores, beam_size, end_id)
            sentence_ids, sentence_scores = fluid.layers.beam_search_decode(
                ids, scores)
    """
    helper = LayerHelper('beam_search_decode', **locals())
    sentence_ids = helper.create_tmp_variable(dtype=ids.dtype)
    sentence_scores = helper.create_tmp_variable(dtype=ids.dtype)

    helper.append_op(
        type="beam_search_decode",
        inputs={"Ids": ids,
                "Scores": scores},
        outputs={
            "SentenceIds": sentence_ids,
            "SentenceScores": sentence_scores
        })

    return sentence_ids, sentence_scores


def conv2d_transpose(input,
                     num_filters,
                     output_size=None,
                     filter_size=None,
                     padding=0,
                     stride=1,
                     dilation=1,
                     groups=None,
                     param_attr=None,
                     bias_attr=None,
                     use_cudnn=True,
                     act=None,
                     name=None):
    """
    **Convlution2D transpose layer**

    The convolution2D transpose layer calculates the output based on the input,
    filter, and dilations, strides, paddings. Input(Input) and output(Output)
    are in NCHW format. Where N is batch size, C is the number of channels,
    H is the height of the feature, and W is the width of the feature.
    Parameters(dilations, strides, paddings) are two elements. These two elements
    represent height and width, respectively. The details of convolution transpose
    layer, please refer to the following explanation and references
    `therein <http://www.matthewzeiler.com/wp-content/uploads/2017/07/cvpr2010.pdf>`_.
    If bias attribution and activation type are provided, bias is added to
    the output of the convolution, and the corresponding activation function
    is applied to the final result.

    For each input :math:`X`, the equation is:

    .. math::

        Out = \sigma (W \\ast X + b)

    Where:

    * :math:`X`: Input value, a tensor with NCHW format.
    * :math:`W`: Filter value, a tensor with MCHW format.
    * :math:`\\ast`: Convolution operation.
    * :math:`b`: Bias value, a 2-D tensor with shape [M, 1].
    * :math:`\\sigma`: Activation function.
    * :math:`Out`: Output value, the shape of :math:`Out` and :math:`X` may be different.

    Example:

        - Input:

          Input shape: :math:`(N, C_{in}, H_{in}, W_{in})`

          Filter shape: :math:`(C_{in}, C_{out}, H_f, W_f)`

        - Output:

          Output shape: :math:`(N, C_{out}, H_{out}, W_{out})`

        Where

        .. math::

           H_{out} &= (H_{in} - 1) * strides[0] - 2 * paddings[0] + dilations[0] * (H_f - 1) + 1 \\\\
           W_{out} &= (W_{in} - 1) * strides[1] - 2 * paddings[1] + dilations[1] * (W_f - 1) + 1

    Args:
        input(Variable): The input image with [N, C, H, W] format.
        num_filters(int): The number of the filter. It is as same as the output
            image channel.
        output_size(int|tuple|None): The output image size. If output size is a
            tuple, it must contain two integers, (image_H, image_W). This
            parameter only works when filter_size is None.
        filter_size(int|tuple|None): The filter size. If filter_size is a tuple,
            it must contain two integers, (filter_size_H, filter_size_W).
            Otherwise, the filter will be a square. None if use output size to
            calculate filter_size.
        padding(int|tuple): The padding size. If padding is a tuple, it must
            contain two integers, (padding_H, padding_W). Otherwise, the
            padding_H = padding_W = padding. Default: padding = 0.
        stride(int|tuple): The stride size. If stride is a tuple, it must
            contain two integers, (stride_H, stride_W). Otherwise, the
            stride_H = stride_W = stride. Default: stride = 1.
        dilation(int|tuple): The dilation size. If dilation is a tuple, it must
            contain two integers, (dilation_H, dilation_W). Otherwise, the
            dilation_H = dilation_W = dilation. Default: dilation = 1.
        groups(int): The groups number of the Conv2d transpose layer. Inspired by
            grouped convolution in Alex Krizhevsky's Deep CNN paper, in which
            when group=2, the first half of the filters is only connected to the
            first half of the input channels, while the second half of the
            filters is only connected to the second half of the input channels.
            Default: groups=1
        param_attr(ParamAttr): The parameters to the Conv2d_transpose Layer.
                               Default: None
        bias_attr(ParamAttr): Bias parameter for the Conv2d layer. Default: None
        use_cudnn(bool): Use cudnn kernel or not, it is valid only when the cudnn
            library is installed. Default: True
        act(str): Activation type. Default: None
        name(str|None): A name for this layer(optional). If set None, the layer
            will be named automatically.

    Returns:
        Variable: The tensor variable storing the convolution transpose result.

    Raises:
        ValueError: If the shapes of input, filter_size, stride, padding and
                    groups mismatch.

    Examples:
       .. code-block:: python

          data = fluid.layers.data(name='data', shape=[3, 32, 32], dtype='float32')
          conv2d_transpose = fluid.layers.conv2d_transpose(input=data, num_filters=2, filter_size=3)
    """
    helper = LayerHelper("conv2d_transpose", **locals())
    if not isinstance(input, Variable):
        raise TypeError("Input of conv2d_transpose must be Variable")
    input_channel = input.shape[1]

    padding = utils.convert_to_list(padding, 2, 'padding')
    stride = utils.convert_to_list(stride, 2, 'stride')
    dilation = utils.convert_to_list(dilation, 2, 'dilation')

    if not isinstance(use_cudnn, bool):
        raise ValueError("use_cudnn should be True or False")

<<<<<<< HEAD
def beam_search_decode(ids, scores, beam_size, end_id, name=None):
    """
    Beam Search Decode Layer. This layer constructs the full hypotheses for
    each source sentence by walking back along the LoDTensorArray :attr:`ids`
    whose lods can be used to restore the path in the beam search tree.

    Please see the following demo for a fully beam search usage example:

        fluid/tests/book/test_machine_translation.py

    Args:
        ids(Variable): The LodTensorArray variable containing the selected ids
            of all steps.
        scores(Variable): The LodTensorArray variable containing the selected
            scores of all steps.
        beam_size(int): The beam width used in beam search.
        end_id(int): The id of end token.
        name(str|None): A name for this layer(optional). If set None, the layer
                        will be named automatically.

    Returns:
        Variable: The LodTensor pair containing the generated id sequences \
            and the corresponding scores. The shapes and lods of the two \
            LodTensor are same. The lod level is 2 and the two levels \
            separately indicate how many hypotheses each source sentence has \
            and how many ids each hypothesis has.

    Examples:
        .. code-block:: python

            # Suppose `ids` and `scores` are LodTensorArray variables reserving
            # the selected ids and scores of all steps
            finished_ids, finished_scores = layers.beam_search_decode(
                ids, scores, beam_size=5, end_id=0)
    """
    helper = LayerHelper('beam_search_decode', **locals())
    sentence_ids = helper.create_tmp_variable(dtype=ids.dtype)
    sentence_scores = helper.create_tmp_variable(dtype=ids.dtype)
=======
    if filter_size is None:
        if output_size is None:
            raise ValueError("output_size must be set when filter_size is None")
        if isinstance(output_size, int):
            output_size = [output_size, output_size]

        h_in = input.shape[2]
        w_in = input.shape[3]

        filter_size_h = (output_size[0] - (h_in - 1) * stride[0] + 2 *
                         padding[0] - 1) / dilation[0] + 1
        filter_size_w = (output_size[1] - (w_in - 1) * stride[1] + 2 *
                         padding[1] - 1) / dilation[1] + 1
        filter_size = [filter_size_h, filter_size_w]
    else:
        filter_size = utils.convert_to_list(filter_size, 2,
                                            'conv2d_transpose.filter_size')

    groups = 1 if groups is None else groups
    filter_shape = [input_channel, num_filters / groups] + filter_size
    img_filter = helper.create_parameter(
        dtype=input.dtype, shape=filter_shape, attr=helper.param_attr)
>>>>>>> 69827f30

    pre_bias = helper.create_tmp_variable(dtype=input.dtype)
    helper.append_op(
<<<<<<< HEAD
        type="beam_search_decode",
        inputs={"Ids": ids,
                "Scores": scores},
        outputs={
            "SentenceIds": sentence_ids,
            "SentenceScores": sentence_scores
        },
        attrs={"beam_size": beam_size,
               "end_id": end_id})
=======
        type='conv2d_transpose',
        inputs={'Input': [input],
                'Filter': [img_filter]},
        outputs={'Output': pre_bias},
        attrs={
            'strides': stride,
            'paddings': padding,
            'dilations': dilation,
            'groups': groups,
            'use_cudnn': use_cudnn
        })
>>>>>>> 69827f30

    pre_act = helper.append_bias_op(pre_bias, dim_start=1, dim_end=2)
    out = helper.append_activation(pre_act)
    return out


def conv3d_transpose(input,
                     num_filters,
                     output_size=None,
                     filter_size=None,
                     padding=0,
                     stride=1,
                     dilation=1,
                     groups=None,
                     param_attr=None,
                     bias_attr=None,
                     use_cudnn=True,
                     act=None,
                     name=None):
    """
    **Convlution3D transpose layer**

    The convolution3D transpose layer calculates the output based on the input,
    filter, and dilations, strides, paddings. Input(Input) and output(Output)
    are in NCDHW format. Where N is batch size, C is the number of channels,
    D is the depth of the feature, H is the height of the feature, and W
    is the width of the feature. Parameters(dilations, strides, paddings) are
    two elements. These two elements represent height and width, respectively.
    The details of convolution transpose layer, please refer to the following
    explanation and references `therein <http://www.matthewzeiler.com/wp-content/uploads/2017/07/cvpr2010.pdf>`_.
    If bias attribution and activation type are provided, bias is added to
    the output of the convolution, and the corresponding activation function
    is applied to the final result.

    For each input :math:`X`, the equation is:

    .. math::

        Out = \sigma (W \\ast X + b)

    In the above equation:

    * :math:`X`: Input value, a tensor with NCDHW format.
    * :math:`W`: Filter value, a tensor with MCDHW format.
    * :math:`\\ast`: Convolution operation.
    * :math:`b`: Bias value, a 2-D tensor with shape [M, 1].
    * :math:`\\sigma`: Activation function.
    * :math:`Out`: Output value, the shape of :math:`Out` and :math:`X` may be different.

    Example:

        - Input:

          Input shape: :math:`(N, C_{in}, D_{in}, H_{in}, W_{in})`

          Filter shape: :math:`(C_{in}, C_{out}, D_f, H_f, W_f)`

        - Output:

          Output shape: :math:`(N, C_{out}, D_{out}, H_{out}, W_{out})`

        Where

        .. math::

           D_{out} &= (D_{in} - 1) * strides[0] - 2 * paddings[0] + dilations[0] * (D_f - 1) + 1 \\\\
           H_{out} &= (H_{in} - 1) * strides[1] - 2 * paddings[1] + dilations[1] * (H_f - 1) + 1 \\\\
           W_{out} &= (W_{in} - 1) * strides[2] - 2 * paddings[2] + dilations[2] * (W_f - 1) + 1

    Args:
        input(Variable): The input image with [N, C, D, H, W] format.
        num_filters(int): The number of the filter. It is as same as the output
            image channel.
        output_size(int|tuple|None): The output image size. If output size is a
            tuple, it must contain three integers, (image_D, image_H, image_W). This
            parameter only works when filter_size is None.
        filter_size(int|tuple|None): The filter size. If filter_size is a tuple,
            it must contain three integers, (filter_size_D, filter_size_H, filter_size_W).
            Otherwise, the filter will be a square. None if use output size to
            calculate filter_size.
        padding(int|tuple): The padding size. If padding is a tuple, it must
            contain three integers, (padding_D, padding_H, padding_W). Otherwise, the
            padding_D = padding_H = padding_W = padding. Default: padding = 0.
        stride(int|tuple): The stride size. If stride is a tuple, it must
            contain three integers, (stride_D, stride_H, stride_W). Otherwise, the
            stride_D = stride_H = stride_W = stride. Default: stride = 1.
        dilation(int|tuple): The dilation size. If dilation is a tuple, it must
            contain three integers, (dilation_D, dilation_H, dilation_W). Otherwise, the
            dilation_D = dilation_H = dilation_W = dilation. Default: dilation = 1.
        groups(int): The groups number of the Conv3d transpose layer. Inspired by
            grouped convolution in Alex Krizhevsky's Deep CNN paper, in which
            when group=2, the first half of the filters is only connected to the
            first half of the input channels, while the second half of the
            filters is only connected to the second half of the input channels.
            Default: groups=1
        param_attr(ParamAttr): The parameters to the Conv3d_transpose Layer.
            Default: None
        bias_attr(ParamAttr): Bias parameter for the Conv3d layer. Default: None
        use_cudnn(bool): Use cudnn kernel or not, it is valid only when the cudnn
            library is installed. Default: True
        act(str): Activation type. Default: None
        name(str|None): A name for this layer(optional). If set None, the layer
            will be named automatically.

    Returns:
        Variable: The tensor variable storing the convolution transpose result.

    Raises:
        ValueError: If the shapes of input, filter_size, stride, padding and
                    groups mismatch.

    Examples:
       .. code-block:: python

          data = fluid.layers.data(name='data', shape=[3, 12, 32, 32], dtype='float32')
          conv3d_transpose = fluid.layers.conv3d_transpose(input=data, num_filters=2, filter_size=3)
    """
    l_type = "conv3d_transpose"
    helper = LayerHelper(l_type, **locals())
    if not isinstance(input, Variable):
        raise TypeError("Input of conv3d_transpose must be Variable")
    input_channel = input.shape[1]

    padding = utils.convert_to_list(padding, 3, 'padding')
    stride = utils.convert_to_list(stride, 3, 'stride')
    dilation = utils.convert_to_list(dilation, 3, 'dilation')

    if not isinstance(use_cudnn, bool):
        raise ValueError("use_cudnn should be True or False")

    if filter_size is None:
        if output_size is None:
            raise ValueError("output_size must be set when filter_size is None")
        if isinstance(output_size, int):
            output_size = [output_size, output_size]

        d_in = input.shape[2]
        h_in = input.shape[3]
        w_in = input.shape[4]

        filter_size_d = (output_size[0] - (d_in - 1) * stride[0] + 2 *
                         padding[0] - 1) / dilation[0] + 1
        filter_size_h = (output_size[1] - (h_in - 1) * stride[1] + 2 *
                         padding[1] - 1) / dilation[1] + 1
        filter_size_w = (output_size[2] - (w_in - 1) * stride[2] + 2 *
                         padding[2] - 1) / dilation[2] + 1
        filter_size = [filter_size_d, filter_size_h, filter_size_w]
    else:
        filter_size = utils.convert_to_list(filter_size, 3,
                                            'conv3d_transpose.filter_size')

    groups = 1 if groups is None else groups
    filter_shape = [input_channel, num_filters / groups] + filter_size
    img_filter = helper.create_parameter(
        dtype=input.dtype, shape=filter_shape, attr=helper.param_attr)

    pre_bias = helper.create_tmp_variable(dtype=input.dtype)
    helper.append_op(
        type=l_type,
        inputs={'Input': [input],
                'Filter': [img_filter]},
        outputs={'Output': pre_bias},
        attrs={
            'strides': stride,
            'paddings': padding,
            'dilations': dilation,
            'groups': groups,
            'use_cudnn': use_cudnn
        })

    pre_act = helper.append_bias_op(pre_bias, dim_start=1, dim_end=2)
    out = helper.append_activation(pre_act)
    return out


def sequence_expand(x, y, ref_level=-1, name=None):
    """Sequence Expand Layer. This layer will expand the input variable **x**
    according to specified level lod of **y**. Please note that lod level of
    **x** is at most 1 and rank of **x** is at least 2. When rank of **x**
    is greater than 2, then it would be viewed as a 2-D tensor.
    Following examples will explain how sequence_expand works:

    .. code-block:: text

        * Case 1
            x is a LoDTensor:
                x.lod  = [[2,        2]]
                x.data = [[a], [b], [c], [d]]
                x.dims = [4, 1]

            y is a LoDTensor:
                y.lod = [[2,    2],
                         [3, 3, 1, 1]]

            ref_level: 0

            then output is a 1-level LoDTensor:
                out.lod =  [[2,        2,        2,        2]]
                out.data = [[a], [b], [a], [b], [c], [d], [c], [d]]
                out.dims = [8, 1]

        * Case 2
            x is a Tensor:
                x.data = [[a], [b], [c]]
                x.dims = [3, 1]

            y is a LoDTensor:
                y.lod = [[2, 0, 3]]

            ref_level: -1

            then output is a Tensor:
                out.data = [[a], [a], [c], [c], [c]]
                out.dims = [5, 1]
    Args:
        x (Variable): The input variable which is a Tensor or LoDTensor.
        y (Variable): The input variable which is a LoDTensor.
        ref_level (int): Lod level of `y` to be referred by `x`. If set to -1,
                         refer the last level of lod.
        name(str|None): A name for this layer(optional). If set None, the layer
                        will be named automatically.

    Returns:
        Variable: The expanded variable which is a LoDTensor.

    Examples:
        .. code-block:: python

            x = fluid.layers.data(name='x', shape=[10], dtype='float32')
            y = fluid.layers.data(name='y', shape=[10, 20],
                             dtype='float32', lod_level=1)
            out = layers.sequence_expand(x=x, y=y, ref_level=0)
    """
    helper = LayerHelper('sequence_expand', input=x, **locals())
    dtype = helper.input_dtype()
    tmp = helper.create_tmp_variable(dtype)
    helper.append_op(
        type='sequence_expand',
        inputs={'X': x,
                'Y': y},
        outputs={'Out': tmp},
        attrs={'ref_level': ref_level})
    return tmp


def beam_search(pre_ids,
                pre_scores,
                ids,
                scores,
                beam_size,
                end_id,
                level=0,
                name=None):
    """
    Beam Search Layer. This layer does the search in beams for one time step. 
    Specifically, it selects the top-K candidate word ids of current step from
    :attr:`ids` according to their :attr:`scores` for all source sentences,
    where K is :attr:`beam_size` and :attr:`ids, scores` are predicted results
    from the computation cell. Additionally, :attr:`pre_ids` and
    :attr:`pre_scores` are the output of beam_search at previous step, they are
    needed for special use to handle ended candidate translations.
 
    Note that the :attr:`scores` passed in should be accumulated scores, and
    length penalty should be done with extra operators before calculating the
    accumulated scores if needed, also suggest finding top-K before it and
    using the top-K candidates following.

    Please see the following demo for a fully beam search usage example:

        fluid/tests/book/test_machine_translation.py

    Args:
<<<<<<< HEAD
        pre_ids(Variable): The LodTensor variable which is the output of
            beam_search at previous step. It should be a LodTensor with shape
            :math:`(batch_size, 1)` and lod
            :math:`[[0, 1, ... , batch_size], [0, 1, ..., batch_size]]` at the
            first step.
        pre_scores(Variable): The LodTensor variable which is the output of
            beam_search at previous step.
        ids(Variable): The LodTensor variable containing the candidates ids.
            Its shape should be :math:`(batch_size \\times beam_size, K)`,
            where :math:`K` supposed to be :attr:`beam_size`.
        scores(Variable): The LodTensor variable containing the accumulated
            scores corresponding to :attr:`ids` and its shape is the same as
            the shape of :attr:`ids`.
        beam_size(int): The beam width used in beam search.
        end_id(int): The id of end token.
        level(int, default 0): It can be ignored and mustn't change currently.
            It means the source level of lod, which is explained as following.
            The lod level of :attr:`ids` should be 2. The first level is source
            level which describes how many prefixes (branchs) for each source
            sentece (beam), and the second level is sentence level which
            describes how these candidates belong to the prefix. The paths
            linking prefixes and selected candidates are organized and reserved
            in lod.
        name(str|None): A name for this layer(optional). If set None, the layer
                        will be named automatically.
=======
        pre_ids (Variable): ${pre_ids_comment}
        ids (Variable): ${ids_comment}
        scores (Variable): ${scores_comment}
        beam_size (int): ${beam_size_comment}
        end_id (int): ${end_id_comment}
        level (int): ${level_comment}
>>>>>>> 69827f30

    Returns:
        Variable: The LodTensor pair containing the selected ids and the \
            corresponding scores.

    Examples:
        .. code-block:: python

            # Suppose `probs` contains predicted results from the computation
            # cell and `pre_ids` and `pre_scores` is the output of beam_search
            # at previous step.
            topk_scores, topk_indices = layers.topk(probs, k=beam_size)
            accu_scores = layers.elementwise_add(
                x=layers.log(x=topk_scores)),
                y=layers.reshape(
                    pre_scores, shape=[-1]),
                axis=0)
            selected_ids, selected_scores = layers.beam_search(
                pre_ids=pre_ids,
                pre_scores=pre_scores,
                ids=topk_indices,
                scores=accu_scores,
                beam_size=beam_size,
                end_id=end_id)
    """
    helper = LayerHelper('beam_search', **locals())
    score_type = scores.dtype
    id_type = ids.dtype

    selected_scores = helper.create_tmp_variable(dtype=score_type)
    selected_ids = helper.create_tmp_variable(dtype=id_type)

    helper.append_op(
        type='beam_search',
        inputs={
            'pre_ids': pre_ids,
            'pre_scores': pre_scores,
            'ids': ids,
            'scores': scores,
        },
        outputs={
            'selected_ids': selected_ids,
            'selected_scores': selected_scores,
        },
        attrs={
            # TODO(ChunweiYan) to assure other value support
            'level': level,
            'beam_size': beam_size,
            'end_id': end_id,
        })

    return selected_ids, selected_scores


def lstm_unit(x_t,
              hidden_t_prev,
              cell_t_prev,
              forget_bias=0.0,
              param_attr=None,
              bias_attr=None,
              name=None):
    """Lstm unit layer. The equation of a lstm step is:

        .. math::

            i_t & = \sigma(W_{x_i}x_{t} + W_{h_i}h_{t-1} + b_i)

            f_t & = \sigma(W_{x_f}x_{t} + W_{h_f}h_{t-1} + b_f)

            c_t & = f_tc_{t-1} + i_t tanh (W_{x_c}x_t + W_{h_c}h_{t-1} + b_c)

            o_t & = \sigma(W_{x_o}x_{t} + W_{h_o}h_{t-1} + b_o)

            h_t & = o_t tanh(c_t)

    The inputs of lstm unit include :math:`x_t`, :math:`h_{t-1}` and
    :math:`c_{t-1}`. The 2nd dimensions of :math:`h_{t-1}` and :math:`c_{t-1}`
    should be same. The implementation separates the linear transformation and
    non-linear transformation apart. Here, we take :math:`i_t` as an example.
    The linear transformation is applied by calling a `fc` layer and the
    equation is:

        .. math::

            L_{i_t} = W_{x_i}x_{t} + W_{h_i}h_{t-1} + b_i

    The non-linear transformation is applied by calling `lstm_unit_op` and the
    equation is:

        .. math::

            i_t = \sigma(L_{i_t})

    This layer has two outputs including :math:`h_t` and :math:`o_t`.

    Args:
        x_t (Variable): The input value of current step, a 2-D tensor with shape
            M x N, M for batch size and N for input size.
        hidden_t_prev (Variable): The hidden value of lstm unit, a 2-D tensor
            with shape M x S, M for batch size and S for size of lstm unit.
        cell_t_prev (Variable): The cell value of lstm unit, a 2-D tensor with
            shape M x S, M for batch size and S for size of lstm unit.
        forget_bias (float): The forget bias of lstm unit.
        param_attr (ParamAttr): The attributes of parameter weights, used to set
            initializer, name etc.
        bias_attr (ParamAttr): The attributes of bias weights, if not False,
            bias weights will be created and be set to default value.
        name(str|None): A name for this layer(optional). If set None, the layer
                       will be named automatically.

    Returns:
        tuple: The hidden value and cell value of lstm unit.

    Raises:
        ValueError: The ranks of **x_t**, **hidden_t_prev** and **cell_t_prev**
                    not be 2 or the 1st dimensions of **x_t**, **hidden_t_prev**
                    and **cell_t_prev** not be the same or the 2nd dimensions of
                    **hidden_t_prev** and **cell_t_prev** not be the same.

    Examples:

        .. code-block:: python

             x_t = fluid.layers.fc(input=x_t_data, size=10)
             prev_hidden = fluid.layers.fc(input=prev_hidden_data, size=30)
             prev_cell = fluid.layers.fc(input=prev_cell_data, size=30)
             hidden_value, cell_value = fluid.layers.lstm_unit(x_t=x_t,
                                                    hidden_t_prev=prev_hidden,
                                                    cell_t_prev=prev_cell)
    """
    helper = LayerHelper('lstm_unit', **locals())

    if len(x_t.shape) != 2:
        raise ValueError("Rank of x_t must be 2.")

    if len(hidden_t_prev.shape) != 2:
        raise ValueError("Rank of hidden_t_prev must be 2.")

    if len(cell_t_prev.shape) != 2:
        raise ValueError("Rank of cell_t_prev must be 2.")

    if x_t.shape[0] != hidden_t_prev.shape[0] or x_t.shape[
            0] != cell_t_prev.shape[0]:
        raise ValueError("The 1st dimensions of x_t, hidden_t_prev and "
                         "cell_t_prev must be the same.")

    if hidden_t_prev.shape[1] != cell_t_prev.shape[1]:
        raise ValueError("The 2nd dimensions of hidden_t_prev and "
                         "cell_t_prev must be the same.")

    if bias_attr is None:
        bias_attr = ParamAttr()

    size = cell_t_prev.shape[1]
    concat_out = concat(input=[x_t, hidden_t_prev], axis=1)
    fc_out = fc(input=concat_out,
                size=4 * size,
                param_attr=param_attr,
                bias_attr=bias_attr)
    dtype = x_t.dtype
    c = helper.create_tmp_variable(dtype)
    h = helper.create_tmp_variable(dtype)

    helper.append_op(
        type='lstm_unit',
        inputs={"X": fc_out,
                "C_prev": cell_t_prev},
        outputs={"C": c,
                 "H": h},
        attrs={"forget_bias": forget_bias})

    return h, c


def reduce_sum(input, dim=None, keep_dim=False, name=None):
    """
    Computes the sum of tensor elements over the given dimension.

    Args:
        input (Variable): The input variable which is a Tensor or LoDTensor.
        dim (list|int|None): The dimensions along which the sum is performed. If
            :attr:`None`, sum all elements of :attr:`input` and return a
            Tensor variable with a single element, otherwise must be in the
            range :math:`[-rank(input), rank(input))`. If :math:`dim[i] < 0`,
            the dimension to reduce is :math:`rank + dim[i]`.
        keep_dim (bool|False): Whether to reserve the reduced dimension in the
            output Tensor. The result tensor will have one fewer dimension
            than the :attr:`input` unless :attr:`keep_dim` is true.
        name(str|None): A name for this layer(optional). If set None, the layer
                       will be named automatically.

    Returns:
        Variable: The reduced Tensor variable.

    Examples:
        .. code-block:: python

            # x is a Tensor variable with following elements:
            #    [[0.2, 0.3, 0.5, 0.9]
            #     [0.1, 0.2, 0.6, 0.7]]
            # Each example is followed by the correspending output tensor.
            fluid.layers.reduce_sum(x)  # [3.5]
            fluid.layers.reduce_sum(x, dim=0)  # [0.3, 0.5, 1.1, 1.6]
            fluid.layers.reduce_sum(x, dim=-1)  # [1.9, 1.6]
            fluid.layers.reduce_sum(x, dim=1, keep_dim=True)  # [[1.9], [1.6]]

            # x is a Tensor variable with shape [2, 2, 2] and elements as below:
            #      [[[1, 2], [3, 4]],
            #      [[5, 6], [7, 8]]]
            # Each example is followed by the correspending output tensor.
            fluid.layers.reduce_sum(x, dim=[1, 2]) # [10, 26]
            fluid.layers.reduce_sum(x, dim=[0, 1]) # [16, 20]

    """
    helper = LayerHelper('reduce_sum', **locals())
    out = helper.create_tmp_variable(dtype=helper.input_dtype())
    if dim is not None and not isinstance(dim, list):
        dim = [dim]
    helper.append_op(
        type='reduce_sum',
        inputs={'X': input},
        outputs={'Out': out},
        attrs={
            'dim': dim if dim != None else [0],
            'keep_dim': keep_dim,
            'reduce_all': True if dim == None else False
        })
    return out


def reduce_mean(input, dim=None, keep_dim=False, name=None):
    """
    Computes the mean of the input tensor's elements along the given dimension.

    Args:
        input (Variable): The input variable which is a Tensor or LoDTensor.
        dim (list|int|None): The dimension along which the mean is computed. If
            `None`, compute the mean over all elements of :attr:`input`
            and return a variable with a single element, otherwise it
            must be in the range :math:`[-rank(input), rank(input))`. If
            :math:`dim[i] < 0`, the dimension to reduce is 
            :math:`rank(input) + dim[i]`.
        keep_dim (bool): Whether to reserve the reduced dimension in the
            output Tensor. The result tensor will have one fewer dimension
            than the :attr:`input` unless :attr:`keep_dim` is true.
        name(str|None): A name for this layer(optional). If set `None`, the layer
                       will be named automatically.

    Returns:
        Variable: The reduced mean Variable.

    Examples:
        .. code-block:: python

            # x is a Tensor variable with following elements:
            #    [[0.2, 0.3, 0.5, 0.9]
            #     [0.1, 0.2, 0.6, 0.7]]
            # Each example is followed by the correspending output tensor.
            fluid.layers.reduce_mean(x)  # [0.4375]
            fluid.layers.reduce_mean(x, dim=0)  # [0.15, 0.25, 0.55, 0.8]
            fluid.layers.reduce_mean(x, dim=-1)  # [0.475, 0.4]
            fluid.layers.reduce_mean(
                x, dim=1, keep_dim=True)  # [[0.475], [0.4]]

            # x is a Tensor variable with shape [2, 2, 2] and elements as below:
            #      [[[1.0, 2.0], [3.0, 4.0]],
            #      [[5.0, 6.0], [7.0, 8.0]]]
            # Each example is followed by the correspending output tensor.
            fluid.layers.reduce_mean(x, dim=[1, 2]) # [2.5, 6.5]
            fluid.layers.reduce_mean(x, dim=[0, 1]) # [4.0, 5.0]
    """
    helper = LayerHelper('reduce_mean', **locals())
    out = helper.create_tmp_variable(dtype=helper.input_dtype())
    if dim is not None and not isinstance(dim, list):
        dim = [dim]
    helper.append_op(
        type='reduce_mean',
        inputs={'X': input},
        outputs={'Out': out},
        attrs={
            'dim': dim if dim != None else [0],
            'keep_dim': keep_dim,
            'reduce_all': True if dim == None else False
        })
    return out


def reduce_max(input, dim=None, keep_dim=False, name=None):
    """
    Computes the maximum of tensor elements over the given dimension.

    Args:
        input (Variable): The input variable which is a Tensor or LoDTensor.
        dim (list|int|None): The dimension along which the maximum is computed.
            If :attr:`None`, compute the maximum over all elements of
            :attr:`input` and return a Tensor variable with a single element,
            otherwise must be in the range :math:`[-rank(input), rank(input))`.
            If :math:`dim[i] < 0`, the dimension to reduce is :math:`rank + dim[i]`.
        keep_dim (bool): Whether to reserve the reduced dimension in the
            output Tensor. The result tensor will have one fewer dimension
            than the :attr:`input` unless :attr:`keep_dim` is true.
        name(str|None): A name for this layer(optional). If set None, the layer
                       will be named automatically.

    Returns:
        Variable: The reduced Tensor variable.

    Examples:
        .. code-block:: python

            # x is a Tensor variable with following elements:
            #    [[0.2, 0.3, 0.5, 0.9]
            #     [0.1, 0.2, 0.6, 0.7]]
            # Each example is followed by the correspending output tensor.
            fluid.layers.reduce_max(x)  # [0.9]
            fluid.layers.reduce_max(x, dim=0)  # [0.2, 0.3, 0.6, 0.9]
            fluid.layers.reduce_max(x, dim=-1)  # [0.9, 0.7]
            fluid.layers.reduce_max(x, dim=1, keep_dim=True)  # [[0.9], [0.7]]

            # x is a Tensor variable with shape [2, 2, 2] and elements as below:
            #      [[[1.0, 2.0], [3.0, 4.0]],
            #      [[5.0, 6.0], [7.0, 8.0]]]
            # Each example is followed by the correspending output tensor.
            fluid.layers.reduce_max(x, dim=[1, 2]) # [4.0, 8.0]
            fluid.layers.reduce_max(x, dim=[0, 1]) # [7.0, 8.0]
    """
    helper = LayerHelper('reduce_max', **locals())
    out = helper.create_tmp_variable(dtype=helper.input_dtype())
    if dim is not None and not isinstance(dim, list):
        dim = [dim]
    helper.append_op(
        type='reduce_max',
        inputs={'X': input},
        outputs={'Out': out},
        attrs={
            'dim': dim if dim != None else [0],
            'keep_dim': keep_dim,
            'reduce_all': True if dim == None else False
        })
    return out


def reduce_min(input, dim=None, keep_dim=False, name=None):
    """
    Computes the minimum of tensor elements over the given dimension.

    Args:
        input (Variable): The input variable which is a Tensor or LoDTensor.
        dim (list|int|None): The dimensions along which the minimum is computed.
            If :attr:`None`, compute the minimum over all elements of
            :attr:`input` and return a Tensor variable with a single element,
            otherwise must be in the range :math:`[-rank(input), rank(input))`.
            If :math:`dim[i] < 0`, the dimension to reduce is :math:`rank + dim[i]`.
        keep_dim (bool): Whether to reserve the reduced dimension in the
            output Tensor. The result tensor will have one fewer dimension
            than the :attr:`input` unless :attr:`keep_dim` is true.
        name(str|None): A name for this layer(optional). If set None, the layer
                       will be named automatically.

    Returns:
        Variable: The reduced Tensor variable.

    Examples:
        .. code-block:: python

            # x is a Tensor variable with following elements:
            #    [[0.2, 0.3, 0.5, 0.9]
            #     [0.1, 0.2, 0.6, 0.7]]
            # Each example is followed by the correspending output tensor.
            fluid.layers.reduce_min(x)  # [0.1]
            fluid.layers.reduce_min(x, dim=0)  # [0.1, 0.2, 0.5, 0.7]
            fluid.layers.reduce_min(x, dim=-1)  # [0.2, 0.1]
            fluid.layers.reduce_min(x, dim=1, keep_dim=True)  # [[0.2], [0.1]]

            # x is a Tensor variable with shape [2, 2, 2] and elements as below:
            #      [[[1.0, 2.0], [3.0, 4.0]],
            #      [[5.0, 6.0], [7.0, 8.0]]]
            # Each example is followed by the correspending output tensor.
            fluid.layers.reduce_min(x, dim=[1, 2]) # [1.0, 5.0]
            fluid.layers.reduce_min(x, dim=[0, 1]) # [1.0, 2.0]
    """
    helper = LayerHelper('reduce_min', **locals())
    out = helper.create_tmp_variable(dtype=helper.input_dtype())
    if dim is not None and not isinstance(dim, list):
        dim = [dim]
    helper.append_op(
        type='reduce_min',
        inputs={'X': input},
        outputs={'Out': out},
        attrs={
            'dim': dim if dim != None else [0],
            'keep_dim': keep_dim,
            'reduce_all': True if dim == None else False
        })
    return out


def reduce_prod(input, dim=None, keep_dim=False, name=None):
    """
    Computes the product of tensor elements over the given dimension.

    Args:
        input (Variable): The input variable which is a Tensor or LoDTensor.
        dim (list|int|None): The dimensions along which the product is performed. If
            :attr:`None`, multipy all elements of :attr:`input` and return a
            Tensor variable with a single element, otherwise must be in the
            range :math:`[-rank(input), rank(input))`. If :math:`dim[i] < 0`,
            the dimension to reduce is :math:`rank + dim[i]`.
        keep_dim (bool|False): Whether to reserve the reduced dimension in the
            output Tensor. The result tensor will have one fewer dimension
            than the :attr:`input` unless :attr:`keep_dim` is true.
        name(str|None): A name for this layer(optional). If set None, the
            layer will be named automatically.

    Returns:
        Variable: The reduced Tensor variable.

    Examples:
        .. code-block:: python

            # x is a Tensor variable with following elements:
            #    [[0.2, 0.3, 0.5, 0.9]
            #     [0.1, 0.2, 0.6, 0.7]]
            # Each example is followed by the correspending output tensor.
            fluid.layers.reduce_prod(x)  # [0.0002268]
            fluid.layers.reduce_prod(x, dim=0)  # [0.02, 0.06, 0.3, 0.63]
            fluid.layers.reduce_prod(x, dim=-1)  # [0.027, 0.0084]
            fluid.layers.reduce_prod(x, dim=1,
                                     keep_dim=True)  # [[0.027], [0.0084]]

            # x is a Tensor variable with shape [2, 2, 2] and elements as below:
            #      [[[1.0, 2.0], [3.0, 4.0]],
            #      [[5.0, 6.0], [7.0, 8.0]]]
            # Each example is followed by the correspending output tensor.
            fluid.layers.reduce_prod(x, dim=[1, 2]) # [24.0, 1680.0]
            fluid.layers.reduce_prod(x, dim=[0, 1]) # [105.0, 384.0]
    """
    helper = LayerHelper('reduce_prod', **locals())
    out = helper.create_tmp_variable(dtype=helper.input_dtype())
    if dim is not None and not isinstance(dim, list):
        dim = [dim]
    helper.append_op(
        type='reduce_prod',
        inputs={'X': input},
        outputs={'Out': out},
        attrs={
            'dim': dim if dim != None else [0],
            'keep_dim': keep_dim,
            'reduce_all': True if dim == None else False
        })
    return out


def split(input, num_or_sections, dim=-1, name=None):
    """
    Split the input tensor into multiple sub-tensors.

    Args:
        input (Variable): The input variable which is a Tensor or LoDTensor.
        num_or_sections (int|list): If :attr:`num_or_sections` is an integer,
            then the integer indicates the number of equal sized sub-tensors
            that the tensor will be divided into. If :attr:`num_or_sections`
            is a list of integers, the length of list indicates the number of
            sub-tensors and the integers indicate the sizes of sub-tensors'
            :attr:`dim` dimension orderly.
        dim (int): The dimension along which to split. If :math:`dim < 0`, the
            dimension to split along is :math:`rank(input) + dim`.
        name(str|None): A name for this layer(optional). If set None, the layer
                       will be named automatically.

    Returns:
        list(Variable): The list of segmented tensor variables.

    Examples:
        .. code-block:: python

            # x is a Tensor variable with shape [3, 9, 5]:
            x0, x1, x2 = fluid.layers.split(x, num_or_sections=3, dim=1)
            x0.shape  # [3, 3, 5]
            x1.shape  # [3, 3, 5]
            x2.shape  # [3, 3, 5]
            x0, x1, x2 = fluid.layers.split(
                x, num_or_sections=[2, 3, 4], dim=1)
            x0.shape  # [3, 2, 5]
            x1.shape  # [3, 3, 5]
            x2.shape  # [3, 4, 5]
    """
    helper = LayerHelper('split', **locals())
    input_shape = input.shape
    dim = (len(input_shape) + dim) if dim < 0 else dim
    if isinstance(num_or_sections, int):
        assert num_or_sections > 1, 'num_or_sections must be more than 1.'
        num = num_or_sections
    else:
        assert len(num_or_sections) < input_shape[
            dim], 'len(num_or_sections) must not be more than input.shape[dim].'
        num = len(num_or_sections)
    outs = [
        helper.create_tmp_variable(dtype=helper.input_dtype())
        for i in range(num)
    ]
    helper.append_op(
        type='split',
        inputs={'X': input},
        outputs={'Out': outs},
        attrs={
            'num': num_or_sections if isinstance(num_or_sections, int) else 0,
            'sections': num_or_sections
            if isinstance(num_or_sections, list) else [],
            'axis': dim
        })
    return outs


def l2_normalize(x, axis, epsilon=1e-12, name=None):
    """
    **L2 normalize Layer**

    The l2 normalize layer normalizes `x` along dimension `axis` using an L2
    norm. For a 1-D tensor (`dim` is fixed to 0), this layer computes

    .. math::

        y = \\frac{x}{ \sqrt{\sum {x^2} + epsion }}

    For `x` with more dimensions, this layer independently normalizes each 1-D
    slice along dimension `axis`.

    Args:
        x(Variable|list): The input tensor to l2_normalize layer.
        axis(int): The axis on which to apply normalization. If `axis < 0`, \
            the dimension to normalization is rank(X) + axis. -1 is the
            last dimension.
        epsilon(float): The epsilon value is used to avoid division by zero, \
            the defalut value is 1e-10.
        name(str|None): A name for this layer(optional). If set None, the layer \
            will be named automatically.

    Returns:
        Variable: The output tensor variable is the same shape with `x`.

    Examples:

        .. code-block:: python

            data = fluid.layers.data(name="data",
                                     shape=(3, 17, 13),
                                     dtype="float32")
            normed = fluid.layers.l2_normalize(x=data, axis=1)
    """

    if len(x.shape) == 1:
        axis = 0
    helper = LayerHelper("l2_normalize", **locals())

    out = helper.create_tmp_variable(dtype=x.dtype)
    norm = helper.create_tmp_variable(dtype=x.dtype)
    helper.append_op(
        type="norm",
        inputs={"X": x},
        outputs={"Out": out,
                 "Norm": norm},
        attrs={
            "axis": 1 if axis is None else axis,
            "epsilon": epsilon,
        })
    return out


def matmul(x, y, transpose_x=False, transpose_y=False, name=None):
    """
    Applies matrix multiplication to two tensors.

    Currently, the input tensors' rank can be any, but when the rank of any
    inputs is bigger than 3, this two inputs' rank should be equal.

    The actual behavior depends on the shapes of :math:`x`, :math:`y` and the
    flag values of :attr:`transpose_x`, :attr:`transpose_y`. Specifically:

    - If a transpose flag is specified, the last two dimensions of the tensor
      are transposed. If the tensor is rank-1 of shape :math:`[D]`, then for
      :math:`x` it is treated as :math:`[1, D]` in nontransposed form and as
      :math:`[D, 1]` in transposed form, whereas for :math:`y` it is the
      opposite: It is treated as :math:`[D, 1]` in nontransposed form and as
      :math:`[1, D]` in transposed form.

    - After transpose, the two tensors are 2-D or n-D and matrix multiplication
      performs in the following way.

      - If both are 2-D, they are multiplied like conventional matrices.
      - If either is n-D, it is treated as a stack of matrices residing in the
        last two dimensions and a batched matrix multiply supporting broadcast
        applies on the two tensors.

    Also note that if the raw tensor :math:`x` or :math:`y` is rank-1 and
    nontransposed, the prepended or appended dimension :math:`1` will be
    removed after matrix multiplication.

    Args:
        x (Variable): The input variable which is a Tensor or LoDTensor.
        y (Variable): The input variable which is a Tensor or LoDTensor.
        transpose_x (bool): Whether to transpose :math:`x` before multiplication.
        transpose_y (bool): Whether to transpose :math:`y` before multiplication.
        name(str|None): A name for this layer(optional). If set None, the layer
            will be named automatically.

    Returns:
        Variable: The product Tensor variable.

    Examples:
        .. code-block:: python

            # Examples to clarify shapes of the inputs and output
            # x: [B, ..., M, K], y: [B, ..., K, N]
            fluid.layers.matmul(x, y)  # out: [B, ..., M, N]

            # x: [B, M, K], y: [B, K, N]
            fluid.layers.matmul(x, y)  # out: [B, M, N]

            # x: [B, M, K], y: [K, N]
            fluid.layers.matmul(x, y)  # out: [B, M, N]

            # x: [M, K], y: [K, N]
            fluid.layers.matmul(x, y)  # out: [M, N]

            # x: [B, M, K], y: [K]
            fluid.layers.matmul(x, y)  # out: [B, M]

            # x: [K], y: [K]
            fluid.layers.matmul(x, y)  # out: [1]

            # x: [M], y: [N]
            fluid.layers.matmul(x, y, True, True)  # out: [M, N]
    """

    def __check_input(x, y):
        if len(y.shape) > len(x.shape):
            raise ValueError(
                "Invalid inputs for matmul. "
                "x's rank should be always greater than or equal to y'rank.")

        x_shape = list(x.shape)
        y_shape = list(y.shape)
        if len(x_shape) == 1:
            x_shape = [1] + x_shape
        if len(y_shape) == 1:
            y_shape = y_shape + [1]

        # check the inner 2 dimensions
        if transpose_x:
            x_shape[-2], x_shape[-1] = x_shape[-1], x_shape[-2]
        if transpose_y:
            y_shape[-2], y_shape[-1] = y_shape[-1], y_shape[-2]
        if x_shape[-1] != y_shape[-2]:
            raise ValueError("Invalid inputs for matmul.")

        if len(y_shape) > 2:
            for i, dim_x in enumerate(x_shape[:-2]):
                if dim_x != y_shape[i]:
                    raise ValueError("Invalid inputs for matmul.")

    __check_input(x, y)

    helper = LayerHelper('matmul', **locals())
    out = helper.create_tmp_variable(dtype=x.dtype)
    helper.append_op(
        type='matmul',
        inputs={'X': x,
                'Y': y},
        outputs={'Out': out},
        attrs={'transpose_X': transpose_x,
               'transpose_Y': transpose_y})
    return out


def topk(input, k, name=None):
    """
    This operator is used to find values and indices of the k largest entries
    for the last dimension.

    If the input is a vector (1-D Tensor), finds the k largest entries in the vector
    and outputs their values and indices as vectors. Thus values[j] is the j-th
    largest entry in input, and its index is indices[j].

    If the input is a Tensor with higher rank, this operator computes the top k
    entries along the last dimension.

    For example:

    .. code-block:: text

        If:
            input = [[5, 4, 2, 3],
                     [9, 7, 10, 25],
                     [6, 2, 10, 1]]
            k = 2

        Then:
            The first output:
            values = [[5, 4],
                      [10, 25],
                      [6, 10]]

            The second output:
            indices = [[0, 1],
                       [2, 3],
                       [0, 2]]

    Args:
        input(Variable): The input variable which can be a vector or Tensor with
            higher rank.
        k(int):  The number of top elements to look for along the last dimension 
                 of input.
        name(str|None): A name for this layer(optional). If set None, the layer
                       will be named automatically. 
                       Default: None

    Returns:
        Tuple[Variable]: A tuple with two elements. Each element is a Variable. 
        The first one is k largest elements along each last 
        dimensional slice. The second one is indices of values 
        within the last dimension of input.

    Raises:
        ValueError: If k < 1 or k is not less than the last dimension of input

    Examples:
        .. code-block:: python

            top5_values, top5_indices = layers.topk(input, k=5)
    """
    shape = input.shape
    if k < 1 or k >= shape[-1]:
        raise ValueError("k must be greater than 0 and less than %d." %
                         (shape[-1]))

    helper = LayerHelper("top_k", **locals())
    values = helper.create_tmp_variable(dtype=input.dtype)
    indices = helper.create_tmp_variable(dtype="int64")
    helper.append_op(
        type="top_k",
        inputs={"X": [input]},
        outputs={"Out": [values],
                 "Indices": [indices]},
        attrs={"k": k})
    values.stop_gradient = True
    indices.stop_gradient = True
    return values, indices


def edit_distance(input, label, normalized=True, ignored_tokens=None):
    """
    EditDistance operator computes the edit distances between a batch of
    hypothesis strings and their references. Edit distance, also called
    Levenshtein distance, measures how dissimilar two strings are by counting
    the minimum number of operations to transform one string into anthor.
    Here the operations include insertion, deletion, and substitution.

    For example, given hypothesis string A = "kitten" and reference
    B = "sitting", the edit distance is 3 for A will be transformed into B
    at least after two substitutions and one insertion:

    "kitten" -> "sitten" -> "sittin" -> "sitting"

    The input is a LoDTensor consisting of all the hypothesis strings with
    the total number denoted by `batch_size`, and the separation is specified
    by the LoD information. And the `batch_size` reference strings are arranged
    in order in the same way in the input LoDTensor.

    The output contains the `batch_size` results and each stands for the edit
    distance for a pair of strings respectively. If Attr(normalized) is true,
    the edit distance will be divided by the length of reference string.

    Args:
        input(Variable): The indices for hypothesis strings.
        label(Variable): The indices for reference strings.
        normalized(bool, default True): Indicated whether to normalize the edit distance by
                          the length of reference string.
        ignored_tokens(list<int>, default None): Tokens that should be removed before
                                     calculating edit distance.
        name (str): The name of this layer. It is optional.

    Returns:
        Variable: sequence-to-sequence edit distance in shape [batch_size, 1].

    Examples:
        .. code-block:: python

            x = fluid.layers.data(name='x', shape=[8], dtype='float32')
            y = fluid.layers.data(name='y', shape=[7], dtype='float32')
            cost = fluid.layers.edit_distance(input=x,label=y)
    """
    helper = LayerHelper("edit_distance", **locals())

    # remove some tokens from input and labels
    if ignored_tokens is not None and len(ignored_tokens) > 0:
        erased_input = helper.create_tmp_variable(dtype="int64")
        erased_label = helper.create_tmp_variable(dtype="int64")

        helper.append_op(
            type="sequence_erase",
            inputs={"X": [input]},
            outputs={"Out": [erased_input]},
            attrs={"tokens": ignored_tokens})
        input = erased_input

        helper.append_op(
            type="sequence_erase",
            inputs={"X": [label]},
            outputs={"Out": [erased_label]},
            attrs={"tokens": ignored_tokens})
        label = erased_label

    # edit distance op
    edit_distance_out = helper.create_tmp_variable(dtype="int64")
    sequence_num = helper.create_tmp_variable(dtype="int64")
    helper.append_op(
        type="edit_distance",
        inputs={"Hyps": [input],
                "Refs": [label]},
        outputs={"Out": [edit_distance_out],
                 "SequenceNum": [sequence_num]},
        attrs={"normalized": normalized})

    return edit_distance_out, sequence_num


def ctc_greedy_decoder(input, blank, name=None):
    """
    This op is used to decode sequences by greedy policy by below steps:

    1. Get the indexes of max value for each row in input. a.k.a.
       numpy.argmax(input, axis=0).
    2. For each sequence in result of step1, merge repeated tokens between two
       blanks and delete all blanks.

    A simple example as below:

    .. code-block:: text

        Given:

        input.data = [[0.6, 0.1, 0.3, 0.1],
                      [0.3, 0.2, 0.4, 0.1],
                      [0.1, 0.5, 0.1, 0.3],
                      [0.5, 0.1, 0.3, 0.1],

                      [0.5, 0.1, 0.3, 0.1],
                      [0.2, 0.2, 0.2, 0.4],
                      [0.2, 0.2, 0.1, 0.5],
                      [0.5, 0.1, 0.3, 0.1]]

        input.lod = [[4, 4]]

        Then:

        output.data = [[2],
                       [1],
                       [3]]

        output.lod = [[2, 1]]

    Args:

        input(Variable): (LoDTensor<float>), the probabilities of
                         variable-length sequences, which is a 2-D Tensor with
                         LoD information. It's shape is [Lp, num_classes + 1],
                         where Lp is the sum of all input sequences' length and
                         num_classes is the true number of classes. (not
                         including the blank label).
        blank(int): the blank label index of Connectionist Temporal
                    Classification (CTC) loss, which is in thehalf-opened
                    interval [0, num_classes + 1).
        name (str): The name of this layer. It is optional.

    Returns:
        Variable: CTC greedy decode result. If all the sequences in result were
        empty, the result LoDTensor will be [-1] with LoD [[]] and dims [1, 1].

    Examples:
        .. code-block:: python

            x = fluid.layers.data(name='x', shape=[8], dtype='float32')

            cost = fluid.layers.ctc_greedy_decoder(input=x, blank=0)
    """
    helper = LayerHelper("ctc_greedy_decoder", **locals())
    _, topk_indices = topk(input, k=1)

    # ctc align op
    ctc_out = helper.create_tmp_variable(dtype="int64")
    helper.append_op(
        type="ctc_align",
        inputs={"Input": [topk_indices]},
        outputs={"Output": [ctc_out]},
        attrs={"merge_repeated": True,
               "blank": blank})
    return ctc_out


def warpctc(input, label, blank=0, norm_by_times=False):
    """
    An operator integrating the open source Warp-CTC library
    (https://github.com/baidu-research/warp-ctc)
    to compute Connectionist Temporal Classification (CTC) loss.
    It can be aliased as softmax with CTC, since a native softmax activation is
    interated to the Warp-CTC library, to to normlize values for each row of the
    input tensor.

    Args:
       input (Variable): The unscaled probabilities of variable-length sequences,
         which is a 2-D Tensor with LoD information.
         It's shape is [Lp, num_classes + 1], where Lp is the sum of all input
         sequences' length and num_classes is the true number of classes.
         (not including the blank label).
       label (Variable): The ground truth of variable-length sequence, 
         which is a 2-D Tensor with LoD information. It is of the shape [Lg, 1],
         where Lg is th sum of all labels' length.
       blank (int, default 0): The blank label index of Connectionist
         Temporal Classification (CTC) loss, which is in the
         half-opened interval [0, num_classes + 1).
       norm_by_times(bool, default false): Whether to normalize the gradients 
         by the number of time-step, which is also the sequence's length. 
         There is no need to normalize the gradients if warpctc layer was 
         follewed by a mean_op.

    Returns:
        Variable: The Connectionist Temporal Classification (CTC) loss,
        which is a 2-D Tensor of the shape [batch_size, 1].

    Examples:

        .. code-block:: python

            label = fluid.layers.data(shape=[11, 8], dtype='float32', lod_level=1)
            predict = fluid.layers.data(shape=[11, 1], dtype='float32')
            cost = fluid.layers.warpctc(input=predict, label=label)

    """
    helper = LayerHelper('warpctc', **locals())
    loss_out = helper.create_tmp_variable(dtype=input.dtype)
    grad_out = helper.create_tmp_variable(dtype=input.dtype)
    helper.append_op(
        type='warpctc',
        inputs={'Logits': [input],
                'Label': [label]},
        outputs={'WarpCTCGrad': [grad_out],
                 'Loss': [loss_out]},
        attrs={'blank': blank,
               'norm_by_times': norm_by_times})
    return loss_out


def sequence_reshape(input, new_dim):
    """
    **Sequence Reshape Layer**

    This layer will rearrange the input sequences. The new dimension is set by
    user. Length of each sequence is computed according to original length,
    original dimension and new dimension. The following example will help to
    illustrate the function of this layer:

    .. code-block:: text

        x is a LoDTensor:
            x.lod  = [[0, 2, 6]]
            x.data = [[1,  2], [3,  4],
                      [5,  6], [7,  8],
                      [9, 10], [11, 12]]
            x.dims = [6, 2]

        set new_dim = 4

        then out is a LoDTensor:

            out.lod  = [[0, 1, 3]]

            out.data = [[1,  2,  3,  4],
                        [5,  6,  7,  8],
                        [9, 10, 11, 12]]
            out.dims = [3, 4]

    Currently, only 1-level LoDTensor is supported and please make sure
    (original length * original dimension) can be divided by new dimension with
    no remainder for each sequence.

    Args:

       input (Variable): A 2-D LoDTensor with shape being [N, M] where M for dimension.
       new_dim (int): New dimension that the input LoDTensor is reshaped to.

    Returns:

        Variable: Reshaped LoDTensor according to new dimension.

    Examples:
        .. code-block:: python

            x = fluid.layers.data(shape=[5, 20], dtype='float32', lod_level=1)
            x_reshaped = fluid.layers.sequence_reshape(input=x, new_dim=10)
    """
    helper = LayerHelper('sequence_reshape', **locals())
    out = helper.create_tmp_variable(helper.input_dtype())
    helper.append_op(
        type='sequence_reshape',
        inputs={'X': [input]},
        outputs={'Out': [out]},
        attrs={'new_dim': new_dim})
    return out


# FIXME(wuyi): let docstring_checker.py understand @autodoc.
# For now, the comments in c++ use types like Tensor, but in python side
# the type is often "Variable", and arguments may vary.
@templatedoc(op_type="nce")
def nce(input,
        label,
        num_total_classes,
        sample_weight=None,
        param_attr=None,
        bias_attr=None,
        num_neg_samples=None):
    """
    ${comment}

    Args:
        input (Variable): input variable.
        label (Variable): label.
        num_total_classes (int):${num_total_classes_comment}
        sample_weight (Variable|None): A Variable of shape [batch_size, 1] 
            storing a weight for each sample. The default weight for each 
            sample is 1.0.
        param_attr (ParamAttr|None): attributes for parameter
        bias_attr (ParamAttr|None): attributes for bias
        num_neg_samples (int): ${num_neg_samples_comment}

    Returns:
        Variable: The output nce loss.

    Examples:
        .. code-block:: python

            window_size = 5
            words = []
            for i in xrange(window_size):
                words.append(layers.data(
                    name='word_{0}'.format(i), shape=[1], dtype='int64'))

            dict_size = 10000
            label_word = int(window_size / 2) + 1

            embs = []
            for i in xrange(window_size):
                if i == label_word:
                    continue

                emb = layers.embedding(input=words[i], size=[dict_size, 32],
                                       param_attr='emb.w', is_sparse=True)
                embs.append(emb)

            embs = layers.concat(input=embs, axis=1)
            loss = layers.nce(input=embs, label=words[label_word],
                          num_total_classes=dict_size, param_attr='nce.w',
                          bias_attr='nce.b')
    """
    helper = LayerHelper('nce', **locals())
    assert isinstance(input, Variable)
    dim = input.shape[1]
    assert isinstance(label, Variable)
    num_true_class = label.shape[1]
    w = helper.create_parameter(
        attr=helper.param_attr,
        shape=[num_total_classes, dim],
        is_bias=False,
        dtype=input.dtype)
    b = helper.create_parameter(
        attr=helper.bias_attr,
        shape=[num_total_classes, 1],
        is_bias=True,
        dtype=input.dtype)
    cost = helper.create_tmp_variable(dtype=input.dtype)
    sample_logits = helper.create_tmp_variable(dtype=input.dtype)
    sample_labels = helper.create_tmp_variable(dtype=label.dtype)

    if num_neg_samples is None:
        num_neg_samples = 10
    else:
        num_neg_samples = int(num_neg_samples)

    attrs = {
        'num_total_classes': int(num_total_classes),
        'num_neg_samples': num_neg_samples
    }

    helper.append_op(
        type='nce',
        inputs={
            'Input': input,
            'Label': label,
            'Weight': w,
            'Bias': b,
            'SampleWeight': sample_weight if sample_weight is not None else []
        },
        outputs={
            'Cost': cost,
            'SampleLogits': sample_logits,
            'SampleLabels': sample_labels
        },
        attrs=attrs)
    return cost / (num_neg_samples + 1)


def transpose(x, perm, name=None):
    """
    Permute the dimensions of `input` according to `perm`.

    The `i`-th dimension  of the returned tensor will correspond to the
    perm[i]-th dimension of `input`.

    Args:
        x (Variable): The input Tensor.
        perm (list): A permutation of the dimensions of `input`.
        name (str): The name of this layer. It is optional.

    Returns:
        Variable: A transposed Tensor.

    Examples:
        .. code-block:: python

            x = fluid.layers.data(name='x', shape=[5, 10, 15], dtype='float32')
            x_transposed = layers.transpose(x, perm=[1, 0, 2])
    """

    if len(perm) != len(x.shape):
        raise ValueError(
            "Input(perm) is the permutation of dimensions of Input(input). "
            "It's length shoud be equal to Input(input)'s rank.")
    for idx, dim in enumerate(perm):
        if dim >= len(x.shape):
            raise ValueError(
                "Each element in perm should be less than x's rank. "
                "%d-th element in perm is %d which accesses x's rank %d." %
                (idx, perm[idx], len(x.shape)))

    helper = LayerHelper('transpose', **locals())
    out = helper.create_tmp_variable(x.dtype)
    helper.append_op(
        type='transpose',
        inputs={'X': [x]},
        outputs={'Out': [out]},
        attrs={'axis': perm})
    return out


def im2sequence(input, filter_size=1, stride=1, padding=0, name=None):
    """
    Extracts image patches from the input tensor to form a tensor of shape
    {input.batch_size * output_height * output_width, filter_size_H *
    filter_size_W * input.channels} which is similar with im2col.
    This op use filter / kernel to scan images and convert these images to
    sequences. After expanding, the number of time step are
    output_height * output_width for an image, in which output_height and
    output_width are calculated by below equation:

    .. math::

        output\_size = 1 + \
            (2 * padding + img\_size - block\_size + stride - 1) / stride

    And the dimension of each time step is block_y * block_x * input.channels.

    Args:
        input (Variable): The input should be a tensor in NCHW format.

        filter_size(int|tuple|None): The filter size. If filter_size is a tuple,
            it must contain two integers, (filter_size_H, filter_size_W).
            Otherwise, the filter will be a square.

        stride(int|tuple): The stride size. If stride is a tuple, it must
            contain two integers, (stride_H, stride_W). Otherwise, the
            stride_H = stride_W = stride. Default: stride = 1.

        padding(int|tuple): The padding size. If padding is a tuple, it can
            contain two integers like (padding_H, padding_W) which means
            padding_up = padding_down = padding_H and
            padding_left = padding_right = padding_W. Or it can use
            (padding_up, padding_left, padding_down, padding_right) to indicate
            paddings of four direction. Otherwise, a scalar padding means
            padding_up = padding_down = padding_left = padding_right = padding
            Default: padding = 0.

        name (int): The name of this layer. It is optional.

    Returns:
        output: The output is a LoDTensor with shape
        {input.batch_size * output_height * output_width,
        filter_size_H * filter_size_W * input.channels}.
        If we regard output as a matrix, each row of this matrix is
        a step of a sequence.

    Examples:

        .. code-block:: text

            Given:

            x = [[[[ 6.  2.  1.]
                   [ 8.  3.  5.]
                   [ 0.  2.  6.]]

                  [[ 2.  4.  4.]
                   [ 6.  3.  0.]
                   [ 6.  4.  7.]]]

                 [[[ 6.  7.  1.]
                   [ 5.  7.  9.]
                   [ 2.  4.  8.]]

                  [[ 1.  2.  1.]
                   [ 1.  3.  5.]
                   [ 9.  0.  8.]]]]

            x.dims = {2, 2, 3, 3}

            And:

            filter = [2, 2]
            stride = [1, 1]
            padding = [0, 0]

            Then:

            output.data = [[ 6.  2.  8.  3.  2.  4.  6.  3.]
                           [ 2.  1.  3.  5.  4.  4.  3.  0.]
                           [ 8.  3.  0.  2.  6.  3.  6.  4.]
                           [ 3.  5.  2.  6.  3.  0.  4.  7.]
                           [ 6.  7.  5.  7.  1.  2.  1.  3.]
                           [ 7.  1.  7.  9.  2.  1.  3.  5.]
                           [ 5.  7.  2.  4.  1.  3.  9.  0.]
                           [ 7.  9.  4.  8.  3.  5.  0.  8.]]

            output.dims = {8, 9}

            output.lod = [[4, 4]]

     Examples:

        .. code-block:: python

            output = fluid.layers.im2sequence(
                input=layer, stride=[1, 1], filter_size=[2, 2])

    """

    if isinstance(filter_size, int):
        filter_size = [filter_size, filter_size]
    if isinstance(stride, int):
        stride = [stride, stride]
    if isinstance(padding, int):
        padding = [padding, padding]
    if len(padding) == 2:
        padding.append(padding[0])
        padding.append(padding[1])

    helper = LayerHelper('im2sequence', **locals())
    out = helper.create_tmp_variable(dtype=helper.input_dtype())
    helper.append_op(
        type='im2sequence',
        inputs={'X': input},
        outputs={'Out': out},
        attrs={
            'kernels': filter_size,
            'strides': stride,
            'paddings': padding,
        })
    return out


@templatedoc()
def row_conv(input, future_context_size, param_attr=None, act=None):
    """
    ${comment}

    Args:
        input (${x_type}): ${x_comment}.
        future_context_size (int): Future context size. Please note, the shape
            of convolution kernel is [future_context_size + 1, D].
        param_attr (ParamAttr): Attributes of parameters, including
            name, initializer etc.
        act (str): Non-linear activation to be applied to output variable.

    Returns:
        ${out_comment}.

    Examples:
        >>> import paddle.fluid as fluid
        >>> x = fluid.layers.data(name='x', shape=[16],
        >>>                        dtype='float32', lod_level=1)
        >>> out = fluid.layers.row_conv(input=x, future_context_size=2)
    """
    helper = LayerHelper('row_conv', **locals())
    dtype = helper.input_dtype()
    filter_shape = [future_context_size + 1, input.shape[1]]
    filter_param = helper.create_parameter(
        attr=helper.param_attr, shape=filter_shape, dtype=dtype)
    out = helper.create_tmp_variable(dtype)
    helper.append_op(
        type='row_conv',
        inputs={'X': [input],
                'Filter': [filter_param]},
        outputs={'Out': [out]})
    return helper.append_activation(out)


@templatedoc()
def multiplex(inputs, index):
    """
    ${comment}

    >>> import paddle.fluid as fluid
    >>> x1 = fluid.layers.data(name='x1', shape=[4], dtype='float32')
    >>> x2 = fluid.layers.data(name='x2', shape=[4], dtype='float32')
    >>> index = fluid.layers.data(name='index', shape=[1], dtype='int32')
    >>> out = fluid.layers.multiplex(inputs=[x1, x2], index=index)

    Args:
       inputs (list): ${x_comment}.
       index (${ids_type}): ${ids_comment}.

    Returns:
        ${out_comment}.
    """
    helper = LayerHelper('multiplex', **locals())

    if not isinstance(inputs, list) and len(inputs) < 2:
        raise ValueError("inputs should be a list object and contains at least "
                         "2 elements.")

    out = helper.create_tmp_variable(inputs[0].dtype)
    helper.append_op(
        type='multiplex',
        inputs={'X': inputs,
                'Ids': index},
        outputs={'Out': [out]})
    return out


def softmax_with_cross_entropy(logits, label, soft_label=False):
    """
    **Softmax With Cross Entropy Operator.**

    Cross entropy loss with softmax is used as the output layer extensively. This
    operator computes the softmax normalized values for each row of the input
    tensor, after which cross-entropy loss is computed. This provides a more
    numerically stable gradient.

    Because this operator performs a softmax on logits internally, it expects
    unscaled logits. This operator should not be used with the output of
    softmax operator since that would produce incorrect results.

    When the attribute soft_label is set false, this operators expects mutually
    exclusive hard labels, each sample in a batch is in exactly one class with a
    probability of 1.0. Each sample in the batch will have a single label.

    The equation is as follows:

    1) Hard label (one-hot label, so every sample has exactly one class)

    .. math::

        loss_j =  -\\text{logit}_{label_j} +
        \\log\\left(\\sum_{i=0}^{K}\\exp(\\text{logit}_i)\\right), j = 1,..., K

    2) Soft label (each sample can have a distribution over all classes)

    .. math::

        loss_j =  -\\sum_{i=0}^{K}\\text{label}_i
        \\left(\\text{logit}_i - \\log\\left(\\sum_{i=0}^{K}
        \\exp(\\text{logit}_i)\\right)\\right), j = 1,...,K

    Args:
        logits (Variable): The unscaled log probabilities, which is a 2-D tensor
            with shape [N x K]. N is the batch_size, and K is the class number.
        label (Variable): The ground truth which is a 2-D tensor. If soft_label
            is set to false, Label is a Tensor<int64> with shape [N x 1]. If
            soft_label is set to true, Label is a Tensor<float/double> with
        soft_label (bool): A flag to indicate whether to interpretate the given
            labels as soft labels. By default, `soft_label` is set to False.
    Returns:
        Variable: The cross entropy loss is a 2-D tensor with shape [N x 1].

    Examples:
        .. code-block:: python

            data = fluid.layers.data(name='data', shape=[128], dtype='float32')
            label = fluid.layers.data(name='label', shape=[1], dtype='int64')
            fc = fluid.layers.fc(input=data, size=100)
            out = fluid.layers.softmax_with_cross_entropy(
                logits=fc, label=label)
    """
    helper = LayerHelper('softmax_with_cross_entropy', **locals())
    softmax = helper.create_tmp_variable(dtype=logits.dtype)
    loss = helper.create_tmp_variable(dtype=logits.dtype)
    helper.append_op(
        type='softmax_with_cross_entropy',
        inputs={'Logits': logits,
                'Label': label},
        outputs={'Softmax': softmax,
                 'Loss': loss},
        attrs={'soft_label': soft_label})
    return loss


def smooth_l1(x, y, inside_weight=None, outside_weight=None, sigma=None):
    """
    This layer computes the smooth L1 loss for Variable :attr:`x` and :attr:`y`.
    It takes the first dimension of :attr:`x` and :attr:`y` as batch size.
    For each instance, it computes the smooth L1 loss element by element first
    and then sums all the losses. So the shape of ouput Variable is 
    [batch_size, 1].

    Args:
        x (Variable): A tensor with rank at least 2. The input value of smooth
            L1 loss op with shape [batch_size, dim1, ..., dimN].
        y (Variable): A tensor with rank at least 2. The target value of smooth
            L1 loss op with same shape as :attr:`x`.
        inside_weight (Variable|None):  A tensor with rank at least 2. This
            input is optional and should have same shape with :attr:`x`. If 
            provided, the result of (:attr:`x` - :attr:`y`) will be multiplied 
            by this tensor element by element.
        outside_weight (Variable|None): A tensor with rank at least 2. This
            input is optional and should have same shape with :attr:`x`. If 
            provided, the out smooth L1 loss will be multiplied by this tensor 
            element by element.
        sigma (float|None): Hyper parameter of smooth L1 loss layer. A float 
           scalar with default value 1.0.

    Returns:
        Variable: The output smooth L1 loss with shape [batch_size, 1].

    Examples:
        .. code-block:: python

            data = fluid.layers.data(name='data', shape=[128], dtype='float32')
            label = fluid.layers.data(
                name='label', shape=[100], dtype='float32')
            fc = fluid.layers.fc(input=data, size=100)
            out = fluid.layers.smooth_l1(x=fc, y=label)
    """

    helper = LayerHelper('smooth_l1_loss', **locals())
    diff = helper.create_tmp_variable(dtype=x.dtype)
    loss = helper.create_tmp_variable(dtype=x.dtype)
    helper.append_op(
        type='smooth_l1_loss',
        inputs={
            'X': x,
            'Y': y,
            'InsideWeight': inside_weight,
            'OutsideWeight': outside_weight
        },
        outputs={'Diff': diff,
                 'Out': loss},
        attrs={'sigma': sigma})
    return loss


def one_hot(input, depth):
    """
    This layer creates the one-hot representations for input indices.

    Args:
        input(Variable): Input indices, last dimension must be 1.
        depth(scalar): An interger defining the depth of the one-hot dimension.

    Returns:
        Variable: The one-hot representations of input.

    Examples:
        .. code-block:: python
        
            label = layers.data(name="label", shape=[1], dtype="float32")
            one_hot_label = layers.one_hot(input=label, depth=10)
    """
    helper = LayerHelper("one_hot", **locals())
    one_hot_out = helper.create_tmp_variable(dtype='float32')
    helper.append_op(
        type="one_hot",
        inputs={'X': input},
        attrs={'depth': depth},
        outputs={'Out': one_hot_out})
    return one_hot_out


def autoincreased_step_counter(counter_name=None, begin=1, step=1):
    """
    Create an auto-increase variable
    which will be automatically increased by 1 every mini-batch
    Return the run counter of the main program, default is started from 1.

    Args:
        counter_name(str): The counter name, default is '@STEP_COUNTER@'.
        begin(int): The first value of this counter.
        step(int): The increment step between each execution.

    Returns:
        Variable: The global run counter.

    Examples:
        .. code-block:: python

           global_step = fluid.layers.autoincreased_step_counter(
               counter_name='@LR_DECAY_COUNTER@', begin=begin, step=1)
    """
    helper = LayerHelper('global_step_counter')
    if counter_name is None:
        counter_name = '@STEP_COUNTER@'
    counter, is_new_var = helper.create_or_get_global_variable(
        name=counter_name, dtype='int64', shape=[1], persistable=True)
    if is_new_var:
        helper.set_variable_initializer(
            counter, initializer=Constant(
                value=begin - 1, force_cpu=True))
        helper.main_program.global_block().prepend_op(
            type='increment',
            inputs={'X': [counter]},
            outputs={'Out': [counter]},
            attrs={'step': float(step)})
        counter.stop_gradient = True

    return counter


def reshape(x, shape, actual_shape=None, act=None, inplace=True, name=None):
    """
    Gives a new shape to the input Tensor without changing its data.

    The target shape can be given by :attr:`shape` or :attr:`actual_shape`.
    :attr:`shape` is a list of integer while :attr:`actual_shape` is a tensor
    variable. :attr:`actual_shape` has a higher priority than :attr:`shape`
    if it is provided, while :attr:`shape` still should be set correctly to
    gurantee shape inference in compile-time.

    Some tricks exist when specifying the target shape.

    1. -1 means the value of this dimension is inferred from the total element
    number of x and remaining dimensions. Thus one and only one dimension can
    be set -1.

    2. 0 means the actual dimension value is going to be copied from the
    corresponding dimension of x. The indice of 0s in shape can not exceed
    Rank(X).

    Here are some examples to explain it.

    1. Given a 3-D tensor x with a shape [2, 4, 6], and the target shape
    is [6, 8], the reshape operator will transform x into a 2-D tensor with
    shape [6, 8] and leaving x's data unchanged.

    2. Given a 3-D tensor x with a shape [2, 4, 6], and the target shape
    specified is [2, 3, -1, 2], the reshape operator will transform x into a
    4-D tensor with shape [2, 3, 4, 2] and leaving x's data unchanged. In this
    case, one dimension of the target shape is set to -1, the value of this
    dimension is inferred from the total element number of x and remaining
    dimensions.

    3. Given a 3-D tensor x with a shape [2, 4, 6], and the target shape
    is [-1, 0, 3, 2], the reshape operator will transform x into a 4-D tensor
    with shape [2, 4, 3, 2] and leaving x's data unchanged. In this case,
    besides -1, 0 means the actual dimension value is going to be copied from
    the corresponding dimension of x.

    Args:
        x(variable): The input tensor.
        shape(list): The new shape. At most one dimension of the new shape can
                     be -1.
        actual_shape(variable): An optional input. If provided, reshape
                                according to this given shape rather than
                                :attr:`shape` specifying shape. That is to
                                say :attr:`actual_shape` has a higher priority
                                than :attr:`shape`.
        act (str): The non-linear activation to be applied to output variable.
        inplace(bool): If this flag is set true, a new output tensor is created
                       whose data is copied from input x, otherwise the output
                       shares data with input without copying.
        name (str): The name of this layer. It is optional.

    Returns:
        Variable: The output tensor.

    Examples:
        .. code-block:: python

            data = fluid.layers.data(
                name='data', shape=[2, 4, 6], dtype='float32')
            reshaped = fluid.layers.reshape(
                x=data, shape=[-1, 0, 3, 2], act='tanh', inplace=True)
    """

    if not (isinstance(shape, list) or isinstance(shape, tuple)):
        raise ValueError("Input shape must be a python lsit or tuple.")

    # Validate the shape
    unk_dim_idx = -1
    for dim_idx, dim_size in enumerate(shape):
        if dim_size == -1:
            assert unk_dim_idx == -1, (
                "Only one dimension in shape can be unknown.")
            unk_dim_idx = dim_idx
        elif dim_size == 0:
            assert dim_idx < len(x.shape), (
                "The indice of 0s in shape can not exceed Rank(X).")
        else:
            assert dim_size > 0, (
                "Each dimension size given in shape must not be negtive "
                "except one unknown dimension.")

    helper = LayerHelper("reshape", **locals())
    reshaped = helper.create_tmp_variable(dtype=x.dtype)
    helper.append_op(
        type="reshape",
        inputs={"X": x,
                "Shape": actual_shape}
        if isinstance(actual_shape, Variable) else {"X": x},
        attrs={"shape": shape,
               "inplace": inplace},
        outputs={"Out": reshaped})

    return helper.append_activation(reshaped)


def lod_reset(x, y=None, target_lod=None):
    """
    Set LoD of :attr:`x` to a new one specified by :attr:`y` or
    :attr:`target_lod`. When :attr:`y` provided, :attr:`y.lod` would be 
    considered as target LoD first, otherwise :attr:`y.data` would be 
    considered as target LoD. If :attr:`y` is not provided, target LoD should 
    be specified by :attr:`target_lod`. If target LoD is specified by 
    :attr:`Y.data` or :attr:`target_lod`, only one level LoD is supported.

    .. code-block:: text

        * Example 1:

            Given a 1-level LoDTensor x:
                x.lod =  [[ 2,           3,                   1 ]]
                x.data = [[1.0], [2.0], [3.0], [4.0], [5.0], [6.0]]
                x.dims = [6, 1]

            target_lod: [4, 2]

            then we get a 1-level LoDTensor:
                out.lod =  [[4,                          2]]
                out.data = [[1.0], [2.0], [3.0], [4.0], [5.0], [6.0]]
                out.dims = [6, 1]

        * Example 2:

            Given a 1-level LoDTensor x:
                x.lod =  [[2,            3,                   1]]
                x.data = [[1.0], [2.0], [3.0], [4.0], [5.0], [6.0]]
                x.dims = [6, 1]

            y is a Tensor:
                y.data = [[2, 4]]
                y.dims = [1, 3]

            then we get a 1-level LoDTensor:
                out.lod =  [[2,            4]]
                out.data = [[1.0], [2.0], [3.0], [4.0], [5.0], [6.0]]
                out.dims = [6, 1]

        * Example 3:

            Given a 1-level LoDTensor x:
                x.lod =  [[2,            3,                   1]]
                x.data = [[1.0], [2.0], [3.0], [4.0], [5.0], [6.0]]
                x.dims = [6, 1]

            y is a 2-level LoDTensor:
                y.lod =  [[2, 2], [2, 2, 1, 1]]
                y.data = [[1.1], [2.1], [3.1], [4.1], [5.1], [6.1]]
                y.dims = [6, 1]

            then we get a 2-level LoDTensor:
                out.lod =  [[2, 2], [2, 2, 1, 1]]
                out.data = [[1.0], [2.0], [3.0], [4.0], [5.0], [6.0]]
                out.dims = [6, 1]

    Args:
        x (Variable): Input variable which could be a Tensor or LodTensor.
        y (Variable|None): If provided, output's LoD would be derived 
                           from :attr:`y`.
        target_lod (list|tuple|None): One level LoD which should be considered
                                      as target LoD when :attr:`y` not provided.

    Returns:
        Variable: Output variable with LoD specified by this layer.

    Raises:
        ValueError: If :attr:`y` and :attr:`target_lod` are both None.

    Examples:
        .. code-block:: python

            x = layers.data(name='x', shape=[10])
            y = layers.data(name='y', shape=[10, 20], lod_level=2)
            out = layers.lod_reset(x=x, y=y)
    """
    helper = LayerHelper("lod_reset", **locals())
    out = helper.create_tmp_variable(dtype=x.dtype)
    if y is not None:
        helper.append_op(
            type="lod_reset", inputs={'X': x,
                                      'Y': y}, outputs={'Out': out})
    elif target_lod is not None:
        helper.append_op(
            type="lod_reset",
            inputs={'X': x},
            attrs={'target_lod': target_lod},
            outputs={'Out': out})
    else:
        raise ValueError("y and target_lod should not be both None.")

    return out


def lrn(input, n=5, k=1.0, alpha=1e-4, beta=0.75, name=None):
    """
    Local Response Normalization Layer. This layer performs a type of
    "lateral inhibition" by normalizing over local input regions.

    The formula is as follows:

    .. math::

      Output(i, x, y) = Input(i, x, y) / \\left(k + \\alpha \\sum\\limits^{\\min(C, c + n/2)}_{j = \\max(0, c - n/2)}(Input(j, x, y))^2\\right)^{\\beta}

    In the above equation:

    * :math:`n`: The number of channels to sum over.
    * :math:`k`: The offset (avoid being divided by 0).
    * :math:`alpha`: The scaling parameter.
    * :math:`beta`: The exponent parameter.

    Refer to `ImageNet Classification with Deep Convolutional Neural Networks
    <https://papers.nips.cc/paper/4824-imagenet-classification-with-deep-convolutional-neural-networks.pdf>`_

    Args:
        input (Variable): The input tensor of this layer, and the dimension of input tensor must be 4.
        n (int, default 5): The number of channels to sum over.
        k (float, default 1.0): An offset (usually positive to avoid dividing by 0).
        alpha (float, default 1e-4): The scaling parameter.
        beta (float, default 0.75): The exponent.
        name (str, default None): A name for this operation.

    Raises:
        ValueError: If rank of the input tensor is not 4.

    Returns:
        A tensor variable storing the transformation result.

    Examples:
        .. code-block:: python

          data = fluid.layers.data(
              name="data", shape=[3, 112, 112], dtype="float32")
          lrn = fluid.layers.lrn(input=data)
    """
    helper = LayerHelper('lrn', **locals())
    dtype = helper.input_dtype()
    input_shape = input.shape
    dims = len(input_shape)

    if dims != 4:
        raise ValueError(
            "dims of input must be 4(not %d), and it's order must be NCHW" %
            (dims))

    mid_out = helper.create_tmp_variable(dtype=dtype, stop_gradient=True)
    lrn_out = helper.create_tmp_variable(dtype)
    helper.append_op(
        type="lrn",
        inputs={"X": input},
        outputs={
            "Out": lrn_out,
            "MidOut": mid_out,
        },
        attrs={"n": n,
               "k": k,
               "alpha": alpha,
               "beta": beta})

    return lrn_out


def pad(x, paddings, pad_value=0., name=None):
    """
    Pads a tensor with a constant value given by :attr:`pad_value`, and the
    padded width is specified by :attr:`paddings`.

    Specifically, the number of values padded before the contents of :attr:`x`
    in dimension :attr:`i` is indicated by :attr:`paddings[i]`, and the number
    of values padded after the contents of :attr:`x` in dimension :attr:`i` is
    indicated by :attr:`paddings[i+1]`.

    See below for an example.

    .. code-block:: text

        Given:
            x = [[1, 2], [3, 4]]

            paddings = [0, 1, 1, 2]

            pad_value = 0

        Return:

            out = [[0, 1, 2, 0, 0]
                   [0, 3, 4, 0, 0]
                   [0, 0, 0, 0, 0]]

    Args:
        x (Variable): The input tensor variable.
        paddings (list): A list of integers. Its elements specify the padded
                         width before and after for each dimension in turn.
                         The length of :attr:paddings must be
                         :math:`rank(x) \\times 2`.
        pad_value (float): The constant value used to pad.
        name(str|None): A name for this layer(optional). If set None, the layer
                        will be named automatically.

    Returns:
        Variable: The padded tensor variable.

    Examples:
        .. code-block:: python

            # x is a rank 2 tensor variable.
            out = fluid.layers.pad(
                x=x, paddings=[0, 1, 1, 2], pad_value=0.)
    """
    helper = LayerHelper('pad', input=x, **locals())
    dtype = helper.input_dtype()
    out = helper.create_tmp_variable(dtype)
    helper.append_op(
        type='pad',
        inputs={'X': x},
        outputs={'Out': out},
        attrs={'paddings': paddings,
               'pad_value': float(pad_value)})
    return out


def label_smooth(label,
                 prior_dist=None,
                 epsilon=0.1,
                 dtype="float32",
                 name=None):
    """
    Label smoothing is a mechanism to regularize the classifier layer and is
    called label-smoothing regularization (LSR).

    Label smoothing is proposed to encourage the model to be less confident,
    since optimizing the log-likelihood of the correct label directly may
    cause overfitting and reduce the ability of the model to adapt. Label
    smoothing replaces the ground-truth label :math:`y` with the weighted sum
    of itself and some fixed distribution :math:`\mu`. For class :math:`k`,
    i.e.

    .. math::

        \\tilde{y_k} = (1 - \epsilon) * y_k + \epsilon * \mu_k,

    where :math:`1 - \epsilon` and :math:`\epsilon` are the weights
    respectively, and :math:`\\tilde{y}_k` is the smoothed label. Usually
    uniform distribution is used for :math:`\mu`.

    See more details about label smoothing in https://arxiv.org/abs/1512.00567.

    Args:
        label(Variable): The input variable containing the label data. The
                          label data should use one-hot representation.
        prior_dist(Variable): The prior distribution to be used to smooth
                              labels. If not provided, an uniform distribution
                              is used. The shape of :attr:`prior_dist` should
                              be :math:`(1, class\_num)`.
        epsilon(float): The weight used to mix up the original ground-truth
                        distribution and the fixed distribution.
        dtype(np.dtype|core.VarDesc.VarType|str): The type of data : float32,
                                                  float_64, int etc.
        name(str|None): A name for this layer(optional). If set None, the layer
                        will be named automatically.

    Returns:
        Variable: The tensor variable containing the smoothed labels.

    Examples:
        .. code-block:: python

            label = layers.data(name="label", shape=[1], dtype="float32")
            one_hot_label = layers.one_hot(input=label, depth=10)
            smooth_label = layers.label_smooth(
                label=one_hot_label, epsilon=0.1, dtype="float32")
    """
    if epsilon > 1. or epsilon < 0.:
        raise ValueError("The value of epsilon must be between 0 and 1.")
    helper = LayerHelper("label_smooth", **locals())
    label.stop_gradient = True
    smooth_label = helper.create_tmp_variable(dtype)
    helper.append_op(
        type="label_smooth",
        inputs={"X": label,
                "PriorDist": prior_dist} if prior_dist else {"X": label},
        outputs={"Out": smooth_label},
        attrs={"epsilon": float(epsilon)})
    return smooth_label


@templatedoc()
def roi_pool(input, rois, pooled_height=1, pooled_width=1, spatial_scale=1.0):
    """
    ${comment}

    Args:
        input (Variable): ${x_comment}
        rois (Variable): ROIs (Regions of Interest) to pool over.
        pooled_height (integer): ${pooled_height_comment} Default: 1
        pooled_width (integer): ${pooled_width_comment} Default: 1
        spatial_scale (float): ${spatial_scale_comment} Default: 1.0

    Returns:
        Variable: ${out_comment}.

    Examples:
        .. code-block:: python

            pool_out = fluid.layers.roi_pool(input=x, rois=rois, 7, 7, 1.0)
    """
    helper = LayerHelper('roi_pool', **locals())
    dtype = helper.input_dtype()
    pool_out = helper.create_tmp_variable(dtype)
    argmaxes = helper.create_tmp_variable(dtype='int32')
    helper.append_op(
        type="roi_pool",
        inputs={"X": input,
                "ROIs": rois},
        outputs={"Out": pool_out,
                 "Argmax": argmaxes},
        attrs={
            "pooled_height": pooled_height,
            "pooled_width": pooled_width,
            "spatial_scale": spatial_scale
        })
    return pool_out


def dice_loss(input, label, epsilon=0.00001):
    """
    Dice loss for comparing the similarity of two batch of data,
    usually is used for binary image segmentation i.e. labels are binary.
    The dice loss can be defined as below equation:

    .. math::

        dice\_loss &= 1 - \\frac{2 * intersection\_area}{total\_area} \\\\
                  &= \\frac{(total\_area - intersection\_area) - intersection\_area}{total\_area} \\\\
                  &= \\frac{(union\_area - intersection\_area)}{total\_area}


    Args:
        input (Variable): The predictions with rank>=2. The first dimension is batch size,
                          and the last dimension is class number.
        label (Variable): The groud truth with the same rank with input. The first dimension
                          is batch size, and the last dimension is 1.
        epsilon (float): The epsilon will be added to the numerator and denominator.
                         If both input and label are empty, it makes sure dice is 1.
                         Default: 0.00001

    Returns:
        dice_loss (Variable): The dice loss with shape [1].

    Examples:
        .. code-block:: python

            predictions = fluid.layers.softmax(x)
            loss = fluid.layers.dice_loss(input=predictions, label=label, 2)
    """
    label = one_hot(label, depth=input.shape[-1])
    reduce_dim = range(1, len(input.shape))
    inse = reduce_sum(input * label, dim=reduce_dim)
    dice_denominator = reduce_sum(
        input, dim=reduce_dim) + reduce_sum(
            label, dim=reduce_dim)
    dice_score = 1 - inse * 2 / (dice_denominator + epsilon)
    return reduce_mean(dice_score)


def image_resize(input,
                 out_shape=None,
                 scale=None,
                 name=None,
                 resample='BILINEAR'):
    """
    **Resize a Batch of Images**

    The input must be a tensor of the shape (num_batches, channels, in_h, in_w), 
    and the resizing only applies on the last two dimensions(hight and width).

    Supporting resample methods:

        'BILINEAR' : Bilinear interpolation

    Args:
        input (Variable): The input tensor of image resize layer,
                          This is a 4-D tensor of the shape
                          (num_batches, channels, in_h, in_w).
        out_shape(list|tuple|Variable|None): Output shape of image resize
                                    layer, the shape is (out_h, out_w).
                                    Default: None
        scale(float|None): The multiplier for the input height or width.
                         At least one of out_shape or scale must be set.
                         And out_shape has a higher priority than scale.
                         Default: None
        name(str|None): A name for this layer(optional). If set None, the layer
                        will be named automatically.
        resample(str): The resample method. It can only be 'BILINEAR' currently.
                       Default: 'BILINEAR'

    Returns:
        Variable: The output is a 4-D tensor of the shape
        (num_batches, channls, out_h, out_w).

    Examples:
        .. code-block:: python

            out = fluid.layers.image_resize(input, out_shape=[12, 12])
    """
    resample_methods = {'BILINEAR': 'bilinear_interp'}
    if resample not in resample_methods:
        raise ValueError(
            "The 'resample' of image_resize can only be 'BILINEAR' currently.")
    if out_shape is None and scale is None:
        raise ValueError("One of out_shape and scale must not be None")
    helper = LayerHelper('bilinear_interp', **locals())
    dtype = helper.input_dtype()

    def _is_list_or_turple_(data):
        return (isinstance(data, list) or isinstance(data, tuple))

    out_h = 0
    out_w = 0
    inputs = {"X": input}
    if out_shape is not None:
        if not (_is_list_or_turple_(out_shape) and
                len(out_shape) == 2) and not isinstance(out_shape, Variable):
            raise ValueError('out_shape should be a list or tuple or variable')
        if _is_list_or_turple_(out_shape):
            out_shape = list(map(int, out_shape))
            out_h = out_shape[0]
            out_w = out_shape[1]
        else:
            inputs['OutSize'] = out_shape
    else:
        out_h = int(input.shape[2] * scale)
        out_w = int(input.shape[3] * scale)

    out = helper.create_tmp_variable(dtype)
    helper.append_op(
        type=resample_methods[resample],
        inputs=inputs,
        outputs={"Out": out},
        attrs={"out_h": out_h,
               "out_w": out_w})
    return out


@templatedoc(op_type="bilinear_interp")
def resize_bilinear(input, out_shape=None, scale=None, name=None):
    """
    ${comment}

    Args:
        input(${x_type}): ${x_comment}.

        out_shape(${out_size_type}): ${out_size_comment}.

        scale(float|None): The multiplier for the input height or width. At
             least one of out_shape or scale must be set. And out_shape has
             a higher priority than scale. Default: None.

        name(str|None): The output variable name.

    Returns:
        ${out_comment}.
    """

    return image_resize(input, out_shape, scale, name, 'BILINEAR')


def image_resize_short(input, out_short_len, resample='BILINEAR'):
    """
    Resize a batch of images. The short edge of input images will be 
    resized to the given 'out_short_len'. The long edge of input images 
    will be resized proportionately to make images' length-width ratio 
    constant.

    Args:
        input (Variable): The input tensor of image resize layer,
                          This is a 4-D tensor of the shape
                          (num_batches, channels, in_h, in_w).
        out_short_len(int): The length of output images' short edge.
        resample (str): resample method, default: BILINEAR.

    Returns:
        Variable: The output is a 4-D tensor of the shape
        (num_batches, channls, out_h, out_w).
    """
    in_shape = input.shape
    if len(in_shape) != 4:
        raise ValueError(
            "The rank of input must be 4 (num_batches, channels, in_h, in_w).")
    hw = in_shape[2:4]
    short_idx = hw.index(min(hw))
    long_idx = 1 - short_idx
    out_shape = list(hw)
    out_shape[short_idx] = out_short_len
    out_shape[long_idx] = int(
        float(out_shape[long_idx]) * (float(out_short_len) / float(hw[
            short_idx])) + 0.5)
    return image_resize(input=input, out_shape=out_shape, resample=resample)


def gather(input, index):
    """
    **Gather Layer**

    Output is obtained by gathering entries of the outer-most dimension 
    of X indexed by `index` and concatenate them together.

    .. math::

        Out = X[Index]


    .. code-block:: text


                Given:

                X = [[1, 2],
                     [3, 4],
                     [5, 6]]

                Index = [1, 2]

                Then:

                Out = [[3, 4],
                       [5, 6]]

    Args:
        input (Variable): The source input with rank>=1. 
        index (Variable): The index input with rank=1.

    Returns:
        output (Variable): The output is a tensor with the same rank as input.

    Examples:

        .. code-block:: python

            output = fluid.layers.gather(x, index)
    """
    helper = LayerHelper('gather', **locals())
    dtype = helper.input_dtype()
    out = helper.create_tmp_variable(dtype)
    helper.append_op(
        type="gather",
        inputs={"X": input,
                "Index": index},
        outputs={"Out": out})
    return out


@templatedoc()
def random_crop(x, shape, seed=None):
    """
    ${comment}

    Args:
        x(${x_type}): ${x_comment}
        shape(${shape_type}): ${shape_comment}
        seed(int|${seed_type}|None): ${seed_comment} By default, the seed will
            get from `random.randint(-65536, 65535)`.

    Returns:
        ${out_comment}
    
    Examples:
        >>> img = fluid.layers.data("img", [3, 256, 256])
        >>> cropped_img = fluid.layers.random_crop(img, shape=[3, 224, 224])
    """
    helper = LayerHelper("random_crop", **locals())
    dtype = helper.input_dtype()
    out = helper.create_tmp_variable(dtype)
    if seed is None:
        seed = random.randint(-65536, 65535)

    if isinstance(seed, int):
        seed_value = seed
        seed = helper.create_tmp_variable(dtype="int64")
        helper.append_op(
            type="fill_constant",
            inputs={},
            outputs={"Out": seed},
            attrs={
                "dtype": seed.dtype,
                "shape": [1],
                "value": float(seed_value),
                "force_cpu": True
            })
    elif not isinstance(seed, Variable):
        raise ValueError("'seed' must be a Variable or an int.")
    seed_out = helper.create_tmp_variable(dtype="int64")
    helper.append_op(
        type="random_crop",
        inputs={"X": x,
                "Seed": seed},
        outputs={"Out": out,
                 "SeedOut": seed_out},
        attrs={"shape": shape})
    return out


def log(x):
    """
    Calculates the natural log of the given input tensor, element-wise.

    .. math::

        Out = \\ln(x)

    Args:
        x (Variable): Input tensor. 

    Returns:
        Variable: The natural log of the input tensor computed element-wise.

    Examples:

        .. code-block:: python

            output = fluid.layers.log(x)
    """
    helper = LayerHelper('log', **locals())
    dtype = helper.input_dtype()
    out = helper.create_tmp_variable(dtype)
    helper.append_op(type="log", inputs={"X": input}, outputs={"Out": out})
    return out


def relu(x):
    """
    Relu takes one input data (Tensor) and produces one output data (Tensor)
    where the rectified linear function, y = max(0, x), is applied to
    the tensor elementwise.

    .. math::

        Out = \\max(0, x)

    Args:
        x (Variable): The input tensor. 

    Returns:
        Variable: The output tensor with the same shape as input.

    Examples:

        .. code-block:: python

            output = fluid.layers.relu(x)
    """
    helper = LayerHelper('relu', **locals())
    dtype = helper.input_dtype()
    out = helper.create_tmp_variable(dtype)
    helper.append_op(type="relu", inputs={"X": input}, outputs={"Out": out})
    return out


def mean_iou(input, label, num_classes):
    """
    Mean Intersection-Over-Union is a common evaluation metric for
    semantic image segmentation, which first computes the IOU for each 
    semantic class and then computes the average over classes. 
    IOU is defined as follows: 
    
    .. math::

        IOU = \\frac{true\_positiv}{(true\_positive + false\_positive + false\_negative)}.

    The predictions are accumulated in a confusion matrix and mean-IOU 
    is then calculated from it.


    Args:
        input (Variable): A Tensor of prediction results for semantic labels with type int32 or int64.
        label (Variable): A Tensor of ground truth labels with type int32 or int64.
                           Its shape should be the same as input.
        num_classes (int): The possible number of labels.

    Returns:
        mean_iou (Variable): A Tensor representing the mean intersection-over-union with shape [1].
        out_wrong(Variable): A Tensor with shape [num_classes]. The wrong numbers of each class.
        out_correct(Variable): A Tensor with shape [num_classes]. The correct numbers of each class. 

    Examples:

        .. code-block:: python
            
            iou, wrongs, corrects = fluid.layers.mean_iou(predict, label, num_classes)
    """
    helper = LayerHelper('mean_iou', **locals())
    dtype = helper.input_dtype()
    out_mean_iou = helper.create_tmp_variable(dtype='float32')
    out_wrong = helper.create_tmp_variable(dtype='int32')
    out_correct = helper.create_tmp_variable(dtype='int32')
    helper.append_op(
        type="mean_iou",
        inputs={"predictions": input,
                "labels": label},
        outputs={
            "out_mean_iou": out_mean_iou,
            "out_wrong": out_wrong,
            "out_correct": out_correct
        },
        attrs={"num_classes": num_classes})
    return out_mean_iou, out_wrong, out_correct<|MERGE_RESOLUTION|>--- conflicted
+++ resolved
@@ -2219,56 +2219,6 @@
     return helper.append_activation(layer_norm_out)
 
 
-def beam_search_decode(ids, scores, name=None):
-    """
-    Beam Search Decode
-
-    This layers is to pack the output of beam search layer into sentences and
-    associated scores. It is usually called after the beam search layer.
-    Typically, the output of beam search layer is a tensor of selected ids, with
-    a tensor of the score of each id. Beam search layer's output ids, however, 
-    are generated directly during the tree search, and they are stacked by each 
-    level of the search tree. Thus we need to reorganize them into sentences, 
-    based on the score of each id. This layer takes the output of beam search
-    layer as input and repack them into sentences.
-
-    Args:
-        ids (Variable): The selected ids, output of beam search layer. 
-        scores (Variable): The associated scores of the ids, out put of beam
-            search layer.
-        name (str): The name of this layer. It is optional.
-
-    Returns:
-        tuple(Variable): a tuple of two output tensors: sentence_ids, sentence_scores.
-        sentence_ids is a tensor with shape [size, length], where size is the
-        beam size of beam search, and length is the length of each sentence. 
-        Note that the length of sentences may vary.
-        sentence_scores is a tensor with the same shape as sentence_ids.
-
-    Examples:
-        .. code-block:: python
-
-            ids, scores = fluid.layers.beam_search(
-                pre_ids, ids, scores, beam_size, end_id)
-            sentence_ids, sentence_scores = fluid.layers.beam_search_decode(
-                ids, scores)
-    """
-    helper = LayerHelper('beam_search_decode', **locals())
-    sentence_ids = helper.create_tmp_variable(dtype=ids.dtype)
-    sentence_scores = helper.create_tmp_variable(dtype=ids.dtype)
-
-    helper.append_op(
-        type="beam_search_decode",
-        inputs={"Ids": ids,
-                "Scores": scores},
-        outputs={
-            "SentenceIds": sentence_ids,
-            "SentenceScores": sentence_scores
-        })
-
-    return sentence_ids, sentence_scores
-
-
 def conv2d_transpose(input,
                      num_filters,
                      output_size=None,
@@ -2391,46 +2341,6 @@
     if not isinstance(use_cudnn, bool):
         raise ValueError("use_cudnn should be True or False")
 
-<<<<<<< HEAD
-def beam_search_decode(ids, scores, beam_size, end_id, name=None):
-    """
-    Beam Search Decode Layer. This layer constructs the full hypotheses for
-    each source sentence by walking back along the LoDTensorArray :attr:`ids`
-    whose lods can be used to restore the path in the beam search tree.
-
-    Please see the following demo for a fully beam search usage example:
-
-        fluid/tests/book/test_machine_translation.py
-
-    Args:
-        ids(Variable): The LodTensorArray variable containing the selected ids
-            of all steps.
-        scores(Variable): The LodTensorArray variable containing the selected
-            scores of all steps.
-        beam_size(int): The beam width used in beam search.
-        end_id(int): The id of end token.
-        name(str|None): A name for this layer(optional). If set None, the layer
-                        will be named automatically.
-
-    Returns:
-        Variable: The LodTensor pair containing the generated id sequences \
-            and the corresponding scores. The shapes and lods of the two \
-            LodTensor are same. The lod level is 2 and the two levels \
-            separately indicate how many hypotheses each source sentence has \
-            and how many ids each hypothesis has.
-
-    Examples:
-        .. code-block:: python
-
-            # Suppose `ids` and `scores` are LodTensorArray variables reserving
-            # the selected ids and scores of all steps
-            finished_ids, finished_scores = layers.beam_search_decode(
-                ids, scores, beam_size=5, end_id=0)
-    """
-    helper = LayerHelper('beam_search_decode', **locals())
-    sentence_ids = helper.create_tmp_variable(dtype=ids.dtype)
-    sentence_scores = helper.create_tmp_variable(dtype=ids.dtype)
-=======
     if filter_size is None:
         if output_size is None:
             raise ValueError("output_size must be set when filter_size is None")
@@ -2453,21 +2363,9 @@
     filter_shape = [input_channel, num_filters / groups] + filter_size
     img_filter = helper.create_parameter(
         dtype=input.dtype, shape=filter_shape, attr=helper.param_attr)
->>>>>>> 69827f30
 
     pre_bias = helper.create_tmp_variable(dtype=input.dtype)
     helper.append_op(
-<<<<<<< HEAD
-        type="beam_search_decode",
-        inputs={"Ids": ids,
-                "Scores": scores},
-        outputs={
-            "SentenceIds": sentence_ids,
-            "SentenceScores": sentence_scores
-        },
-        attrs={"beam_size": beam_size,
-               "end_id": end_id})
-=======
         type='conv2d_transpose',
         inputs={'Input': [input],
                 'Filter': [img_filter]},
@@ -2479,7 +2377,6 @@
             'groups': groups,
             'use_cudnn': use_cudnn
         })
->>>>>>> 69827f30
 
     pre_act = helper.append_bias_op(pre_bias, dim_start=1, dim_end=2)
     out = helper.append_activation(pre_act)
@@ -2752,7 +2649,6 @@
         fluid/tests/book/test_machine_translation.py
 
     Args:
-<<<<<<< HEAD
         pre_ids(Variable): The LodTensor variable which is the output of
             beam_search at previous step. It should be a LodTensor with shape
             :math:`(batch_size, 1)` and lod
@@ -2778,14 +2674,6 @@
             in lod.
         name(str|None): A name for this layer(optional). If set None, the layer
                         will be named automatically.
-=======
-        pre_ids (Variable): ${pre_ids_comment}
-        ids (Variable): ${ids_comment}
-        scores (Variable): ${scores_comment}
-        beam_size (int): ${beam_size_comment}
-        end_id (int): ${end_id_comment}
-        level (int): ${level_comment}
->>>>>>> 69827f30
 
     Returns:
         Variable: The LodTensor pair containing the selected ids and the \
@@ -2838,6 +2726,53 @@
         })
 
     return selected_ids, selected_scores
+
+
+def beam_search_decode(ids, scores, beam_size, end_id, name=None):
+    """
+    Beam Search Decode Layer. This layer constructs the full hypotheses for
+    each source sentence by walking back along the LoDTensorArray :attr:`ids`
+    whose lods can be used to restore the path in the beam search tree.
+    Please see the following demo for a fully beam search usage example:
+        fluid/tests/book/test_machine_translation.py
+    Args:
+        ids(Variable): The LodTensorArray variable containing the selected ids
+            of all steps.
+        scores(Variable): The LodTensorArray variable containing the selected
+            scores of all steps.
+        beam_size(int): The beam width used in beam search.
+        end_id(int): The id of end token.
+        name(str|None): A name for this layer(optional). If set None, the layer
+                        will be named automatically.
+    Returns:
+        Variable: The LodTensor pair containing the generated id sequences \
+            and the corresponding scores. The shapes and lods of the two \
+            LodTensor are same. The lod level is 2 and the two levels \
+            separately indicate how many hypotheses each source sentence has \
+            and how many ids each hypothesis has.
+    Examples:
+        .. code-block:: python
+            # Suppose `ids` and `scores` are LodTensorArray variables reserving
+            # the selected ids and scores of all steps
+            finished_ids, finished_scores = layers.beam_search_decode(
+                ids, scores, beam_size=5, end_id=0)
+    """
+    helper = LayerHelper('beam_search_decode', **locals())
+    sentence_ids = helper.create_tmp_variable(dtype=ids.dtype)
+    sentence_scores = helper.create_tmp_variable(dtype=ids.dtype)
+
+    helper.append_op(
+        type="beam_search_decode",
+        inputs={"Ids": ids,
+                "Scores": scores},
+        outputs={
+            "SentenceIds": sentence_ids,
+            "SentenceScores": sentence_scores
+        },
+        attrs={"beam_size": beam_size,
+               "end_id": end_id})
+
+    return sentence_ids, sentence_scores
 
 
 def lstm_unit(x_t,
@@ -5045,9 +4980,9 @@
             output = fluid.layers.log(x)
     """
     helper = LayerHelper('log', **locals())
-    dtype = helper.input_dtype()
+    dtype = x.dtype
     out = helper.create_tmp_variable(dtype)
-    helper.append_op(type="log", inputs={"X": input}, outputs={"Out": out})
+    helper.append_op(type="log", inputs={"X": x}, outputs={"Out": out})
     return out
 
 
@@ -5074,9 +5009,9 @@
             output = fluid.layers.relu(x)
     """
     helper = LayerHelper('relu', **locals())
-    dtype = helper.input_dtype()
+    dtype = x.dtype
     out = helper.create_tmp_variable(dtype)
-    helper.append_op(type="relu", inputs={"X": input}, outputs={"Out": out})
+    helper.append_op(type="relu", inputs={"X": x}, outputs={"Out": out})
     return out
 
 
