# Copyright (c) 2020 PaddlePaddle Authors. All Rights Reserved.
#
# Licensed under the Apache License, Version 2.0 (the "License");
# you may not use this file except in compliance with the License.
# You may obtain a copy of the License at
#
#     http://www.apache.org/licenses/LICENSE-2.0
#
# Unless required by applicable law or agreed to in writing, software
# distributed under the License is distributed on an "AS IS" BASIS,
# WITHOUT WARRANTIES OR CONDITIONS OF ANY KIND, either express or implied.
# See the License for the specific language governing permissions and
# limitations under the License.
"""
math functions
"""

import math
import warnings

import numpy as np

import paddle
from paddle import _C_ops
from paddle.base.libpaddle import DataType
from paddle.common_ops_import import VarDesc, dygraph_utils
from paddle.pir import Value
from paddle.utils.inplace_utils import inplace_apis_in_dygraph_only

from ..base.data_feeder import (
    check_dtype,
    check_type,
    check_variable_and_dtype,
    convert_dtype,
)
from ..common_ops_import import Variable
from ..framework import (
    LayerHelper,
    convert_np_dtype_to_dtype_,
    core,
    in_dynamic_mode,
    in_dynamic_or_pir_mode,
    in_pir_mode,
)
from .creation import _complex_to_real_dtype
from .layer_function_generator import generate_layer_fn
from .manipulation import cast, cast_
from .ops import (  # noqa: F401
    abs,
    abs_,
    acos,
    acos_,
    acosh,
    acosh_,
    asin,
    asin_,
    asinh,
    asinh_,
    atan,
    atan_,
    atanh,
    atanh_,
    ceil,
    ceil_,
    cos,
    cos_,
    cosh,
    cosh_,
    erf,
    erf_,
    exp,
    exp_,
    expm1,
    expm1_,
    floor,
    floor_,
    reciprocal,
    reciprocal_,
    round,
    round_,
    rsqrt,
    rsqrt_,
    sigmoid,
    sigmoid_,
    sin,
    sin_,
    sinh,
    sinh_,
    sqrt,
    sqrt_,
    square,
    square_,
    tan,
    tan_,
)

__all__ = []

_supported_int_dtype_ = [
    VarDesc.VarType.UINT8,
    VarDesc.VarType.INT8,
    VarDesc.VarType.INT16,
    VarDesc.VarType.INT32,
    VarDesc.VarType.INT64,
]

_supported_float_dtype_ = [
    VarDesc.VarType.FP32,
    VarDesc.VarType.FP64,
]


def _get_reduce_axis(axis, x):
    """
    Internal function for max, min, amax and amin.
    It computes the attribute reduce_all value based on axis.
    """
    if axis is not None and not isinstance(axis, list):
        if isinstance(axis, (tuple, range)):
            axis = list(axis)
        elif isinstance(axis, int):
            axis = [axis]
        else:
            raise TypeError(
                f"The type of axis must be int, list or tuple, but received {type(axis)}"
            )
    if axis is None:
        axis = []
    if axis == [] or len(axis) == len(x.shape):
        reduce_all = True
    else:
        reduce_all = False
    return reduce_all, axis


def _get_reduce_axis_with_tensor(axis, x):
    if isinstance(axis, (Variable, paddle.pir.Value)):
        if axis.shape[0] == len(x.shape):
            reduce_all = True
        else:
            reduce_all = False
    else:
        reduce_all, axis = _get_reduce_axis(axis, x)
        if paddle.utils._contain_var(axis):
            axis = paddle.utils._convert_to_tensor_list(axis)
    return reduce_all, axis


def log(x, name=None):
    r"""
    Calculates the natural log of the given input Tensor, element-wise.

    .. math::

        Out = \ln(x)

    Args:
        x (Tensor): Input Tensor. Must be one of the following types: int32, int64, float16, bfloat16, float32, float64, complex64, complex128.
        name (str|None): The default value is None. Normally there is no need for user to set this property. For more information, please refer to :ref:`api_guide_Name`


    Returns:
        Tensor: The natural log of the input Tensor computed element-wise.

    Examples:

        .. code-block:: python

            >>> import paddle

            >>> x = [[2, 3, 4], [7, 8, 9]]
            >>> x = paddle.to_tensor(x, dtype='float32')
            >>> print(paddle.log(x))
            Tensor(shape=[2, 3], dtype=float32, place=Place(cpu), stop_gradient=True,
            [[0.69314718, 1.09861231, 1.38629436],
             [1.94591010, 2.07944155, 2.19722462]])
    """
    if in_dynamic_or_pir_mode():
        return _C_ops.log(x)
    else:
        check_variable_and_dtype(
            x,
            'x',
            [
                'int32',
                'int64',
                'uint16',
                'float16',
                'float32',
                'float64',
                'complex64',
                'complex128',
            ],
            "log",
        )
        inputs = {'X': [x]}
        helper = LayerHelper('log', **locals())
        dtype = helper.input_dtype(input_param_name='x')
        out = helper.create_variable_for_type_inference(dtype)
        helper.append_op(type="log", inputs={"X": x}, outputs={"Out": out})
        return out


@inplace_apis_in_dygraph_only
def log_(x, name=None):
    r"""
    Inplace version of ``log`` API, the output Tensor will be inplaced with input ``x``.
    Please refer to :ref:`api_paddle_log`.
    """

    if in_dynamic_mode():
        return _C_ops.log_(x)


@paddle.utils.print_utils.print_args
def scale(x, scale=1.0, bias=0.0, bias_after_scale=True, act=None, name=None):
    """
    Scale operator.

    Putting scale and bias to the input Tensor as following:

    ``bias_after_scale`` is True:

    .. math::
                            Out=scale*X+bias

    ``bias_after_scale`` is False:

    .. math::
                            Out=scale*(X+bias)

    Args:
        x (Tensor): Input N-D Tensor of scale operator. Data type can be float32, float64, int8, int16, int32, int64, uint8.
        scale (float|Tensor): The scale factor of the input, it should be a float number or a 0-D Tensor with shape [] and data type as float32.
        bias (float): The bias to be put on the input.
        bias_after_scale (bool): Apply bias addition after or before scaling. It is useful for numeric stability in some circumstances.
        act (str, optional): Activation applied to the output such as tanh, softmax, sigmoid, relu.
        name (str, optional): Name for the operation (optional, default is None). For more information, please refer to :ref:`api_guide_Name`.

    Returns:
        Tensor: Output Tensor of scale operator, with shape and data type same as input.

    Examples:
        .. code-block:: python

            >>> # scale as a float32 number
            >>> import paddle

            >>> data = paddle.arange(6).astype("float32").reshape([2, 3])
            >>> print(data)
            Tensor(shape=[2, 3], dtype=float32, place=Place(cpu), stop_gradient=True,
            [[0., 1., 2.],
             [3., 4., 5.]])
            >>> res = paddle.scale(data, scale=2.0, bias=1.0)
            >>> print(res)
            Tensor(shape=[2, 3], dtype=float32, place=Place(cpu), stop_gradient=True,
            [[1. , 3. , 5. ],
             [7. , 9. , 11.]])

        .. code-block:: python

            >>> # scale with parameter scale as a Tensor
            >>> import paddle

            >>> data = paddle.arange(6).astype("float32").reshape([2, 3])
            >>> print(data)
            Tensor(shape=[2, 3], dtype=float32, place=Place(cpu), stop_gradient=True,
            [[0., 1., 2.],
             [3., 4., 5.]])
            >>> factor = paddle.to_tensor([2], dtype='float32')
            >>> res = paddle.scale(data, scale=factor, bias=1.0)
            >>> print(res)
            Tensor(shape=[2, 3], dtype=float32, place=Place(cpu), stop_gradient=True,
            [[1. , 3. , 5. ],
             [7. , 9. , 11.]])

    """

    if in_dynamic_mode():
        if act is None:
            return _C_ops.scale(x, scale, float(bias), bias_after_scale)
        out = _C_ops.scale(x, scale, float(bias), bias_after_scale)
        return dygraph_utils._append_activation_in_dygraph(out, act)
    elif in_pir_mode():
        if act is None:
            return _C_ops.scale(x, scale, float(bias), bias_after_scale)
        raise ValueError("act is not implement in pir of scale api.")
    else:
        check_variable_and_dtype(
            x,
            "x",
            [
                'float16',
                'bfloat16',
                'uint16',
                'float32',
                'float64',
                'int8',
                'int16',
                'int32',
                'int64',
                'uint8',
                'complex64',
                'complex128',
            ],
            "scale",
        )
        inputs = {'X': [x]}
        attrs = {
            'bias': float(bias),
            'bias_after_scale': bias_after_scale,
        }
        if isinstance(scale, Variable):
            inputs['ScaleTensor'] = [scale]
        else:
            attrs['scale'] = float(scale)
        helper = LayerHelper('scale', **locals())
        out = helper.create_variable_for_type_inference(dtype=x.dtype)

        helper.append_op(
            type='scale', inputs=inputs, outputs={'Out': out}, attrs=attrs
        )
        return helper.append_activation(out)


def stanh(x, scale_a=0.67, scale_b=1.7159, name=None):
    r"""

    stanh activation.

    .. math::

        out = b * \frac{e^{a * x} - e^{-a * x}}{e^{a * x} + e^{-a * x}}

    Parameters:
        x (Tensor): The input Tensor with data type float32, float64.
        scale_a (float, optional): The scale factor a of the input. Default is 0.67.
        scale_b (float, optional): The scale factor b of the output. Default is 1.7159.
        name (str, optional): Name for the operation (optional, default is None). For more information, please refer to :ref:`api_guide_Name`.

    Returns:
        A Tensor with the same data type and shape as ``x`` .

    Examples:
        .. code-block:: python

            >>> import paddle

            >>> x = paddle.to_tensor([1.0, 2.0, 3.0, 4.0])
            >>> out = paddle.stanh(x, scale_a=0.67, scale_b=1.72)
            >>> print(out)
            Tensor(shape=[4], dtype=float32, place=Place(cpu), stop_gradient=True,
            [1.00616539, 1.49927628, 1.65933096, 1.70390463])

    """

    if in_dynamic_or_pir_mode():
        return _C_ops.stanh(x, scale_a, scale_b)
    else:
        check_variable_and_dtype(
            x, 'x', ['float16', 'uint16', 'float32', 'float64'], 'stanh'
        )

        helper = LayerHelper('stanh', **locals())
        out = helper.create_variable_for_type_inference(dtype=x.dtype)
        helper.append_op(
            type='stanh',
            inputs={'X': x},
            outputs={'Out': out},
            attrs={'scale_a': scale_a, 'scale_b': scale_b},
        )
        return out


def multiplex(inputs, index, name=None):
    """

    Based on the given index parameter, the OP selects a specific row from each input Tensor to construct the output Tensor.

    If the input of this OP contains :math:`m` Tensors, where :math:`I_{i}` means the i-th input Tensor, :math:`i` between :math:`[0,m)` .

    And :math:`O` means the output, where :math:`O[i]` means the i-th row of the output, then the output satisfies that :math:`O[i] = I_{index[i]}[i]` .

    For Example:

            .. code-block:: text

                Given:

                inputs = [[[0,0,3,4], [0,1,3,4], [0,2,4,4], [0,3,3,4]],
                          [[1,0,3,4], [1,1,7,8], [1,2,4,2], [1,3,3,4]],
                          [[2,0,3,4], [2,1,7,8], [2,2,4,2], [2,3,3,4]],
                          [[3,0,3,4], [3,1,7,8], [3,2,4,2], [3,3,3,4]]]

                index = [[3],[0],[1],[2]]

                out = [[3,0,3,4],    # out[0] = inputs[index[0]][0] = inputs[3][0] = [3,0,3,4]
                       [0,1,3,4],    # out[1] = inputs[index[1]][1] = inputs[0][1] = [0,1,3,4]
                       [1,2,4,2],    # out[2] = inputs[index[2]][2] = inputs[1][2] = [1,2,4,2]
                       [2,3,3,4]]    # out[3] = inputs[index[3]][3] = inputs[2][3] = [2,3,3,4]


    Args:
        inputs (list): The input Tensor list. The list elements are N-D Tensors of data types float32, float64, int32, int64, complex64, complex128. All input Tensor shapes should be the same and rank must be at least 2.
        index (Tensor): Used to select some rows in the input Tensor to construct an index of the output Tensor. It is a 2-D Tensor with data type int32 or int64 and shape [M, 1], where M is the number of input Tensors.
        name (str, optional): Name for the operation (optional, default is None). For more information, please refer to :ref:`api_guide_Name`.

    Returns:
        Tensor: Output of multiplex OP, with data type being float32, float64, int32, int64.

    Examples:

        .. code-block:: python

            >>> import paddle

            >>> img1 = paddle.to_tensor([[1, 2], [3, 4]], dtype=paddle.float32)
            >>> img2 = paddle.to_tensor([[5, 6], [7, 8]], dtype=paddle.float32)
            >>> inputs = [img1, img2]
            >>> index = paddle.to_tensor([[1], [0]], dtype=paddle.int32)
            >>> res = paddle.multiplex(inputs, index)
            >>> print(res)
            Tensor(shape=[2, 2], dtype=float32, place=Place(cpu), stop_gradient=True,
            [[5., 6.],
             [3., 4.]])

    """
    if in_dynamic_or_pir_mode():
        return _C_ops.multiplex(inputs, index)
    else:
        helper = LayerHelper('multiplex', **locals())

        check_type(inputs, 'inputs', (list), 'multiplex')
        if len(inputs) < 2:
            raise ValueError(
                "inputs should be a list object with at least 2 elements."
            )
        for id, x in enumerate(inputs):
            check_variable_and_dtype(
                x,
                'input[' + str(id) + ']',
                [
                    'float32',
                    'float64',
                    'int32',
                    'int64',
                    'complex64',
                    'complex128',
                ],
                'multiplex',
            )
        check_variable_and_dtype(
            index, "index", ['int32', 'int64'], 'multiplex'
        )

        out = helper.create_variable_for_type_inference(inputs[0].dtype)
        helper.append_op(
            type='multiplex',
            inputs={'X': inputs, 'Ids': index},
            outputs={'Out': [out]},
        )
        return out


@inplace_apis_in_dygraph_only
def scale_(x, scale=1.0, bias=0.0, bias_after_scale=True, act=None, name=None):
    """
    Inplace version of ``scale`` API, the output Tensor will be inplaced with input ``x``.
    Please refer to :ref:`api_paddle_scale`.
    """
    if in_dynamic_mode():
        return _C_ops.scale_(x, scale, float(bias), bias_after_scale)


@paddle.utils.print_utils.print_args
def pow(x, y, name=None):
    """
    Compute the power of Tensor elements. The equation is:

    .. math::
        out = x^{y}

    Note:
        ``paddle.pow`` supports broadcasting. If you want know more about broadcasting, please refer to `Introduction to Tensor`_ .

        .. _Introduction to Tensor: ../../guides/beginner/tensor_en.html#chapter5-broadcasting-of-tensor


    Args:
        x (Tensor): An N-D Tensor, the data type is float16, float32, float64, int32 or int64.
        y (float|int|Tensor): If it is an N-D Tensor, its data type should be the same as `x`.
        name (str, optional): Name for the operation (optional, default is None). For more information, please refer to :ref:`api_guide_Name`.

    Returns:
        N-D Tensor. A location into which the result is stored. Its dimension and data type are the same as `x`.

    Examples:

        .. code-block:: python

            >>> import paddle

            >>> x = paddle.to_tensor([1, 2, 3], dtype='float32')

            >>> # example 1: y is a float or int
            >>> res = paddle.pow(x, 2)
            >>> print(res)
            Tensor(shape=[3], dtype=float32, place=Place(cpu), stop_gradient=True,
            [1., 4., 9.])
            >>> res = paddle.pow(x, 2.5)
            >>> print(res)
            Tensor(shape=[3], dtype=float32, place=Place(cpu), stop_gradient=True,
            [1.         , 5.65685415 , 15.58845711])

            >>> # example 2: y is a Tensor
            >>> y = paddle.to_tensor([2], dtype='float32')
            >>> res = paddle.pow(x, y)
            >>> print(res)
            Tensor(shape=[3], dtype=float32, place=Place(cpu), stop_gradient=True,
            [1., 4., 9.])

    """

    # in dynamic graph mode
    if in_dynamic_or_pir_mode():
        if isinstance(y, (int, float)):
            return _C_ops.pow(x, y)
        elif isinstance(y, (paddle.Tensor, Variable, paddle.pir.Value)):
            return _C_ops.elementwise_pow(x, y)
        else:
            raise TypeError(
                f"y must be scalar, Tensor(in dygraph mode), Value(in pir mode) but received: {type(y)}"
            )
    else:
        # in static graph mode
        if isinstance(y, (int, float)):
            helper = LayerHelper('pow', **locals())
            inputs = {'X': x}
            attrs = {'factor': y}
            out = helper.create_variable_for_type_inference(dtype=x.dtype)
            helper.append_op(
                type='pow', inputs=inputs, outputs={'Out': out}, attrs=attrs
            )
            return out
        elif isinstance(y, (paddle.Tensor, Variable)):
            # TODO A potential speed improvement is supporting different types in C++ and removing the cast ops here
            helper = LayerHelper('elementwise_pow', **locals())
            out = helper.create_variable_for_type_inference(dtype=x.dtype)
            return _elementwise_op(LayerHelper('elementwise_pow', **locals()))
        else:
            raise TypeError(
                f"y must be scalar or tensor type, but received: {type(y)}"
            )


@inplace_apis_in_dygraph_only
def pow_(x, y, name=None):
    """
    Inplace version of ``pow`` API, the output Tensor will be inplaced with input ``x``.
    Please refer to :ref:`api_paddle_pow`.
    """
    if isinstance(y, (int, float)):
        return _C_ops.pow_(x, y)
    else:
        raise TypeError('y must be scalar type, but received: %s ' % (type(y)))


OP_NAMEMAPPING = {
    'elementwise_max': 'maximum',
    'elementwise_min': 'minimum',
    'elementwise_pow': 'elementwise_pow',
    'elementwise_floordiv': 'floor_divide',
    'elementwise_add': 'add',
    'elementwise_sub': 'subtract',
    'elementwise_mul': 'multiply',
    'elementwise_div': 'divide',
    'elementwise_mod': 'remainder',
}


def _elementwise_op(helper):
    op_type = helper.layer_type
    original_op_type = helper.kwargs.get('original_op_type', op_type)
    x = helper.kwargs.get('x', None)
    y = helper.kwargs.get('y', None)

    out = helper.kwargs.get('out', None)

    assert x is not None, f'x cannot be None in {original_op_type}'
    assert y is not None, f'y cannot be None in {original_op_type}'
    bf16_and_complex_supported_ops = [
        "elementwise_add",
        "elementwise_sub",
        "elementwise_mul",
        "elementwise_div",
        "elementwise_max",
    ]
    if original_op_type in bf16_and_complex_supported_ops:
        data_type = [
            'uint16',
            'float16',
            'float32',
            'float64',
            'int32',
            'int64',
            'bool',
            'complex64',
            'complex128',
        ]
    else:
        data_type = [
            'float16',
            'uint16',
            'float32',
            'float64',
            'int32',
            'int64',
            'bool',
        ]
    check_variable_and_dtype(
        x,
        'x',
        data_type,
        original_op_type,
    )
    check_variable_and_dtype(
        y,
        'y',
        data_type,
        original_op_type,
    )

    axis = helper.kwargs.get('axis', -1)
    name = helper.kwargs.get('name', None)

    if out is None:
        if name is None:
            out = helper.create_variable_for_type_inference(dtype=x.dtype)
        else:
            out = helper.create_variable(
                name=name, dtype=x.dtype, persistable=False
            )

    helper.append_op(
        type=op_type,
        inputs={'X': x, 'Y': y},
        outputs={'Out': out},
        attrs={'axis': axis},
    )
    return helper.append_activation(out)


@paddle.utils.print_utils.print_args
def add(x, y, name=None):
    """
    Elementwise Add Operator.
    Add two tensors element-wise
    The equation is:

    ..  math::

        Out=X+Y

    $X$ the tensor of any dimension.
    $Y$ the tensor whose dimensions must be less than or equal to the dimensions of $X$.

    This operator is used in the following cases:

    1. The shape of $Y$ is the same with $X$.
    2. The shape of $Y$ is a continuous subsequence of $X$.


        For example:

        .. code-block:: text

            shape(X) = (2, 3, 4, 5), shape(Y) = (,)
            shape(X) = (2, 3, 4, 5), shape(Y) = (5,)
            shape(X) = (2, 3, 4, 5), shape(Y) = (4, 5), with axis=-1(default) or axis=2
            shape(X) = (2, 3, 4, 5), shape(Y) = (3, 4), with axis=1
            shape(X) = (2, 3, 4, 5), shape(Y) = (2), with axis=0
            shape(X) = (2, 3, 4, 5), shape(Y) = (2, 1), with axis=0

    Args:
        x (Tensor): Tensor or LoDTensor of any dimensions. Its dtype should be int32, int64, float32, float64.
        y (Tensor): Tensor or LoDTensor of any dimensions. Its dtype should be int32, int64, float32, float64.
        name (string, optional): For details, please refer to :ref:`api_guide_Name`. Generally, no setting is required. Default: None.

    Returns:
        N-D Tensor. A location into which the result is stored. It's dimension equals with x.

    Examples:

        .. code-block:: python

            >>> import paddle

            >>> x = paddle.to_tensor([2, 3, 4], 'float64')
            >>> y = paddle.to_tensor([1, 5, 2], 'float64')
            >>> z = paddle.add(x, y)
            >>> print(z)
            Tensor(shape=[3], dtype=float64, place=Place(cpu), stop_gradient=True,
            [3., 8., 6.])
    """

    if in_dynamic_or_pir_mode():
        return _C_ops.add(x, y)
    else:
        return _elementwise_op(LayerHelper('elementwise_add', **locals()))


@paddle.utils.print_utils.print_args
@inplace_apis_in_dygraph_only
def add_(x, y, name=None):
    """
    Inplace version of ``add`` API, the output Tensor will be inplaced with input ``x``.
    Please refer to :ref:`api_paddle_add`.
    """

    out_shape = broadcast_shape(x.shape, y.shape)
    if out_shape != x.shape:
        raise ValueError(
            f"The shape of broadcast output {out_shape} is different from that of inplace tensor {x.shape} in the Inplace operation."
        )

    return _C_ops.add_(x, y)


def logaddexp(x, y, name=None):
    """
    Elementwise LogAddExp Operator.
    Add of exponentiations of the inputs
    The equation is:

    ..  math::

        Out=log(X.exp()+Y.exp())

    $X$ the tensor of any dimension.
    $Y$ the tensor whose dimensions must be less than or equal to the dimensions of $X$.

    There are two cases for this operator:

    1. The shape of $Y$ is the same with $X$.
    2. The shape of $Y$ is a continuous subsequence of $X$.

    For case 2:

    1. Broadcast $Y$ to match the shape of $X$, where axis is the start dimension index for broadcasting $Y$ onto $X$.
    2. If $axis$ is -1 (default), $axis$=rank($X$)-rank($Y$).
    3. The trailing dimensions of size 1 for $Y$ will be ignored for the consideration of subsequence, such as shape($Y$) = (2, 1) => (2).

        For example:

        .. code-block:: text

            shape(X) = (2, 3, 4, 5), shape(Y) = (,)
            shape(X) = (2, 3, 4, 5), shape(Y) = (5,)
            shape(X) = (2, 3, 4, 5), shape(Y) = (4, 5), with axis=-1(default) or axis=2
            shape(X) = (2, 3, 4, 5), shape(Y) = (3, 4), with axis=1
            shape(X) = (2, 3, 4, 5), shape(Y) = (2), with axis=0
            shape(X) = (2, 3, 4, 5), shape(Y) = (2, 1), with axis=0

    Args:
        x (Tensor): Tensor or LoDTensor of any dimensions. Its dtype should be int32, int64, float32, float64, float16.
        y (Tensor): Tensor or LoDTensor of any dimensions. Its dtype should be int32, int64, float32, float64, float16.
        name (string, optional): For details, please refer to :ref:`api_guide_Name`. Generally, no setting is required. Default: None.

    Returns:
        N-D Tensor. A location into which the result is stored. It's dimension equals with x.

    Examples:

        .. code-block:: python

            >>> import paddle

            >>> x = paddle.to_tensor([-1, -2, -3], 'float64')
            >>> y = paddle.to_tensor([-1], 'float64')
            >>> z = paddle.logaddexp(x, y)
            >>> print(z)
            Tensor(shape=[3], dtype=float64, place=Place(cpu), stop_gradient=True,
            [-0.30685282, -0.68673831, -0.87307199])
    """
    log_1p = paddle.log1p(paddle.exp(-paddle.abs(x - y)))
    maximum = paddle.maximum(x, y)
    if maximum.dtype == paddle.int32 or maximum.dtype == paddle.int64:
        maximum = maximum.astype(log_1p.dtype)
    return log_1p + maximum


@paddle.utils.print_utils.print_args
def subtract(x, y, name=None):
    """
    Subtract two tensors element-wise. The equation is:

    .. math::
        out = x - y

    Note:
        ``paddle.subtract`` supports broadcasting. If you want know more about broadcasting, please refer to `Introduction to Tensor`_ .

        .. _Introduction to Tensor: ../../guides/beginner/tensor_en.html#chapter5-broadcasting-of-tensor

    Args:
        x (Tensor): the input tensor, it's data type should be float32, float64, int32, int64.
        y (Tensor): the input tensor, it's data type should be float32, float64, int32, int64.
        name (str, optional): Name for the operation (optional, default is None). For more information, please refer to :ref:`api_guide_Name`.

    Returns:
        N-D Tensor. A location into which the result is stored. If x, y have different shapes and are "broadcastable", the resulting tensor shape is the shape of x and y after broadcasting. If x, y have the same shape,  its shape is the same as x and y.

    Examples:

        .. code-block:: python

            >>> import paddle

            >>> x = paddle.to_tensor([[1, 2], [7, 8]])
            >>> y = paddle.to_tensor([[5, 6], [3, 4]])
            >>> res = paddle.subtract(x, y)
            >>> print(res)
            Tensor(shape=[2, 2], dtype=int64, place=Place(cpu), stop_gradient=True,
            [[-4, -4],
             [ 4,  4]])

            >>> x = paddle.to_tensor([[[1, 2, 3], [1, 2, 3]]])
            >>> y = paddle.to_tensor([1, 0, 4])
            >>> res = paddle.subtract(x, y)
            >>> print(res)
            Tensor(shape=[1, 2, 3], dtype=int64, place=Place(cpu), stop_gradient=True,
            [[[ 0,  2, -1],
              [ 0,  2, -1]]])

            >>> x = paddle.to_tensor([2, float('nan'), 5], dtype='float32')
            >>> y = paddle.to_tensor([1, 4, float('nan')], dtype='float32')
            >>> res = paddle.subtract(x, y)
            >>> print(res)
            Tensor(shape=[3], dtype=float32, place=Place(cpu), stop_gradient=True,
            [1. , nan, nan])

            >>> x = paddle.to_tensor([5, float('inf'), -float('inf')], dtype='float64')
            >>> y = paddle.to_tensor([1, 4, 5], dtype='float64')
            >>> res = paddle.subtract(x, y)
            >>> print(res)
            Tensor(shape=[3], dtype=float64, place=Place(cpu), stop_gradient=True,
            [ 4.  ,  inf., -inf.])
    """
    if in_dynamic_or_pir_mode():
        return _C_ops.subtract(x, y)
    else:
        return _elementwise_op(LayerHelper('elementwise_sub', **locals()))


@inplace_apis_in_dygraph_only
def subtract_(x, y, name=None):
    """
    Inplace version of ``subtract`` API, the output Tensor will be inplaced with input ``x``.
    Please refer to :ref:`api_paddle_subtract`.
    """

    out_shape = broadcast_shape(x.shape, y.shape)
    if out_shape != x.shape:
        raise ValueError(
            f"The shape of broadcast output {out_shape} is different from that of inplace tensor {x.shape} in the Inplace operation."
        )

    return _C_ops.subtract_(x, y)


@paddle.utils.print_utils.print_args
def divide(x, y, name=None):
    """
    Divide two tensors element-wise. The equation is:

    .. math::
        out = x / y

    Note:
        ``paddle.divide`` supports broadcasting. If you want know more about broadcasting, please refer to `Introduction to Tensor`_ .

        .. _Introduction to Tensor: ../../guides/beginner/tensor_en.html#chapter5-broadcasting-of-tensor

    Args:
        x (Tensor): the input tensor, it's data type should be float32, float64, int32, int64.
        y (Tensor): the input tensor, it's data type should be float32, float64, int32, int64.
        name (str, optional): Name for the operation (optional, default is None). For more information, please refer to :ref:`api_guide_Name`.

    Returns:
        N-D Tensor. A location into which the result is stored. If x, y have different shapes and are "broadcastable", the resulting tensor shape is the shape of x and y after broadcasting. If x, y have the same shape,  its shape is the same as x and y.

    Examples:

        .. code-block:: python

            >>> import paddle

            >>> x = paddle.to_tensor([2, 3, 4], dtype='float64')
            >>> y = paddle.to_tensor([1, 5, 2], dtype='float64')
            >>> z = paddle.divide(x, y)
            >>> print(z)
            Tensor(shape=[3], dtype=float64, place=Place(cpu), stop_gradient=True,
            [2.        , 0.60000000, 2.        ])

    """
    if in_dynamic_or_pir_mode():
        return _C_ops.divide(x, y)
    else:
        return _elementwise_op(LayerHelper('elementwise_div', **locals()))


@paddle.utils.print_utils.print_args
@inplace_apis_in_dygraph_only
def divide_(x, y, name=None):
    r"""
    Inplace version of ``divide`` API, the output Tensor will be inplaced with input ``x``.
    Please refer to :ref:`api_paddle_divide`.
    """
    out_shape = broadcast_shape(x.shape, y.shape)
    if out_shape != x.shape:
        raise ValueError(
            f"The shape of broadcast output {out_shape} is different from that of inplace tensor {x.shape} in the Inplace operation."
        )
    return _C_ops.divide_(x, y)


def floor_divide(x, y, name=None):
    """
    Floor divide two tensors element-wise and rounds the quotinents to the nearest integer toward zero. The equation is:

    .. math::
        out = trunc(x / y)

    - :math:`x`: Multidimensional Tensor.
    - :math:`y`: Multidimensional Tensor.

    Note:
        ``paddle.floor_divide`` supports broadcasting. If you want know more about broadcasting, please refer to `Introduction to Tensor`_ .

        .. _Introduction to Tensor: ../../guides/beginner/tensor_en.html#chapter5-broadcasting-of-tensor

        Also note that the name ``floor_divide`` can be misleading, as the quotinents are actually rounded toward zero, not toward negative infinite.

    Args:
        x (Tensor): the input tensor, it's data type should be uint8, int8, int32, int64, float32, float64, float16, bfloat16.
        y (Tensor): the input tensor, it's data type should be uint8, int8, int32, int64, float32, float64, float16, bfloat16.
        name (str, optional): Name for the operation (optional, default is None). For more information, please refer to :ref:`api_guide_Name`.

    Returns:
        N-D Tensor. A location into which the result is stored. It's dimension equals with $x$.

    Examples:

        .. code-block:: python

            >>> import paddle

            >>> x = paddle.to_tensor([2, 3, 8, 7])
            >>> y = paddle.to_tensor([1, 5, 3, 3])
            >>> z = paddle.floor_divide(x, y)
            >>> print(z)
            Tensor(shape=[4], dtype=int64, place=Place(cpu), stop_gradient=True,
            [2, 0, 2, 2])

    """
    if in_dynamic_or_pir_mode():
        return _C_ops.floor_divide(x, y)
    else:
        return _elementwise_op(LayerHelper('elementwise_floordiv', **locals()))


@inplace_apis_in_dygraph_only
def floor_divide_(x, y, name=None):
    r"""
    Inplace version of ``floor_divide`` API, the output Tensor will be inplaced with input ``x``.
    Please refer to :ref:`api_paddle_floor_divide`.
    """
    out_shape = broadcast_shape(x.shape, y.shape)
    if out_shape != x.shape:
        raise ValueError(
            f"The shape of broadcast output {out_shape} is different from that of inplace tensor {x.shape} in the Inplace operation."
        )
    return _C_ops.floor_divide_(x, y)


def remainder(x, y, name=None):
    r"""
    Mod two tensors element-wise. The equation is:

    .. math::

        out = x \% y

    Note:
        ``paddle.remainder`` supports broadcasting. If you want know more about broadcasting, please refer to `Introduction to Tensor`_ .

        .. _Introduction to Tensor: ../../guides/beginner/tensor_en.html#chapter5-broadcasting-of-tensor

        And `mod`, `floor_mod` are all functions with the same name

    Args:
        x (Tensor): the input tensor, it's data type should be float16, float32, float64, int32, int64.
        y (Tensor): the input tensor, it's data type should be float16, float32, float64, int32, int64.
        name (str, optional): Name for the operation (optional, default is None). For more information, please refer to :ref:`api_guide_Name`.

    Returns:
        N-D Tensor. A location into which the result is stored. If x, y have different shapes and are "broadcastable", the resulting tensor shape is the shape of x and y after broadcasting. If x, y have the same shape,  its shape is the same as x and y.

    Examples:

        .. code-block:: python

            >>> import paddle

            >>> x = paddle.to_tensor([2, 3, 8, 7])
            >>> y = paddle.to_tensor([1, 5, 3, 3])
            >>> z = paddle.remainder(x, y)
            >>> print(z)
            Tensor(shape=[4], dtype=int64, place=Place(cpu), stop_gradient=True,
            [0, 3, 2, 1])

            >>> z = paddle.floor_mod(x, y)
            >>> print(z)
            Tensor(shape=[4], dtype=int64, place=Place(cpu), stop_gradient=True,
            [0, 3, 2, 1])

            >>> z = paddle.mod(x, y)
            >>> print(z)
            Tensor(shape=[4], dtype=int64, place=Place(cpu), stop_gradient=True,
            [0, 3, 2, 1])

    """
    if in_dynamic_or_pir_mode():
        return _C_ops.remainder(x, y)
    else:
        return _elementwise_op(LayerHelper('elementwise_mod', **locals()))


@inplace_apis_in_dygraph_only
def remainder_(x, y, name=None):
    r"""
    Inplace version of ``remainder`` API, the output Tensor will be inplaced with input ``x``.
    Please refer to :ref:`api_paddle_remainder`.
    """
    out_shape = broadcast_shape(x.shape, y.shape)
    if out_shape != x.shape:
        raise ValueError(
            f"The shape of broadcast output {out_shape} is different from that of inplace tensor {x.shape} in the Inplace operation."
        )
    return _C_ops.remainder_(x, y)


mod = remainder
floor_mod = remainder
mod_ = remainder_
mod_.__doc__ = r"""
    Inplace version of ``mod`` API, the output Tensor will be inplaced with input ``x``.
    Please refer to :ref:`api_paddle_mod`.
    """
floor_mod_ = remainder_
floor_mod_.__doc__ = r"""
    Inplace version of ``floor_mod_`` API, the output Tensor will be inplaced with input ``x``.
    Please refer to :ref:`api_paddle_floor_mod_`.
    """


@paddle.utils.print_utils.print_args
def multiply(x, y, name=None):
    """
    multiply two tensors element-wise. The equation is:

    .. math::
        out = x * y

    Note:
        Supported shape of :attr:`x` and :attr:`y` for this operator:
        1. `x.shape` == `y.shape`.
        2. `x.shape` could be the continuous subsequence of `y.shape`.
        ``paddle.multiply`` supports broadcasting. If you would like to know more about broadcasting, please refer to `Introduction to Tensor`_ .

        .. _Introduction to Tensor: ../../guides/beginner/tensor_en.html#chapter5-broadcasting-of-tensor

    Args:
        x (Tensor): the input tensor, its data type should be one of float32, float64, int32, int64, bool.
        y (Tensor): the input tensor, its data type should be one of float32, float64, int32, int64, bool.
        name (str, optional): Name for the operation (optional, default is None). For more information, please refer to :ref:`api_guide_Name`.

    Returns:
        N-D Tensor. A location into which the result is stored. If :attr:`x`, :attr:`y` have different shapes and are "broadcastable", the resulting tensor shape is the shape of :attr:`x` and :attr:`y` after broadcasting. If :attr:`x`, :attr:`y` have the same shape, its shape is the same as :attr:`x` and :attr:`y`.

    Examples:

        .. code-block:: python

            >>> import paddle

            >>> x = paddle.to_tensor([[1, 2], [3, 4]])
            >>> y = paddle.to_tensor([[5, 6], [7, 8]])
            >>> res = paddle.multiply(x, y)
            >>> print(res)
            Tensor(shape=[2, 2], dtype=int64, place=Place(cpu), stop_gradient=True,
            [[5 , 12],
             [21, 32]])
            >>> x = paddle.to_tensor([[[1, 2, 3], [1, 2, 3]]])
            >>> y = paddle.to_tensor([2])
            >>> res = paddle.multiply(x, y)
            >>> print(res)
            Tensor(shape=[1, 2, 3], dtype=int64, place=Place(cpu), stop_gradient=True,
            [[[2, 4, 6],
              [2, 4, 6]]])

    """
    if in_dynamic_or_pir_mode():
        return _C_ops.multiply(x, y)
    else:
        return _elementwise_op(LayerHelper('elementwise_mul', **locals()))


@inplace_apis_in_dygraph_only
def multiply_(x, y, name=None):
    """
    Inplace version of ``multiply`` API, the output Tensor will be inplaced with input ``x``.
    Please refer to :ref:`api_paddle_multiply`.
    """

    out_shape = broadcast_shape(x.shape, y.shape)
    if out_shape != x.shape:
        raise ValueError(
            f"The shape of broadcast output {out_shape} is different from that of inplace tensor {x.shape} in the Inplace operation."
        )

    return _C_ops.multiply_(x, y)


def _elementwise_op_with_axis(x, y, axis=-1, name=None, op_type="Undefined"):
    assert (
        in_dynamic_or_pir_mode()
    ), "You can only call `_elementwise_op_with_axis` function within in_dynamic_or_pir_mode"
    assert op_type in ["add", "subtract", "multiply", "divide"], (
        "op_name input error! _elementwise_op_with_axis is an inner function to replace elementwise_add/sub/mul/div. Input op_name=%s, Expect op_name=[add|subtract|multiply|divide]\n"
        % op_type
    )
    op = getattr(_C_ops, op_type)
    x_shape = list(x.shape)
    y_shape = list(y.shape)
    if axis == -1 or len(x_shape) == len(y_shape):
        return op(x, y)
    if len(x_shape) > len(y_shape):
        padding = len(x_shape) - len(y_shape) - axis
        y = paddle.reshape(y, [1] * axis + y_shape + [1] * padding)
    else:
        padding = len(y_shape) - len(x_shape) - axis
        x = paddle.reshape(x, [1] * axis + y_shape + [1] * padding)
    return op(x, y)


def _add_with_axis(x, y, axis=-1, name=None):
    # opt performance, only dynamic mode needs reshape
    if in_dynamic_or_pir_mode():
        return _elementwise_op_with_axis(x, y, axis, name, "add")
    else:
        op_type = 'elementwise_add'
        return _elementwise_op(LayerHelper(op_type, **locals()))


def _subtract_with_axis(x, y, axis=-1, name=None):
    # opt performance, only dynamic mode needs reshape
    if in_dynamic_or_pir_mode():
        return _elementwise_op_with_axis(x, y, axis, name, "subtract")
    else:
        op_type = 'elementwise_sub'
        return _elementwise_op(LayerHelper(op_type, **locals()))


def _multiply_with_axis(x, y, axis=-1, name=None):
    # opt performance, only dynamic mode needs reshape
    if in_dynamic_or_pir_mode():
        return _elementwise_op_with_axis(x, y, axis, name, "multiply")
    else:
        op_type = 'elementwise_mul'
        return _elementwise_op(LayerHelper(op_type, **locals()))


def _divide_with_axis(x, y, axis=-1, name=None):
    # opt performance, only dynamic mode needs reshape
    if in_dynamic_or_pir_mode():
        return _elementwise_op_with_axis(x, y, axis, name, "divide")
    else:
        op_type = 'elementwise_div'
        return _elementwise_op(LayerHelper(op_type, **locals()))


def maximum(x, y, name=None):
    """
    Compare two tensors and returns a new tensor containing the element-wise maxima. The equation is:

    .. math::
        out = max(x, y)

    Note:
        ``paddle.maximum`` supports broadcasting. If you want know more about broadcasting, please refer to  `Introduction to Tensor`_ .

        .. _Introduction to Tensor: ../../guides/beginner/tensor_en.html#chapter5-broadcasting-of-tensor

    Args:
        x (Tensor): the input tensor, it's data type should be float32, float64, int32, int64.
        y (Tensor): the input tensor, it's data type should be float32, float64, int32, int64.
        name (str, optional): Name for the operation (optional, default is None). For more information, please refer to :ref:`api_guide_Name`.

    Returns:
        N-D Tensor. A location into which the result is stored. If x, y have different shapes and are "broadcastable", the resulting tensor shape is the shape of x and y after broadcasting. If x, y have the same shape,  its shape is the same as x and y.

    Examples:

        .. code-block:: python

            >>> import paddle

            >>> x = paddle.to_tensor([[1, 2], [7, 8]])
            >>> y = paddle.to_tensor([[3, 4], [5, 6]])
            >>> res = paddle.maximum(x, y)
            >>> print(res)
            Tensor(shape=[2, 2], dtype=int64, place=Place(cpu), stop_gradient=True,
            [[3, 4],
             [7, 8]])

            >>> x = paddle.to_tensor([[1, 2, 3], [1, 2, 3]])
            >>> y = paddle.to_tensor([3, 0, 4])
            >>> res = paddle.maximum(x, y)
            >>> print(res)
            Tensor(shape=[2, 3], dtype=int64, place=Place(cpu), stop_gradient=True,
            [[3, 2, 4],
             [3, 2, 4]])

            >>> x = paddle.to_tensor([2, 3, 5], dtype='float32')
            >>> y = paddle.to_tensor([1, float("nan"), float("nan")], dtype='float32')
            >>> res = paddle.maximum(x, y)
            >>> print(res)
            Tensor(shape=[3], dtype=float32, place=Place(cpu), stop_gradient=True,
            [2. , nan, nan])

            >>> x = paddle.to_tensor([5, 3, float("inf")], dtype='float32')
            >>> y = paddle.to_tensor([1, -float("inf"), 5], dtype='float32')
            >>> res = paddle.maximum(x, y)
            >>> print(res)
            Tensor(shape=[3], dtype=float32, place=Place(cpu), stop_gradient=True,
            [5.  , 3.  , inf.])
    """
    if in_dynamic_or_pir_mode():
        return _C_ops.maximum(x, y)
    else:
        return _elementwise_op(LayerHelper('elementwise_max', **locals()))


def minimum(x, y, name=None):
    """
    Compare two tensors and return a new tensor containing the element-wise minima. The equation is:

    .. math::
        out = min(x, y)

    Note:
        ``paddle.minimum`` supports broadcasting. If you want know more about broadcasting, please refer to `Introduction to Tensor`_ .

        .. _Introduction to Tensor: ../../guides/beginner/tensor_en.html#chapter5-broadcasting-of-tensor

    Args:
        x (Tensor): the input tensor, it's data type should be float32, float64, int32, int64.
        y (Tensor): the input tensor, it's data type should be float32, float64, int32, int64.
        name (str, optional): Name for the operation (optional, default is None). For more information, please refer to :ref:`api_guide_Name`.

    Returns:
        Tensor. If x, y have different shapes and are "broadcastable", the resulting tensor shape is the shape of x and y after broadcasting. If x, y have the same shape,  its shape is the same as x and y.

    Examples:

        .. code-block:: python

            >>> import paddle

            >>> x = paddle.to_tensor([[1, 2], [7, 8]])
            >>> y = paddle.to_tensor([[3, 4], [5, 6]])
            >>> res = paddle.minimum(x, y)
            >>> print(res)
            Tensor(shape=[2, 2], dtype=int64, place=Place(cpu), stop_gradient=True,
            [[1, 2],
             [5, 6]])

            >>> x = paddle.to_tensor([[[1, 2, 3], [1, 2, 3]]])
            >>> y = paddle.to_tensor([3, 0, 4])
            >>> res = paddle.minimum(x, y)
            >>> print(res)
            Tensor(shape=[1, 2, 3], dtype=int64, place=Place(cpu), stop_gradient=True,
            [[[1, 0, 3],
              [1, 0, 3]]])

            >>> x = paddle.to_tensor([2, 3, 5], dtype='float32')
            >>> y = paddle.to_tensor([1, float("nan"), float("nan")], dtype='float32')
            >>> res = paddle.minimum(x, y)
            >>> print(res)
            Tensor(shape=[3], dtype=float32, place=Place(cpu), stop_gradient=True,
            [1. , nan, nan])

            >>> x = paddle.to_tensor([5, 3, float("inf")], dtype='float64')
            >>> y = paddle.to_tensor([1, -float("inf"), 5], dtype='float64')
            >>> res = paddle.minimum(x, y)
            >>> print(res)
            Tensor(shape=[3], dtype=float64, place=Place(cpu), stop_gradient=True,
            [ 1.  , -inf.,  5.  ])
    """
    if in_dynamic_or_pir_mode():
        return _C_ops.minimum(x, y)
    else:
        return _elementwise_op(LayerHelper('elementwise_min', **locals()))


def fmax(x, y, name=None):
    """
    Compares the elements at the corresponding positions of the two tensors and returns a new tensor containing the maximum value of the element.
    If one of them is a nan value, the other value is directly returned, if both are nan values, then the first nan value is returned.
    The equation is:

    .. math::
        out = fmax(x, y)

    Note:
        ``paddle.fmax`` supports broadcasting. If you want know more about broadcasting, please refer to `Introduction to Tensor`_ .

        .. _Introduction to Tensor: ../../guides/beginner/tensor_en.html#chapter5-broadcasting-of-tensor

    Args:
        x (Tensor): the input tensor, it's data type should be float16, float32, float64, int32, int64.
        y (Tensor): the input tensor, it's data type should be float16, float32, float64, int32, int64.
        name (str, optional): Name for the operation (optional, default is None). For more information, please refer to :ref:`api_guide_Name`.

    Returns:
        N-D Tensor. A location into which the result is stored. If x, y have different shapes and are "broadcastable", the resulting tensor shape is the shape of x and y after broadcasting. If x, y have the same shape,  its shape is the same as x and y.

    Examples:

        .. code-block:: python

            >>> import paddle

            >>> x = paddle.to_tensor([[1, 2], [7, 8]])
            >>> y = paddle.to_tensor([[3, 4], [5, 6]])
            >>> res = paddle.fmax(x, y)
            >>> print(res)
            Tensor(shape=[2, 2], dtype=int64, place=Place(cpu), stop_gradient=True,
            [[3, 4],
             [7, 8]])

            >>> x = paddle.to_tensor([[1, 2, 3], [1, 2, 3]])
            >>> y = paddle.to_tensor([3, 0, 4])
            >>> res = paddle.fmax(x, y)
            >>> print(res)
            Tensor(shape=[2, 3], dtype=int64, place=Place(cpu), stop_gradient=True,
            [[3, 2, 4],
             [3, 2, 4]])

            >>> x = paddle.to_tensor([2, 3, 5], dtype='float32')
            >>> y = paddle.to_tensor([1, float("nan"), float("nan")], dtype='float32')
            >>> res = paddle.fmax(x, y)
            >>> print(res)
            Tensor(shape=[3], dtype=float32, place=Place(cpu), stop_gradient=True,
            [2., 3., 5.])

            >>> x = paddle.to_tensor([5, 3, float("inf")], dtype='float32')
            >>> y = paddle.to_tensor([1, -float("inf"), 5], dtype='float32')
            >>> res = paddle.fmax(x, y)
            >>> print(res)
            Tensor(shape=[3], dtype=float32, place=Place(cpu), stop_gradient=True,
            [5.  , 3.  , inf.])
    """
    if in_dynamic_or_pir_mode():
        return _C_ops.fmax(x, y)
    else:
        return _elementwise_op(LayerHelper('elementwise_fmax', **locals()))


def fmin(x, y, name=None):
    """
    Compares the elements at the corresponding positions of the two tensors and returns a new tensor containing the minimum value of the element.
    If one of them is a nan value, the other value is directly returned, if both are nan values, then the first nan value is returned.
    The equation is:

    .. math::
        out = fmin(x, y)

    Note:
        ``paddle.fmin`` supports broadcasting. If you want know more about broadcasting, please refer to `Introduction to Tensor`_ .

        .. _Introduction to Tensor: ../../guides/beginner/tensor_en.html#chapter5-broadcasting-of-tensor

    Args:
        x (Tensor): the input tensor, it's data type should be float16, float32, float64, int32, int64.
        y (Tensor): the input tensor, it's data type should be float16, float32, float64, int32, int64.
        name (str, optional): Name for the operation (optional, default is None). For more information, please refer to :ref:`api_guide_Name`.

    Returns:
        N-D Tensor. A location into which the result is stored. If x, y have different shapes and are "broadcastable", the resulting tensor shape is the shape of x and y after broadcasting. If x, y have the same shape,  its shape is the same as x and y.

    Examples:

        .. code-block:: python

            >>> import paddle

            >>> x = paddle.to_tensor([[1, 2], [7, 8]])
            >>> y = paddle.to_tensor([[3, 4], [5, 6]])
            >>> res = paddle.fmin(x, y)
            >>> print(res)
            Tensor(shape=[2, 2], dtype=int64, place=Place(cpu), stop_gradient=True,
            [[1, 2],
             [5, 6]])

            >>> x = paddle.to_tensor([[[1, 2, 3], [1, 2, 3]]])
            >>> y = paddle.to_tensor([3, 0, 4])
            >>> res = paddle.fmin(x, y)
            >>> print(res)
            Tensor(shape=[1, 2, 3], dtype=int64, place=Place(cpu), stop_gradient=True,
            [[[1, 0, 3],
              [1, 0, 3]]])

            >>> x = paddle.to_tensor([2, 3, 5], dtype='float32')
            >>> y = paddle.to_tensor([1, float("nan"), float("nan")], dtype='float32')
            >>> res = paddle.fmin(x, y)
            >>> print(res)
            Tensor(shape=[3], dtype=float32, place=Place(cpu), stop_gradient=True,
            [1., 3., 5.])

            >>> x = paddle.to_tensor([5, 3, float("inf")], dtype='float64')
            >>> y = paddle.to_tensor([1, -float("inf"), 5], dtype='float64')
            >>> res = paddle.fmin(x, y)
            >>> print(res)
            Tensor(shape=[3], dtype=float64, place=Place(cpu), stop_gradient=True,
            [ 1.  , -inf.,  5.  ])
    """
    if in_dynamic_or_pir_mode():
        return _C_ops.fmin(x, y)
    else:
        return _elementwise_op(LayerHelper('elementwise_fmin', **locals()))


def sum(x, axis=None, dtype=None, keepdim=False, name=None):
    """
    Computes the sum of tensor elements over the given dimension.

    Args:
        x (Tensor): An N-D Tensor, the data type is bool, float16, float32, float64, int32 or int64.
        axis (int|list|tuple, optional): The dimensions along which the sum is performed. If
            :attr:`None`, sum all elements of :attr:`x` and return a
            Tensor with a single element, otherwise must be in the
            range :math:`[-rank(x), rank(x))`. If :math:`axis[i] < 0`,
            the dimension to reduce is :math:`rank + axis[i]`.
        dtype (str, optional): The dtype of output Tensor. The default value is None, the dtype
            of output is the same as input Tensor `x`.
        keepdim (bool, optional): Whether to reserve the reduced dimension in the
            output Tensor. The result Tensor will have one fewer dimension
            than the :attr:`x` unless :attr:`keepdim` is true, default
            value is False.
        name (str, optional): Name for the operation (optional, default is None). For more information, please refer to :ref:`api_guide_Name`.

    Returns:
        Tensor: Results of summation operation on the specified axis of input Tensor `x`,
        if `x.dtype='bool'`, `x.dtype='int32'`, it's data type is `'int64'`,
        otherwise it's data type is the same as `x`.

    Examples:
        .. code-block:: python

            >>> import paddle

            >>> # x is a Tensor with following elements:
            >>> #    [[0.2, 0.3, 0.5, 0.9]
            >>> #     [0.1, 0.2, 0.6, 0.7]]
            >>> # Each example is followed by the corresponding output tensor.
            >>> x = paddle.to_tensor([[0.2, 0.3, 0.5, 0.9],
            ...                       [0.1, 0.2, 0.6, 0.7]])
            >>> out1 = paddle.sum(x)
            >>> out1
            Tensor(shape=[], dtype=float32, place=Place(cpu), stop_gradient=True,
            3.50000000)
            >>> out2 = paddle.sum(x, axis=0)
            >>> out2
            Tensor(shape=[4], dtype=float32, place=Place(cpu), stop_gradient=True,
            [0.30000001, 0.50000000, 1.10000002, 1.59999990])
            >>> out3 = paddle.sum(x, axis=-1)
            >>> out3
            Tensor(shape=[2], dtype=float32, place=Place(cpu), stop_gradient=True,
            [1.89999998, 1.60000002])
            >>> out4 = paddle.sum(x, axis=1, keepdim=True)
            >>> out4
            Tensor(shape=[2, 1], dtype=float32, place=Place(cpu), stop_gradient=True,
            [[1.89999998],
             [1.60000002]])

            >>> # y is a Tensor with shape [2, 2, 2] and elements as below:
            >>> #      [[[1, 2], [3, 4]],
            >>> #      [[5, 6], [7, 8]]]
            >>> # Each example is followed by the corresponding output tensor.
            >>> y = paddle.to_tensor([[[1, 2], [3, 4]],
            ...                       [[5, 6], [7, 8]]])
            >>> out5 = paddle.sum(y, axis=[1, 2])
            >>> out5
            Tensor(shape=[2], dtype=int64, place=Place(cpu), stop_gradient=True,
            [10, 26])
            >>> out6 = paddle.sum(y, axis=[0, 1])
            >>> out6
            Tensor(shape=[2], dtype=int64, place=Place(cpu), stop_gradient=True,
            [16, 20])

            >>> # x is a Tensor with following elements:
            >>> #    [[True, True, True, True]
            >>> #     [False, False, False, False]]
            >>> # Each example is followed by the corresponding output tensor.
            >>> x = paddle.to_tensor([[True, True, True, True],
            ...                       [False, False, False, False]])
            >>> out7 = paddle.sum(x)
            >>> out7
            Tensor(shape=[], dtype=int64, place=Place(cpu), stop_gradient=True,
            4)
            >>> out8 = paddle.sum(x, axis=0)
            >>> out8
            Tensor(shape=[4], dtype=int64, place=Place(cpu), stop_gradient=True,
            [1, 1, 1, 1])
            >>> out9 = paddle.sum(x, axis=1)
            >>> out9
            Tensor(shape=[2], dtype=int64, place=Place(cpu), stop_gradient=True,
            [4, 0])
    """

    dtype_flag = False
    if dtype is not None:
        dtype_flag = True
        dtype = convert_np_dtype_to_dtype_(dtype)

    if in_dynamic_or_pir_mode():
        return _C_ops.sum(x, axis, dtype, keepdim)
    else:
        reduce_all, axis = _get_reduce_axis_with_tensor(axis, x)

        attrs = {'dim': axis, 'keep_dim': keepdim}

        if dtype_flag:
            attrs.update({'in_dtype': x.dtype, 'out_dtype': dtype})

        check_variable_and_dtype(
            x,
            'x',
            [
                'bool',
                'uint16',
                'int8',
                'uint8',
                'float16',
                'float32',
                'float64',
                'int16',
                'int32',
                'int64',
                'complex64',
                'complex128',
            ],
            'sum',
        )

        check_type(
            axis, 'axis', (int, list, tuple, type(None), Variable), 'sum'
        )

        helper = LayerHelper('sum', **locals())
        if dtype_flag:
            out = helper.create_variable_for_type_inference(dtype=dtype)
        else:
            out = helper.create_variable_for_type_inference(dtype=x.dtype)
        helper.append_op(
            type='reduce_sum',
            inputs={'X': x},
            outputs={'Out': out},
            attrs=attrs,
        )
        return out


def reduce_as(x, target, name=None):
    """
    Computes the sum of tensor elements make the shape of its result equal to the shape of target.

    Args:
        x (Tensor): An N-D Tensor, the data type is bool, float16, float32, float64, int8, uint8, int16, uint16, int32, int64, complex64 or complex128.
        target (Tensor): An N-D Tensor, the length of x shape must greater than or equal to the length of target shape. The data type is bool, float16, float32, float64, int8, uint8, int16, uint16, int32, int64, complex64 or complex128.

    Returns:
        Tensor: The sum of the input tensor x along some axis has the same shape as the shape of the input tensor target, if `x.dtype='bool'`, `x.dtype='int32'`, it's data type is `'int64'`, otherwise it's data type is the same as `x`.

    Examples:
        .. code-block:: python

            >>> import paddle

            >>> x = paddle.to_tensor([[1, 2, 3, 4], [5, 6, 7, 8]])
            >>> x
            Tensor(shape=[2, 4], dtype=int64, place=Place(gpu:0), stop_gradient=True,
            [[1, 2, 3, 4],
             [5, 6, 7, 8]])
            >>> target = paddle.to_tensor([1, 2, 3, 4])
            >>> target
            Tensor(shape=[4], dtype=int64, place=Place(gpu:0), stop_gradient=True,
            [1, 2, 3, 4])
            >>> res = paddle.reduce_as(x, target)
            >>> res
            Tensor(shape=[4], dtype=int64, place=Place(gpu:0), stop_gradient=True,
            [6 , 8 , 10, 12])
    """

    if in_dynamic_or_pir_mode():
        return _C_ops.reduce_as(x, target)
    else:
        check_variable_and_dtype(
            x,
            'x',
            [
                'bool',
                'float16',
                'float32',
                'float64',
                'int8',
                'uint8',
                'int16',
                'uint16',
                'int32',
                'int64',
                'complex64',
                'complex128',
            ],
            'reduce_as',
        )
        check_variable_and_dtype(
            target,
            'target',
            [
                'bool',
                'float16',
                'float32',
                'float64',
                'int8',
                'uint8',
                'int16',
                'uint16',
                'int32',
                'int64',
                'complex64',
                'complex128',
            ],
            'reduce_as',
        )

        helper = LayerHelper('reduce_as', **locals())
        out = helper.create_variable_for_type_inference(dtype=x.dtype)
        helper.append_op(
            type='reduce_as',
            inputs={'x': x, 'target': target},
            outputs={'out': out},
        )
        return out


def nan_to_num(x, nan=0.0, posinf=None, neginf=None, name=None):
    """
    Replaces NaN, positive infinity, and negative infinity values in input tensor.

    Args:
        x (Tensor): An N-D Tensor, the data type is float32, float64.
        nan (float, optional): the value to replace NaNs with. Default is 0.
        posinf (float, optional): if a Number, the value to replace positive infinity values with. If None, positive infinity values are replaced with the greatest finite value representable by input’s dtype. Default is None.
        neginf (float, optional): if a Number, the value to replace negative infinity values with. If None, negative infinity values are replaced with the lowest finite value representable by input’s dtype. Default is None.
        name (str, optional): Name for the operation (optional, default is None). For more information, please refer to :ref:`api_guide_Name`.

    Returns:
        Tensor: Results of nan_to_num operation input Tensor ``x``.

    Examples:
        .. code-block:: python

            >>> import paddle

            >>> x = paddle.to_tensor([float('nan'), 0.3, float('+inf'), float('-inf')], dtype='float32')
            >>> out1 = paddle.nan_to_num(x)
            >>> out1
            Tensor(shape=[4], dtype=float32, place=Place(cpu), stop_gradient=True,
            [ 0.                                      ,
              0.30000001                              ,
              340282346638528859811704183484516925440.,
             -340282346638528859811704183484516925440.])
            >>> out2 = paddle.nan_to_num(x, nan=1)
            >>> out2
            Tensor(shape=[4], dtype=float32, place=Place(cpu), stop_gradient=True,
            [ 1.                                      ,
              0.30000001                              ,
              340282346638528859811704183484516925440.,
             -340282346638528859811704183484516925440.])
            >>> out3 = paddle.nan_to_num(x, posinf=5)
            >>> out3
            Tensor(shape=[4], dtype=float32, place=Place(cpu), stop_gradient=True,
            [ 0.                                      ,
              0.30000001                              ,
              5.                                      ,
             -340282346638528859811704183484516925440.])
            >>> out4 = paddle.nan_to_num(x, nan=10, neginf=-99)
            >>> out4
            Tensor(shape=[4], dtype=float32, place=Place(cpu), stop_gradient=True,
            [ 10.                                    ,
              0.30000001                             ,
             340282346638528859811704183484516925440.,
             -99.                                    ])
    """
    # NOTE(tiancaishaonvjituizi): it seems that paddle handles the dtype of python float number
    # incorrectly, so we have to explicitly construct tensors here
    posinf_value = paddle.full_like(x, float("+inf"))
    neginf_value = paddle.full_like(x, float("-inf"))
    nan = paddle.full_like(x, nan)
    assert x.dtype in [
        paddle.float32,
        paddle.float64,
        paddle.base.core.DataType.FLOAT32,
        paddle.base.core.DataType.FLOAT64,
    ]
    is_float32 = (
        x.dtype == paddle.float32
        or x.dtype == paddle.base.core.DataType.FLOAT32
    )
    if posinf is None:
        posinf = (
            np.finfo(np.float32).max if is_float32 else np.finfo(np.float64).max
        )
    posinf = paddle.full_like(x, posinf)
    if neginf is None:
        neginf = (
            np.finfo(np.float32).min if is_float32 else np.finfo(np.float64).min
        )
    neginf = paddle.full_like(x, neginf)
    x = paddle.where(paddle.isnan(x), nan, x)
    x = paddle.where(paddle.equal(x, posinf_value), posinf, x)
    x = paddle.where(paddle.equal(x, neginf_value), neginf, x)
    return x


@inplace_apis_in_dygraph_only
def nan_to_num_(x, nan=0.0, posinf=None, neginf=None, name=None):
    r"""
    Inplace version of ``nan_to_num`` API, the output Tensor will be inplaced with input ``x``.
    Please refer to :ref:`api_paddle_nan_to_num`.
    """
    # NOTE(tiancaishaonvjituizi): it seems that paddle handles the dtype of python float number
    # incorrectly, so we have to explicitly construct tensors here
    posinf_value = paddle.full_like(x, float("+inf"))
    neginf_value = paddle.full_like(x, float("-inf"))
    nan = paddle.full_like(x, nan)
    assert x.dtype in [paddle.float32, paddle.float64]
    is_float32 = x.dtype == paddle.float32
    if posinf is None:
        posinf = (
            np.finfo(np.float32).max if is_float32 else np.finfo(np.float64).max
        )
    posinf = paddle.full_like(x, posinf)
    if neginf is None:
        neginf = (
            np.finfo(np.float32).min if is_float32 else np.finfo(np.float64).min
        )
    neginf = paddle.full_like(x, neginf)
    x_not_nan = paddle.logical_not(paddle.isnan(x))
    x = paddle.where_(x_not_nan, x, nan)
    x = paddle.where_(x != posinf_value, x, posinf)
    x = paddle.where_(x != neginf_value, x, neginf)
    return x


def nansum(x, axis=None, dtype=None, keepdim=False, name=None):
    """
    Computes the sum of tensor elements over the given axis, treating Not a Numbers (NaNs) as zero.

    Args:
        x (Tensor): An N-D Tensor, the data type is float16, float32, float64, int32 or int64.
        axis (int|list|tuple, optional): The dimensions along which the nansum is performed. If
            :attr:`None`, nansum all elements of :attr:`x` and return a
            Tensor with a single element, otherwise must be in the
            range :math:`[-rank(x), rank(x))`. If :math:`axis[i] < 0`,
            the dimension to reduce is :math:`rank + axis[i]`.
        dtype (str, optional): The dtype of output Tensor. The default value is None, the dtype
            of output is the same as input Tensor `x`.
        keepdim (bool, optional): Whether to reserve the reduced dimension in the
            output Tensor. The result Tensor will have one fewer dimension
            than the :attr:`x` unless :attr:`keepdim` is true, default
            value is False.
        name (str, optional): Name for the operation (optional, default is None). For more information, please refer to :ref:`api_guide_Name`.

    Returns:
        Tensor: Results of summation operation on the specified axis of input Tensor `x`,

    Examples:
        .. code-block:: python

            >>> import paddle

            >>> # x is a Tensor with following elements:
            >>> #    [[nan, 0.3, 0.5, 0.9]
            >>> #     [0.1, 0.2, -nan, 0.7]]
            >>> # Each example is followed by the corresponding output tensor.
            >>> x = paddle.to_tensor([[float('nan'), 0.3, 0.5, 0.9],
            ...                       [0.1, 0.2, float('-nan'), 0.7]],dtype="float32")
            >>> out1 = paddle.nansum(x)
            >>> out1
            Tensor(shape=[], dtype=float32, place=Place(cpu), stop_gradient=True,
            2.69999981)
            >>> out2 = paddle.nansum(x, axis=0)
            >>> out2
            Tensor(shape=[4], dtype=float32, place=Place(cpu), stop_gradient=True,
            [0.10000000, 0.50000000, 0.50000000, 1.59999990])
            >>> out3 = paddle.nansum(x, axis=-1)
            >>> out3
            Tensor(shape=[2], dtype=float32, place=Place(cpu), stop_gradient=True,
            [1.70000005, 1.        ])
            >>> out4 = paddle.nansum(x, axis=1, keepdim=True)
            >>> out4
            Tensor(shape=[2, 1], dtype=float32, place=Place(cpu), stop_gradient=True,
            [[1.70000005],
             [1.        ]])

            >>> # y is a Tensor with shape [2, 2, 2] and elements as below:
            >>> #      [[[1, nan], [3, 4]],
            >>> #       [[5, 6], [-nan, 8]]]
            >>> # Each example is followed by the corresponding output tensor.
            >>> y = paddle.to_tensor([[[1, float('nan')], [3, 4]],
            ...                       [[5, 6], [float('-nan'), 8]]])
            >>> out5 = paddle.nansum(y, axis=[1, 2])
            >>> out5
            Tensor(shape=[2], dtype=float32, place=Place(cpu), stop_gradient=True,
            [8. , 19.])
            >>> out6 = paddle.nansum(y, axis=[0, 1])
            >>> out6
            Tensor(shape=[2], dtype=float32, place=Place(cpu), stop_gradient=True,
            [9. , 18.])
    """
    check_variable_and_dtype(
        x,
        'x',
        ['float16', 'float32', 'float64', 'int32', 'int64', 'uint16'],
        'nansum',
    )
    check_type(axis, 'axis', (int, list, tuple, type(None)), 'nansum')

    zero_tensor = paddle.zeros_like(x)
    tmp_tensor = paddle.where(isnan(x), zero_tensor, x)
    return sum(tmp_tensor, axis, dtype, keepdim, name)


def nanmean(x, axis=None, keepdim=False, name=None):
    r"""
    Compute the arithmetic mean along the specified axis, ignoring NaNs.

    Args:
        x (Tensor): The input Tensor with data type uint16, float16, float32, float64.
        axis (int|list|tuple, optional):The axis along which to perform nanmean
            calculations. ``axis`` should be int, list(int) or tuple(int). If
            ``axis`` is a list/tuple of dimension(s), nanmean is calculated along
            all element(s) of ``axis`` . ``axis`` or element(s) of ``axis``
            should be in range [-D, D), where D is the dimensions of ``x`` . If
            ``axis`` or element(s) of ``axis`` is less than 0, it works the
            same way as :math:`axis + D` . If ``axis`` is None, nanmean is
            calculated over all elements of ``x``. Default is None.
        keepdim (bool, optional): Whether to reserve the reduced dimension(s)
            in the output Tensor. If ``keepdim`` is True, the dimensions of
            the output Tensor is the same as ``x`` except in the reduced
            dimensions(it is of size 1 in this case). Otherwise, the shape of
            the output Tensor is squeezed in ``axis`` . Default is False.
        name (str, optional): Name for the operation (optional, default is None).
            For more information, please refer to :ref:`api_guide_Name`.

    Returns:
        Tensor, results of arithmetic mean along ``axis`` of ``x``, with the same data
        type as ``x``.

    Examples:

        .. code-block:: python

            >>> import paddle
            >>> # x is a 2-D Tensor:
            >>> x = paddle.to_tensor([[float('nan'), 0.3, 0.5, 0.9],
            ...                       [0.1, 0.2, float('-nan'), 0.7]])
            >>> out1 = paddle.nanmean(x)
            >>> out1
            Tensor(shape=[], dtype=float32, place=Place(cpu), stop_gradient=True,
            0.44999996)
            >>> out2 = paddle.nanmean(x, axis=0)
            >>> out2
            Tensor(shape=[4], dtype=float32, place=Place(cpu), stop_gradient=True,
            [0.10000000, 0.25000000, 0.50000000, 0.79999995])
            >>> out3 = paddle.nanmean(x, axis=0, keepdim=True)
            >>> out3
            Tensor(shape=[1, 4], dtype=float32, place=Place(cpu), stop_gradient=True,
            [[0.10000000, 0.25000000, 0.50000000, 0.79999995]])
            >>> out4 = paddle.nanmean(x, axis=1)
            >>> out4
            Tensor(shape=[2], dtype=float32, place=Place(cpu), stop_gradient=True,
            [0.56666666, 0.33333334])
            >>> out5 = paddle.nanmean(x, axis=1, keepdim=True)
            >>> out5
            Tensor(shape=[2, 1], dtype=float32, place=Place(cpu), stop_gradient=True,
            [[0.56666666],
             [0.33333334]])

            >>> # y is a 3-D Tensor:
            >>> y = paddle.to_tensor([[[1, float('nan')], [3, 4]],
            ...                       [[5, 6], [float('-nan'), 8]]])
            >>> out6 = paddle.nanmean(y, axis=[1, 2])
            >>> out6
            Tensor(shape=[2], dtype=float32, place=Place(cpu), stop_gradient=True,
            [2.66666675, 6.33333349])
            >>> out7 = paddle.nanmean(y, axis=[0, 1])
            >>> out7
            Tensor(shape=[2], dtype=float32, place=Place(cpu), stop_gradient=True,
            [3., 6.])
    """
    if isinstance(axis, int):
        axis = [axis]
    check_variable_and_dtype(
        x, 'x/input', ['uint16', 'float16', 'float32', 'float64'], 'nanmean'
    )
    if axis is not None:
        check_type(axis, 'axis/dim', (int, list, tuple), 'nanmean')

    cnt = paddle.sum(~paddle.isnan(x), axis=axis, keepdim=keepdim)
    return paddle.divide(
        paddle.nansum(x, axis=axis, keepdim=keepdim, name=name),
        cnt.astype(x.dtype),
    )


def count_nonzero(x, axis=None, keepdim=False, name=None):
    r"""
    Counts the number of non-zero values in the tensor x along the specified axis.

    Args:
        x (Tensor): An N-D Tensor, the data type is bool, float16, float32, float64, int32 or int64.
        axis (int|list|tuple, optional): The dimensions along which the sum is performed. If
            :attr:`None`, sum all elements of :attr:`x` and return a
            Tensor with a single element, otherwise must be in the
            range :math:`[-rank(x), rank(x))`. If :math:`axis[i] < 0`,
            the dimension to reduce is :math:`rank + axis[i]`.
        keepdim (bool, optional): Whether to reserve the reduced dimension in the
            output Tensor. The result Tensor will have one fewer dimension
            than the :attr:`x` unless :attr:`keepdim` is true, default
            value is False.
        name (str, optional): Name for the operation (optional, default is None). For more information, please refer to :ref:`api_guide_Name`.

    Returns:
        Tensor: Results of count operation on the specified axis of input Tensor `x`, it's data type is `'int64'`.

    Examples:

        .. code-block:: python

            >>> import paddle
            >>> # x is a 2-D Tensor:
            >>> x = paddle.to_tensor([[0., 1.1, 1.2], [0., 0., 1.3], [0., 0., 0.]])
            >>> out1 = paddle.count_nonzero(x)
            >>> out1
            Tensor(shape=[], dtype=int64, place=Place(cpu), stop_gradient=True,
            3)
            >>> out2 = paddle.count_nonzero(x, axis=0)
            >>> out2
            Tensor(shape=[3], dtype=int64, place=Place(cpu), stop_gradient=True,
            [0, 1, 2])
            >>> out3 = paddle.count_nonzero(x, axis=0, keepdim=True)
            >>> out3
            Tensor(shape=[1, 3], dtype=int64, place=Place(cpu), stop_gradient=True,
            [[0, 1, 2]])
            >>> out4 = paddle.count_nonzero(x, axis=1)
            >>> out4
            Tensor(shape=[3], dtype=int64, place=Place(cpu), stop_gradient=True,
            [2, 1, 0])
            >>> out5 = paddle.count_nonzero(x, axis=1, keepdim=True)
            >>> out5
            Tensor(shape=[3, 1], dtype=int64, place=Place(cpu), stop_gradient=True,
            [[2],
             [1],
             [0]])

            >>> # y is a 3-D Tensor:
            >>> y = paddle.to_tensor([[[0., 1.1, 1.2], [0., 0., 1.3], [0., 0., 0.]],
            ...                         [[0., 2.5, 2.6], [0., 0., 2.4], [2.1, 2.2, 2.3]]])
            >>> out6 = paddle.count_nonzero(y, axis=[1, 2])
            >>> out6
            Tensor(shape=[2], dtype=int64, place=Place(cpu), stop_gradient=True,
            [3, 6])
            >>> out7 = paddle.count_nonzero(y, axis=[0, 1])
            >>> out7
            Tensor(shape=[3], dtype=int64, place=Place(cpu), stop_gradient=True,
            [1, 3, 5])
    """

    if isinstance(axis, int):
        axis = [axis]

    bool_tensor = paddle.cast(x, 'bool')
    int_tensor = paddle.cast(bool_tensor, 'int64')
    return paddle.sum(int_tensor, axis=axis, keepdim=keepdim, name=name)


<<<<<<< HEAD
=======
@paddle.utils.print_utils.print_args
@templatedoc(op_type="sum")
>>>>>>> 7999ce71
def add_n(inputs, name=None):
    """
    Sum one or more Tensor of the input.

    For example:

    .. code-block:: text

        Case 1:

            Input:
                input.shape = [2, 3]
                input = [[1, 2, 3],
                         [4, 5, 6]]

            Output:
                output.shape = [2, 3]
                output = [[1, 2, 3],
                          [4, 5, 6]]

        Case 2:

            Input:
                First input:
                    input1.shape = [2, 3]
                    Input1 = [[1, 2, 3],
                              [4, 5, 6]]

                The second input:
                    input2.shape = [2, 3]
                    input2 = [[7, 8, 9],
                              [10, 11, 12]]

                Output:
                    output.shape = [2, 3]
                    output = [[8, 10, 12],
                              [14, 16, 18]]

    Args:
        inputs (Tensor|list[Tensor]|tuple[Tensor]):  A Tensor or a list/tuple of Tensors. The shape and data type of the list/tuple elements should be consistent.
            Input can be multi-dimensional Tensor, and data types can be: float32, float64, int32, int64, complex64, complex128.
        name (str, optional): Name for the operation (optional, default is None). For more information, please refer to :ref:`api_guide_Name`.

    Returns:
        Tensor, the sum of input :math:`inputs` , its shape and data types are consistent with :math:`inputs`.

    Examples:
        .. code-block:: python

            >>> import paddle

            >>> input0 = paddle.to_tensor([[1, 2, 3], [4, 5, 6]], dtype='float32')
            >>> input1 = paddle.to_tensor([[7, 8, 9], [10, 11, 12]], dtype='float32')
            >>> output = paddle.add_n([input0, input1])
            >>> output
            Tensor(shape=[2, 3], dtype=float32, place=Place(cpu), stop_gradient=True,
            [[8. , 10., 12.],
             [14., 16., 18.]])
    """
    if in_dynamic_or_pir_mode():
        if isinstance(inputs, (Variable, paddle.pir.Value)):
            inputs = [inputs]
        return _C_ops.add_n(inputs)
    else:
        helper = LayerHelper('add_n', **locals())
        check_type(inputs, 'inputs', (Variable, tuple, list), 'add_n')
        if isinstance(inputs, (list, tuple)):
            if len(inputs) > 0:
                for input in inputs:
                    check_variable_and_dtype(
                        input,
                        "inputs",
                        [
                            'float16',
                            'float32',
                            'float64',
                            'int32',
                            'int64',
                            'uint16',
                            'complex64',
                            'complex128',
                        ],
                        'add_n',
                    )
        else:
            check_variable_and_dtype(
                inputs,
                "inputs",
                [
                    'float16',
                    'float32',
                    'float64',
                    'int32',
                    'int64',
                    'uint16',
                    'complex64',
                    'complex128',
                ],
                'add_n',
            )

        out = helper.create_variable_for_type_inference(
            dtype=helper.input_dtype('inputs')
        )
        helper.append_op(
            type='sum',
            inputs={'X': inputs},
            outputs={'Out': out},
            attrs={},
        )

        return out


def trunc(input, name=None):
    '''
    This API is used to returns a new tensor with the truncated integer values of input.

    Args:
        input (Tensor): The input tensor, it's data type should be int32, int64, float32, float64.
        name (str, optional): Name for the operation (optional, default is None). For more information, please refer to :ref:`api_guide_Name`.

    Returns:
        Tensor: The output Tensor of trunc.

    Examples:
        .. code-block:: python

            >>> import paddle

            >>> input = paddle.to_tensor([[0.1, 1.5], [-0.2, -2.4]], 'float32')
            >>> output = paddle.trunc(input)
            >>> output
            Tensor(shape=[2, 2], dtype=float32, place=Place(cpu), stop_gradient=True,
            [[ 0.,  1.],
             [-0., -2.]])
    '''
    if in_dynamic_or_pir_mode():
        return _C_ops.trunc(input)
    else:
        inputs = {"X": input}
        attrs = {}

        helper = LayerHelper("trunc", **locals())
        check_variable_and_dtype(
            input, 'X', ['int32', 'int64', 'float32', 'float64'], 'trunc'
        )
        out = helper.create_variable_for_type_inference(dtype=input.dtype)

        helper.append_op(
            type="trunc", inputs=inputs, attrs=attrs, outputs={"Out": out}
        )
        return out


@inplace_apis_in_dygraph_only
def trunc_(input, name=None):
    r"""
    Inplace version of ``trunc`` API, the output Tensor will be inplaced with input ``x``.
    Please refer to :ref:`api_paddle_trunc`.
    """
    if in_dynamic_mode():
        return _C_ops.trunc_(input)


@paddle.utils.print_utils.print_args
def mm(input, mat2, name=None):
    """

    Applies matrix multiplication to two tensors.

    Currently, the input tensors' rank can be any, but when the rank of any
    inputs is bigger than 3, this two inputs' rank should be equal.


    Also note that if the raw tensor :math:`x` or :math:`mat2` is rank-1 and
    nontransposed, the prepended or appended dimension :math:`1` will be
    removed after matrix multiplication.

    Args:
        input (Tensor): The input tensor which is a Tensor.
        mat2 (Tensor): The input tensor which is a Tensor.
        name (str, optional): Name for the operation (optional, default is None). For more information, please refer to :ref:`api_guide_Name`.

    Returns:
        Tensor: The product Tensor.

    ::

        * example 1:

        input: [B, ..., M, K], mat2: [B, ..., K, N]
        out: [B, ..., M, N]

        * example 2:

        input: [B, M, K], mat2: [B, K, N]
        out: [B, M, N]

        * example 3:

        input: [B, M, K], mat2: [K, N]
        out: [B, M, N]

        * example 4:

        input: [M, K], mat2: [K, N]
        out: [M, N]

        * example 5:

        input: [B, M, K], mat2: [K]
        out: [B, M]

        * example 6:

        input: [K], mat2: [K]
        out: [1]

    Examples:
        .. code-block:: python

            >>> import paddle
            >>> input = paddle.arange(1, 7).reshape((3, 2)).astype('float32')
            >>> mat2 = paddle.arange(1, 9).reshape((2, 4)).astype('float32')
            >>> out = paddle.mm(input, mat2)
            >>> out
            Tensor(shape=[3, 4], dtype=float32, place=Place(cpu), stop_gradient=True,
            [[11., 14., 17., 20.],
             [23., 30., 37., 44.],
             [35., 46., 57., 68.]])


    """
    if in_dynamic_mode():
        return _C_ops.matmul(input, mat2, False, False)

    def __check_input(x, y):
        var_names = {'x': x, 'y': y}
        for name, val in var_names.items():
            check_variable_and_dtype(
                val, name, ['float16', 'float32', 'float64'], 'mm'
            )
        x_shape = list(x.shape)
        y_shape = list(y.shape)
        if len(x_shape) == 1:
            x_shape = [1] + x_shape
        if len(y_shape) == 1:
            y_shape = y_shape + [1]

        # check the inner 2 dimensions
        if x_shape[-1] != y_shape[-2]:
            if not ((x_shape[-1] == -1) or (y_shape[-2] == -1)):
                raise ValueError(
                    "After performing an optional transpose, Input X's width should be "
                    "equal to Y's width for multiplication "
                    f"prerequisites. But received X's shape: {x_shape}, Y's shape: {y_shape}\n"
                )

        if len(y_shape) > 2 and len(x_shape) > 2:
            for i, dim_x in enumerate(x_shape[:-2]):
                # don't check neg shape
                if dim_x < 0 or y_shape[i] < 0:
                    continue
                if dim_x != y_shape[i]:
                    raise ValueError(
                        "When the matrix is larger than 2 dimensions, the higher "
                        "dimensional values of the two matrices need to be equal. "
                        "But received x_shape[%d] != y_shape[%d]. X's shape: %s, "
                        "Y's shape: %s.\n" % (i, i, x_shape, y_shape)
                    )

    __check_input(input, mat2)
    if in_pir_mode():
        return _C_ops.matmul(input, mat2, False, False)
    else:
        helper = LayerHelper('mm', **locals())
        out = helper.create_variable_for_type_inference(dtype=input.dtype)
        helper.append_op(
            type='matmul_v2',
            inputs={'X': input, 'Y': mat2},
            outputs={'Out': out},
        )
        return out


def addmm(input, x, y, beta=1.0, alpha=1.0, name=None):
    """
    **addmm**

    Perform matrix multiplication for input $x$ and $y$.
    $input$ is added to the final result.
    The equation is:

    ..  math::
        Out = alpha * x * y + beta * input

    $Input$, $x$ and $y$ can carry the LoD (Level of Details) information, or not. But the output only shares the LoD information with input $input$.

    Args:
        input (Tensor): The input Tensor to be added to the final result.
        x (Tensor): The first input Tensor for matrix multiplication.
        y (Tensor): The second input Tensor for matrix multiplication.
        beta (float, optional): Coefficient of $input$, default is 1.
        alpha (float, optional): Coefficient of $x*y$, default is 1.
        name (str, optional): Name for the operation (optional, default is None). For more information, please refer to :ref:`api_guide_Name`.

    Returns:
        Tensor: The output Tensor of addmm.

    Examples:
        .. code-block:: python

            >>> import paddle

            >>> x = paddle.ones([2, 2])
            >>> y = paddle.ones([2, 2])
            >>> input = paddle.ones([2, 2])

            >>> out = paddle.addmm(input=input, x=x, y=y, beta=0.5, alpha=5.0)

            >>> print(out)
            Tensor(shape=[2, 2], dtype=float32, place=Place(cpu), stop_gradient=True,
            [[10.50000000, 10.50000000],
             [10.50000000, 10.50000000]])
    """
    input_shape = input.shape
    x_shape = x.shape
    y_shape = y.shape
    if not len(x_shape) == len(y_shape) == 2:
        raise ValueError(
            f"The dimension of x, y should be 2 but receive x's shape: {x_shape}, y's shape: {y_shape}"
        )
    if x_shape[1] != y_shape[0]:
        raise ValueError(
            f"The input Variable x's width must be equal with Variable y' height. But received x's shape = {x_shape}, y's shape = {y_shape}."
        )
    if len(input_shape) == 2:
        if input_shape[0] != x_shape[0]:
            if input_shape[0] != 1:
                raise ValueError(
                    f"When x's dimension[0] is not equal with input's dimension[0], input's dimension[0] must be 1 but got {input_shape[0]}"
                )
            if input_shape[1] != y_shape[1] and input_shape[1] != 1:
                raise ValueError(
                    f"When y's dimension[1] is not equal with input's dimension[1], input's dimension[1] must be 1 but got {input_shape[1]}"
                )
        if input_shape[1] != y_shape[1]:
            if input_shape[1] != 1:
                raise ValueError(
                    f"When y's dimension[1] is not equal with input's dimension[1], input's dimension[1] must be 1 but got {input_shape[1]}"
                )
    elif len(input_shape) == 1:
        if input_shape[0] not in (y_shape[1], 1):
            raise ValueError(
                f"The input's shape: {input_shape} is not broadcastable with [x.shape[0], y.shape[1]]: [{x_shape[0]},{y_shape[1]}]"
            )
    else:
        raise ValueError(
            f"The dimension of input should be 2 or 1 but receive input's shape: {input_shape}"
        )

    if in_dynamic_or_pir_mode():
        return _C_ops.addmm(input, x, y, beta, alpha)
    else:
        inputs = {'Input': input, "X": x, "Y": y}
        attrs = {'Alpha': alpha, 'Beta': beta}

        helper = LayerHelper("addmm", **locals())
        check_variable_and_dtype(
            input, 'Input', ['float16', 'float32', 'float64', 'uint16'], 'addmm'
        )
        check_variable_and_dtype(
            x, 'X', ['float16', 'float32', 'float64', 'uint16'], 'addmm'
        )
        check_variable_and_dtype(
            y, 'Y', ['float16', 'float32', 'float64', 'uint16'], 'addmm'
        )
        out = helper.create_variable_for_type_inference(dtype=x.dtype)

        helper.append_op(
            type="addmm", inputs=inputs, attrs=attrs, outputs={"Out": out}
        )
        return out


@inplace_apis_in_dygraph_only
def addmm_(input, x, y, beta=1.0, alpha=1.0, name=None):
    """
    Inplace version of ``addmm`` API, the output Tensor will be inplaced with input ``x``.
    Please refer to :ref:`api_paddle_addmm`.
    """
    input_shape = input.shape
    x_shape = x.shape
    y_shape = y.shape
    if not len(x_shape) == len(y_shape) == 2:
        raise ValueError(
            f"The dimension of x, y should be 2 but receive x's shape: {x_shape}, y's shape: {y_shape}"
        )
    if x_shape[1] != y_shape[0]:
        raise ValueError(
            f"The input Variable x's width must be equal with Variable y' height. But received x's shape = {x_shape}, y's shape = {y_shape}."
        )
    if len(input_shape) == 2:
        if input_shape[0] != x_shape[0]:
            if input_shape[0] != 1:
                raise ValueError(
                    f"When x's dimension[0] is not equal with input's dimension[0], input's dimension[0] must be 1 but got {input_shape[0]}"
                )
            if input_shape[1] != y_shape[1] and input_shape[1] != 1:
                raise ValueError(
                    f"When y's dimension[1] is not equal with input's dimension[1], input's dimension[1] must be 1 but got {input_shape[1]}"
                )
        if input_shape[1] != y_shape[1]:
            if input_shape[1] != 1:
                raise ValueError(
                    f"When y's dimension[1] is not equal with input's dimension[1], input's dimension[1] must be 1 but got {input_shape[1]}"
                )
    elif len(input_shape) == 1:
        if input_shape[0] not in (y_shape[1], 1):
            raise ValueError(
                f"The input's shape: {input_shape} is not broadcastable with [x.shape[0], y.shape[1]]: [{x_shape[0]},{y_shape[1]}]"
            )
    else:
        raise ValueError(
            f"The dimension of input should be 2 or 1 but receive input's shape: {input_shape}"
        )

    if in_dynamic_mode():
        return _C_ops.addmm_(input, x, y, beta, alpha)


def renorm(x, p, axis, max_norm):
    """
    **renorm**

    This operator is used to calculate the p-norm along the axis,
    suppose the input-shape on axis dimension has the value of T, then
    the tensor is split into T parts, the p-norm should be calculated for each
    part, if the p-norm for part i is larger than max-norm, then each element
    in part i should be re-normalized at the same scale so that part-i' p-norm equals
    max-norm exactly, otherwise part-i stays unchanged.

    Args:
        x (Tensor): The input Tensor
        p (float): The power of the norm operation.
        axis (int): the dimension to slice the tensor.
        max-norm (float): the maximal norm limit.

    Returns:
        Tensor: the renorm Tensor.

    Examples:
        .. code-block:: python

            >>> import paddle
            >>> input = [[[2.0, 2, -2], [3, 0.3, 3]],
            ...          [[2, -8, 2],   [3.1, 3.7, 3]]]
            >>> x = paddle.to_tensor(input,dtype='float32')
            >>> y = paddle.renorm(x, 1.0, 2, 2.05)
            >>> print(y)
            Tensor(shape=[2, 2, 3], dtype=float32, place=Place(cpu), stop_gradient=True,
            [[[ 0.40594056,  0.29285714, -0.41000000],
              [ 0.60891086,  0.04392857,  0.61500001]],
             [[ 0.40594056, -1.17142856,  0.41000000],
              [ 0.62920785,  0.54178572,  0.61500001]]])

    """
    input_shape = x.shape
    if not axis < len(input_shape):
        raise ValueError(
            f"the axis:{axis} should be less then the shape's size {len(input_shape)}:{input_shape}"
        )
    if not axis >= 0:
        if not axis >= -1 * len(input_shape):
            raise ValueError(
                f"the axis:{axis} should not be less than -1 * length of input_shape:{-1 * len(input_shape)}"
            )
        axis = axis + len(input_shape)
    if in_dynamic_or_pir_mode():
        out = _C_ops.renorm(x, p, axis, max_norm)
        return out
    else:
        check_variable_and_dtype(x, 'x', ['float32', 'float64'], 'renorm')
        inputs = {'X': x}
        attrs = {'p': p, 'axis': axis, 'max_norm': max_norm}

        helper = LayerHelper("renorm", **locals())
        out = helper.create_variable_for_type_inference(dtype=x.dtype)

        helper.append_op(
            type="renorm", inputs=inputs, attrs=attrs, outputs={"Out": out}
        )
        return out


@inplace_apis_in_dygraph_only
def renorm_(x, p, axis, max_norm):
    """
    Inplace version of ``renorm`` API, the output Tensor will be inplaced with input ``x``.
    Please refer to :ref:`api_paddle_renorm`.
    """
    input_shape = x.shape
    if not axis < len(input_shape):
        raise ValueError(
            f"the axis:{axis} should be less then the shape's size {len(input_shape)}:{input_shape}"
        )
    if not axis >= 0:
        if not axis >= -1 * len(input_shape):
            raise ValueError(
                f"the axis:{axis} should not be less than -1 * length of input_shape:{-1 * len(input_shape)}"
            )
        axis = axis + len(input_shape)
    if in_dynamic_mode():
        out = _C_ops.renorm_(x, p, axis, max_norm)
        return out


@paddle.utils.print_utils.print_args
def inner(x, y, name=None):
    """

    Inner product of two input Tensor.

    Ordinary inner product for 1-D Tensors, in higher dimensions a sum product over the last axes.

    Args:
        x (Tensor): An N-D Tensor or a Scalar Tensor. If its not a scalar Tensor, its last dimensions must match y's.
        y (Tensor): An N-D Tensor or a Scalar Tensor. If its not a scalar Tensor, its last dimensions must match x's.
        name (str, optional): Name for the operation (optional, default is None). For more information, please refer to :ref:`api_guide_Name`.

    Returns:
        Tensor: The inner-product Tensor, the output shape is x.shape[:-1] + y.shape[:-1].

    Examples:
        .. code-block:: python

            >>> import paddle
            >>> x = paddle.arange(1, 7).reshape((2, 3)).astype('float32')
            >>> y = paddle.arange(1, 10).reshape((3, 3)).astype('float32')
            >>> out = paddle.inner(x, y)
            >>> print(out)
            Tensor(shape=[2, 3], dtype=float32, place=Place(cpu), stop_gradient=True,
            [[14. , 32. , 50. ],
             [32. , 77. , 122.]])


    """
    if in_dynamic_mode() and (x.size == 1 or y.size == 1):
        return multiply(x, y)
    else:
        xshape = x.shape
        yshape = y.shape
        dstshape = list(xshape[:-1]) + list(yshape[:-1])

        nx = x.reshape((-1, xshape[-1]))
        ny = y.reshape((-1, yshape[-1]))

        def __check_input(x, y):
            var_names = {'x': x, 'y': y}
            for name, val in var_names.items():
                check_variable_and_dtype(
                    val, name, ['float16', 'float32', 'float64'], 'inner'
                )
            x_shape = list(xshape)
            y_shape = list(yshape)

            # check the inner 2 dimensions
            if x_shape[-1] != y_shape[-1]:
                if not ((x_shape[-1] == -1) or (y_shape[-1] == -1)):
                    raise ValueError(
                        "After performing an optional transpose, Input X's last dim should be "
                        "equal to Y's last dim for multiplication "
                        f"prerequisites. But received X's shape: {x_shape}, Y's shape: {y_shape}\n"
                    )

        __check_input(nx, ny)

        if in_dynamic_or_pir_mode():
            return _C_ops.matmul(
                nx, paddle.transpose(ny, [1, 0]), False, False
            ).reshape(dstshape)
        else:
            helper = LayerHelper('inner', **locals())
            out = helper.create_variable_for_type_inference(dtype=nx.dtype)
            helper.append_op(
                type='matmul_v2',
                inputs={'X': nx, 'Y': ny.T},
                outputs={'Out': out},
            )
            return out.reshape(dstshape)


@paddle.utils.print_utils.print_args
def outer(x, y, name=None):
    """

    Outer product of two Tensors.

    Input is flattened if not already 1-dimensional.

    Args:
        x (Tensor): An N-D Tensor or a Scalar Tensor.
        y (Tensor): An N-D Tensor or a Scalar Tensor.
        name (str, optional): Name for the operation (optional, default is None). For more information, please refer to :ref:`api_guide_Name`.

    Returns:
        Tensor: The outer-product Tensor.

    Examples:
        .. code-block:: python

            >>> import paddle
            >>> x = paddle.arange(1, 4).astype('float32')
            >>> y = paddle.arange(1, 6).astype('float32')
            >>> out = paddle.outer(x, y)
            >>> print(out)
            Tensor(shape=[3, 5], dtype=float32, place=Place(cpu), stop_gradient=True,
            [[1. , 2. , 3. , 4. , 5. ],
             [2. , 4. , 6. , 8. , 10.],
             [3. , 6. , 9. , 12., 15.]])


    """
    nx = x.reshape((-1, 1))
    ny = y.reshape((1, -1))

    if in_dynamic_mode():
        return _C_ops.matmul(nx, ny, False, False)

    def __check_input(x, y):
        var_names = {'x': x, 'y': y}
        for name, val in var_names.items():
            check_variable_and_dtype(
                val,
                name,
                ['float16', 'float32', 'float64', 'int32', 'int64'],
                'outer',
            )

    __check_input(nx, ny)
    if in_pir_mode():
        return _C_ops.matmul(nx, ny, False, False)
    else:
        helper = LayerHelper('outer', **locals())
        out = helper.create_variable_for_type_inference(dtype=nx.dtype)
        helper.append_op(
            type='matmul_v2', inputs={'X': nx, 'Y': ny}, outputs={'Out': out}
        )
        return out


def logsumexp(x, axis=None, keepdim=False, name=None):
    r"""
    Calculates the log of the sum of exponentials of ``x`` along ``axis`` .

    .. math::
       logsumexp(x) = \log\sum exp(x)

    Args:
        x (Tensor): The input Tensor with data type float16, float32 or float64, which
            have no more than 4 dimensions.
        axis (int|list|tuple, optional): The axis along which to perform
            logsumexp calculations. ``axis`` should be int, list(int) or
            tuple(int). If ``axis`` is a list/tuple of dimension(s), logsumexp
            is calculated along all element(s) of ``axis`` . ``axis`` or
            element(s) of ``axis`` should be in range [-D, D), where D is the
            dimensions of ``x`` . If ``axis`` or element(s) of ``axis`` is
            less than 0, it works the same way as :math:`axis + D` . If
            ``axis`` is None, logsumexp is calculated along all elements of
            ``x``. Default is None.
        keepdim (bool, optional): Whether to reserve the reduced dimension(s)
            in the output Tensor. If ``keep_dim`` is True, the dimensions of
            the output Tensor is the same as ``x`` except in the reduced
            dimensions(it is of size 1 in this case). Otherwise, the shape of
            the output Tensor is squeezed in ``axis`` . Default is False.
        name (str, optional): Name for the operation (optional, default is None).
            For more information, please refer to :ref:`api_guide_Name`.

    Returns:
        Tensor, results of logsumexp along ``axis`` of ``x``, with the same data
        type as ``x``.

    Examples:

    .. code-block:: python

        >>> import paddle

        >>> x = paddle.to_tensor([[-1.5, 0., 2.], [3., 1.2, -2.4]])
        >>> out1 = paddle.logsumexp(x)
        >>> out1
        Tensor(shape=[], dtype=float32, place=Place(cpu), stop_gradient=True,
        3.46912265)
        >>> out2 = paddle.logsumexp(x, 1)
        >>> out2
        Tensor(shape=[2], dtype=float32, place=Place(cpu), stop_gradient=True,
        [2.15317822, 3.15684605])

    """
    reduce_all, axis = _get_reduce_axis(axis, x)

    if in_dynamic_or_pir_mode():
        return _C_ops.logsumexp(x, axis, keepdim, reduce_all)
    else:
        check_variable_and_dtype(
            x, 'x', ['float16', 'float32', 'float64', 'uint16'], 'logsumexp'
        )

        helper = LayerHelper('logsumexp', **locals())
        attrs = {'axis': axis, 'keepdim': keepdim, 'reduce_all': reduce_all}
        out = helper.create_variable_for_type_inference(x.dtype)
        helper.append_op(
            type='logsumexp', inputs={'X': x}, outputs={'Out': out}, attrs=attrs
        )
        return out


def inverse(x, name=None):
    """
    Takes the inverse of the square matrix. A square matrix is a matrix with
    the same number of rows and columns. The input can be a square matrix
    (2-D Tensor) or batches of square matrices.

    Args:
        x (Tensor): The input tensor. The last two
            dimensions should be equal. When the number of dimensions is
            greater than 2, it is treated as batches of square matrix. The data
            type can be float32 and float64.
        name (str, optional): Name for the operation (optional, default is None). For more information, please refer to :ref:`api_guide_Name`.

    Returns:
        Tensor: A Tensor holds the inverse of x. The shape and data type
                        is the same as x.

    Examples:
        .. code-block:: python

            >>> import paddle

            >>> mat = paddle.to_tensor([[2, 0], [0, 2]], dtype='float32')
            >>> inv = paddle.inverse(mat)
            >>> print(inv)
            Tensor(shape=[2, 2], dtype=float32, place=Place(cpu), stop_gradient=True,
            [[0.50000000, 0.        ],
             [0.        , 0.50000000]])

    """
    if in_dynamic_or_pir_mode():
        return _C_ops.inverse(x)
    else:

        def _check_input(x):
            check_variable_and_dtype(x, 'x', ['float32', 'float64'], 'inverse')
            if len(x.shape) < 2:
                raise ValueError(
                    "The input of inverse is expected to be a Tensor whose number "
                    "of dimensions is no less than 2. But received: %d, "
                    "x's shape: %s." % (len(x.shape), x.shape)
                )

        _check_input(x)
        helper = LayerHelper('inverse', **locals())
        out = helper.create_variable_for_type_inference(dtype=x.dtype)
        helper.append_op(
            type='inverse', inputs={'Input': [x]}, outputs={'Output': [out]}
        )
        return out


@paddle.utils.print_utils.print_args
def max(x, axis=None, keepdim=False, name=None):
    """

    Computes the maximum of tensor elements over the given axis.

    Note:
        The difference between max and amax is: If there are multiple maximum elements,
        amax evenly distributes gradient between these equal values,
        while max propagates gradient to all of them.


    Args:
        x (Tensor): A tensor, the data type is float32, float64, int32, int64.
        axis (int|list|tuple, optional): The axis along which the maximum is computed.
            If :attr:`None`, compute the maximum over all elements of
            `x` and return a Tensor with a single element,
            otherwise must be in the range :math:`[-x.ndim(x), x.ndim(x))`.
            If :math:`axis[i] < 0`, the axis to reduce is :math:`x.ndim + axis[i]`.
        keepdim (bool, optional): Whether to reserve the reduced dimension in the
            output Tensor. The result tensor will have one fewer dimension
            than the `x` unless :attr:`keepdim` is true, default
            value is False.
        name (str, optional): Name for the operation (optional, default is None). For more information, please refer to :ref:`api_guide_Name`.

    Returns:
        Tensor, results of maximum on the specified axis of input tensor,
        it's data type is the same as `x`.

    Examples:
        .. code-block:: python

            >>> import paddle

            >>> # data_x is a Tensor with shape [2, 4]
            >>> # the axis is a int element
            >>> x = paddle.to_tensor([[0.2, 0.3, 0.5, 0.9],
            ...                       [0.1, 0.2, 0.6, 0.7]],
            ...                       dtype='float64', stop_gradient=False)
            >>> result1 = paddle.max(x)
            >>> result1.backward()
            >>> result1
            Tensor(shape=[], dtype=float64, place=Place(cpu), stop_gradient=False,
            0.90000000)
            >>> x.grad
            Tensor(shape=[2, 4], dtype=float64, place=Place(cpu), stop_gradient=False,
            [[0., 0., 0., 1.],
             [0., 0., 0., 0.]])

            >>> x.clear_grad()
            >>> result2 = paddle.max(x, axis=0)
            >>> result2.backward()
            >>> result2
            Tensor(shape=[4], dtype=float64, place=Place(cpu), stop_gradient=False,
            [0.20000000, 0.30000000, 0.60000000, 0.90000000])
            >>> x.grad
            Tensor(shape=[2, 4], dtype=float64, place=Place(cpu), stop_gradient=False,
            [[1., 1., 0., 1.],
             [0., 0., 1., 0.]])

            >>> x.clear_grad()
            >>> result3 = paddle.max(x, axis=-1)
            >>> result3.backward()
            >>> result3
            Tensor(shape=[2], dtype=float64, place=Place(cpu), stop_gradient=False,
            [0.90000000, 0.70000000])
            >>> x.grad
            Tensor(shape=[2, 4], dtype=float64, place=Place(cpu), stop_gradient=False,
            [[0., 0., 0., 1.],
             [0., 0., 0., 1.]])

            >>> x.clear_grad()
            >>> result4 = paddle.max(x, axis=1, keepdim=True)
            >>> result4.backward()
            >>> result4
            Tensor(shape=[2, 1], dtype=float64, place=Place(cpu), stop_gradient=False,
            [[0.90000000],
             [0.70000000]])
            >>> x.grad
            Tensor(shape=[2, 4], dtype=float64, place=Place(cpu), stop_gradient=False,
            [[0., 0., 0., 1.],
             [0., 0., 0., 1.]])

            >>> # data_y is a Tensor with shape [2, 2, 2]
            >>> # the axis is list
            >>> y = paddle.to_tensor([[[1.0, 2.0], [3.0, 4.0]],
            ...                         [[5.0, 6.0], [7.0, 8.0]]],
            ...                         dtype='float64', stop_gradient=False)
            >>> result5 = paddle.max(y, axis=[1, 2])
            >>> result5.backward()
            >>> result5
            Tensor(shape=[2], dtype=float64, place=Place(cpu), stop_gradient=False,
            [4., 8.])
            >>> y.grad
            Tensor(shape=[2, 2, 2], dtype=float64, place=Place(cpu), stop_gradient=False,
            [[[0., 0.],
              [0., 1.]],
             [[0., 0.],
              [0., 1.]]])

            >>> y.clear_grad()
            >>> result6 = paddle.max(y, axis=[0, 1])
            >>> result6.backward()
            >>> result6
            Tensor(shape=[2], dtype=float64, place=Place(cpu), stop_gradient=False,
            [7., 8.])
            >>> y.grad
            Tensor(shape=[2, 2, 2], dtype=float64, place=Place(cpu), stop_gradient=False,
            [[[0., 0.],
              [0., 0.]],
             [[0., 0.],
              [1., 1.]]])
    """

    if in_dynamic_or_pir_mode():
        return _C_ops.max(x, axis, keepdim)
    else:
        reduce_all, axis = _get_reduce_axis_with_tensor(axis, x)
        helper = LayerHelper('max', **locals())
        check_variable_and_dtype(
            x,
            'x',
            ['float16', 'uint16', 'float32', 'float64', 'int32', 'int64'],
            'max',
        )
        if not isinstance(axis, Variable) and paddle.utils._contain_var(axis):
            axis = paddle.utils._convert_to_tensor_list(axis)

        out = helper.create_variable_for_type_inference(dtype=x.dtype)
        helper.append_op(
            type='reduce_max',
            inputs={'X': x},
            outputs={'Out': out},
            attrs={'dim': axis, 'keep_dim': keepdim, 'reduce_all': reduce_all},
        )
        return out


def min(x, axis=None, keepdim=False, name=None):
    """

    Computes the minimum of tensor elements over the given axis

    Note:
        The difference between min and amin is: If there are multiple minimum elements,
        amin evenly distributes gradient between these equal values,
        while min propagates gradient to all of them.

    Args:
        x (Tensor): A tensor, the data type is float32, float64, int32, int64.
        axis (int|list|tuple, optional): The axis along which the minimum is computed.
            If :attr:`None`, compute the minimum over all elements of
            `x` and return a Tensor with a single element,
            otherwise must be in the range :math:`[-x.ndim, x.ndim)`.
            If :math:`axis[i] < 0`, the axis to reduce is :math:`x.ndim + axis[i]`.
        keepdim (bool, optional): Whether to reserve the reduced dimension in the
            output Tensor. The result tensor will have one fewer dimension
            than the `x` unless :attr:`keepdim` is true, default
            value is False.
        name (str, optional): Name for the operation (optional, default is None). For more information, please refer to :ref:`api_guide_Name`.

    Returns:
        Tensor, results of minimum on the specified axis of input tensor,
        it's data type is the same as input's Tensor.

    Examples:
        .. code-block:: python

            >>> import paddle

            >>> # data_x is a Tensor with shape [2, 4]
            >>> # the axis is a int element
            >>> x = paddle.to_tensor([[0.2, 0.3, 0.5, 0.9],
            ...                       [0.1, 0.2, 0.6, 0.7]],
            ...                       dtype='float64', stop_gradient=False)
            >>> result1 = paddle.min(x)
            >>> result1.backward()
            >>> result1
            Tensor(shape=[], dtype=float64, place=Place(cpu), stop_gradient=False,
            0.10000000)
            >>> x.grad
            Tensor(shape=[2, 4], dtype=float64, place=Place(cpu), stop_gradient=False,
            [[0., 0., 0., 0.],
             [1., 0., 0., 0.]])

            >>> x.clear_grad()
            >>> result2 = paddle.min(x, axis=0)
            >>> result2.backward()
            >>> result2
            Tensor(shape=[4], dtype=float64, place=Place(cpu), stop_gradient=False,
            [0.10000000, 0.20000000, 0.50000000, 0.70000000])
            >>> x.grad
            Tensor(shape=[2, 4], dtype=float64, place=Place(cpu), stop_gradient=False,
            [[0., 0., 1., 0.],
             [1., 1., 0., 1.]])

            >>> x.clear_grad()
            >>> result3 = paddle.min(x, axis=-1)
            >>> result3.backward()
            >>> result3
            Tensor(shape=[2], dtype=float64, place=Place(cpu), stop_gradient=False,
            [0.20000000, 0.10000000])
            >>> x.grad
            Tensor(shape=[2, 4], dtype=float64, place=Place(cpu), stop_gradient=False,
            [[1., 0., 0., 0.],
             [1., 0., 0., 0.]])

            >>> x.clear_grad()
            >>> result4 = paddle.min(x, axis=1, keepdim=True)
            >>> result4.backward()
            >>> result4
            Tensor(shape=[2, 1], dtype=float64, place=Place(cpu), stop_gradient=False,
            [[0.20000000],
             [0.10000000]])
            >>> x.grad
            Tensor(shape=[2, 4], dtype=float64, place=Place(cpu), stop_gradient=False,
            [[1., 0., 0., 0.],
             [1., 0., 0., 0.]])

            >>> # data_y is a Tensor with shape [2, 2, 2]
            >>> # the axis is list
            >>> y = paddle.to_tensor([[[1.0, 2.0], [3.0, 4.0]],
            ...                       [[5.0, 6.0], [7.0, 8.0]]],
            ...                       dtype='float64', stop_gradient=False)
            >>> result5 = paddle.min(y, axis=[1, 2])
            >>> result5.backward()
            >>> result5
            Tensor(shape=[2], dtype=float64, place=Place(cpu), stop_gradient=False,
            [1., 5.])
            >>> y.grad
            Tensor(shape=[2, 2, 2], dtype=float64, place=Place(cpu), stop_gradient=False,
            [[[1., 0.],
              [0., 0.]],
             [[1., 0.],
              [0., 0.]]])

            >>> y.clear_grad()
            >>> result6 = paddle.min(y, axis=[0, 1])
            >>> result6.backward()
            >>> result6
            Tensor(shape=[2], dtype=float64, place=Place(cpu), stop_gradient=False,
            [1., 2.])
            >>> y.grad
            Tensor(shape=[2, 2, 2], dtype=float64, place=Place(cpu), stop_gradient=False,
            [[[1., 1.],
              [0., 0.]],
             [[0., 0.],
              [0., 0.]]])
    """

    if in_dynamic_or_pir_mode():
        return _C_ops.min(x, axis, keepdim)
    else:
        reduce_all, axis = _get_reduce_axis_with_tensor(axis, x)
        helper = LayerHelper('min', **locals())
        check_variable_and_dtype(
            x,
            'x',
            ['float16', 'uint16', 'float32', 'float64', 'int32', 'int64'],
            'min',
        )

        out = helper.create_variable_for_type_inference(dtype=x.dtype)
        helper.append_op(
            type='reduce_min',
            inputs={'X': x},
            outputs={'Out': out},
            attrs={'dim': axis, 'keep_dim': keepdim, 'reduce_all': reduce_all},
        )
        return out


def amax(x, axis=None, keepdim=False, name=None):
    """
    Computes the maximum of tensor elements over the given axis.

    Note:
        The difference between max and amax is: If there are multiple maximum elements,
        amax evenly distributes gradient between these equal values,
        while max propagates gradient to all of them.

    Args:
        x (Tensor): A tensor, the data type is float32, float64, int32, int64,
            the dimension is no more than 4.
        axis (int|list|tuple, optional): The axis along which the maximum is computed.
            If :attr:`None`, compute the maximum over all elements of
            `x` and return a Tensor with a single element,
            otherwise must be in the range :math:`[-x.ndim(x), x.ndim(x))`.
            If :math:`axis[i] < 0`, the axis to reduce is :math:`x.ndim + axis[i]`.
        keepdim (bool, optional): Whether to reserve the reduced dimension in the
            output Tensor. The result tensor will have one fewer dimension
            than the `x` unless :attr:`keepdim` is true, default
            value is False.
        name (str, optional): Name for the operation (optional, default is None). For more information, please refer to :ref:`api_guide_Name`.

    Returns:
        Tensor, results of maximum on the specified axis of input tensor,
        it's data type is the same as `x`.

    Examples:
        .. code-block:: python

            >>> import paddle
            >>> # data_x is a Tensor with shape [2, 4] with multiple maximum elements
            >>> # the axis is a int element

            >>> x = paddle.to_tensor([[0.1, 0.9, 0.9, 0.9],
            ...                         [0.9, 0.9, 0.6, 0.7]],
            ...                         dtype='float64', stop_gradient=False)
            >>> # There are 5 maximum elements:
            >>> # 1) amax evenly distributes gradient between these equal values,
            >>> #    thus the corresponding gradients are 1/5=0.2;
            >>> # 2) while max propagates gradient to all of them,
            >>> #    thus the corresponding gradient are 1.
            >>> result1 = paddle.amax(x)
            >>> result1.backward()
            >>> result1
            Tensor(shape=[], dtype=float64, place=Place(cpu), stop_gradient=False,
            0.90000000)
            >>> x.grad
            Tensor(shape=[2, 4], dtype=float64, place=Place(cpu), stop_gradient=False,
            [[0.        , 0.20000000, 0.20000000, 0.20000000],
             [0.20000000, 0.20000000, 0.        , 0.        ]])

            >>> x.clear_grad()
            >>> result1_max = paddle.max(x)
            >>> result1_max.backward()
            >>> result1_max
            Tensor(shape=[], dtype=float64, place=Place(cpu), stop_gradient=False,
            0.90000000)
            >>> x.grad
            Tensor(shape=[2, 4], dtype=float64, place=Place(cpu), stop_gradient=False,
            [[0., 1., 1., 1.],
             [1., 1., 0., 0.]])

            >>> x.clear_grad()
            >>> result2 = paddle.amax(x, axis=0)
            >>> result2.backward()
            >>> result2
            Tensor(shape=[4], dtype=float64, place=Place(cpu), stop_gradient=False,
            [0.90000000, 0.90000000, 0.90000000, 0.90000000])
            >>> x.grad
            Tensor(shape=[2, 4], dtype=float64, place=Place(cpu), stop_gradient=False,
            [[0.        , 0.50000000, 1.        , 1.        ],
             [1.        , 0.50000000, 0.        , 0.        ]])

            >>> x.clear_grad()
            >>> result3 = paddle.amax(x, axis=-1)
            >>> result3.backward()
            >>> result3
            Tensor(shape=[2], dtype=float64, place=Place(cpu), stop_gradient=False,
            [0.90000000, 0.90000000])
            >>> x.grad
            Tensor(shape=[2, 4], dtype=float64, place=Place(cpu), stop_gradient=False,
            [[0.        , 0.33333333, 0.33333333, 0.33333333],
             [0.50000000, 0.50000000, 0.        , 0.        ]])

            >>> x.clear_grad()
            >>> result4 = paddle.amax(x, axis=1, keepdim=True)
            >>> result4.backward()
            >>> result4
            Tensor(shape=[2, 1], dtype=float64, place=Place(cpu), stop_gradient=False,
            [[0.90000000],
             [0.90000000]])
            >>> x.grad
            Tensor(shape=[2, 4], dtype=float64, place=Place(cpu), stop_gradient=False,
            [[0.        , 0.33333333, 0.33333333, 0.33333333],
             [0.50000000, 0.50000000, 0.        , 0.        ]])

            >>> # data_y is a Tensor with shape [2, 2, 2]
            >>> # the axis is list
            >>> y = paddle.to_tensor([[[0.1, 0.9], [0.9, 0.9]],
            ...                         [[0.9, 0.9], [0.6, 0.7]]],
            ...                         dtype='float64', stop_gradient=False)
            >>> result5 = paddle.amax(y, axis=[1, 2])
            >>> result5.backward()
            >>> result5
            Tensor(shape=[2], dtype=float64, place=Place(cpu), stop_gradient=False,
            [0.90000000, 0.90000000])
            >>> y.grad
            Tensor(shape=[2, 2, 2], dtype=float64, place=Place(cpu), stop_gradient=False,
            [[[0.        , 0.33333333],
              [0.33333333, 0.33333333]],
             [[0.50000000, 0.50000000],
              [0.        , 0.        ]]])

            >>> y.clear_grad()
            >>> result6 = paddle.amax(y, axis=[0, 1])
            >>> result6.backward()
            >>> result6
            Tensor(shape=[2], dtype=float64, place=Place(cpu), stop_gradient=False,
            [0.90000000, 0.90000000])
            >>> y.grad
            Tensor(shape=[2, 2, 2], dtype=float64, place=Place(cpu), stop_gradient=False,
            [[[0.        , 0.33333333],
              [0.50000000, 0.33333333]],
             [[0.50000000, 0.33333333],
              [0.        , 0.        ]]])
    """
    if in_dynamic_or_pir_mode():
        return _C_ops.amax(x, axis, keepdim)

    else:
        reduce_all, axis = _get_reduce_axis(axis, x)
        helper = LayerHelper('amax', **locals())
        check_variable_and_dtype(
            x, 'x', ['float32', 'float64', 'int32', 'int64'], 'amax'
        )

        out = helper.create_variable_for_type_inference(dtype=x.dtype)
        helper.append_op(
            type='reduce_amax',
            inputs={'X': x},
            outputs={'Out': out},
            attrs={'dim': axis, 'keep_dim': keepdim, 'reduce_all': reduce_all},
        )
        return out


def amin(x, axis=None, keepdim=False, name=None):
    """

    Computes the minimum of tensor elements over the given axis

    Note:
        The difference between min and amin is: If there are multiple minimum elements,
        amin evenly distributes gradient between these equal values,
        while min propagates gradient to all of them.

    Args:
        x (Tensor): A tensor, the data type is float32, float64, int32, int64,
            the dimension is no more than 4.
        axis (int|list|tuple, optional): The axis along which the minimum is computed.
            If :attr:`None`, compute the minimum over all elements of
            `x` and return a Tensor with a single element,
            otherwise must be in the range :math:`[-x.ndim, x.ndim)`.
            If :math:`axis[i] < 0`, the axis to reduce is :math:`x.ndim + axis[i]`.
        keepdim (bool, optional): Whether to reserve the reduced dimension in the
            output Tensor. The result tensor will have one fewer dimension
            than the `x` unless :attr:`keepdim` is true, default
            value is False.
        name (str, optional): Name for the operation (optional, default is None). For more information, please refer to :ref:`api_guide_Name`.

    Returns:
        Tensor, results of minimum on the specified axis of input tensor,
        it's data type is the same as input's Tensor.

    Examples:
        .. code-block:: python

            >>> import paddle
            >>> # data_x is a Tensor with shape [2, 4] with multiple minimum elements
            >>> # the axis is a int element

            >>> x = paddle.to_tensor([[0.2, 0.1, 0.1, 0.1],
            ...                         [0.1, 0.1, 0.6, 0.7]],
            ...                         dtype='float64', stop_gradient=False)
            >>> # There are 5 minimum elements:
            >>> # 1) amin evenly distributes gradient between these equal values,
            >>> #    thus the corresponding gradients are 1/5=0.2;
            >>> # 2) while min propagates gradient to all of them,
            >>> #    thus the corresponding gradient are 1.
            >>> result1 = paddle.amin(x)
            >>> result1.backward()
            >>> result1
            Tensor(shape=[], dtype=float64, place=Place(cpu), stop_gradient=False,
            0.10000000)
            >>> x.grad
            Tensor(shape=[2, 4], dtype=float64, place=Place(cpu), stop_gradient=False,
            [[0.        , 0.20000000, 0.20000000, 0.20000000],
             [0.20000000, 0.20000000, 0.        , 0.        ]])

            >>> x.clear_grad()
            >>> result1_min = paddle.min(x)
            >>> result1_min.backward()
            >>> result1_min
            Tensor(shape=[], dtype=float64, place=Place(cpu), stop_gradient=False,
            0.10000000)
            >>> x.grad
            Tensor(shape=[2, 4], dtype=float64, place=Place(cpu), stop_gradient=False,
            [[0., 1., 1., 1.],
             [1., 1., 0., 0.]])

            >>> x.clear_grad()
            >>> result2 = paddle.amin(x, axis=0)
            >>> result2.backward()
            >>> result2
            Tensor(shape=[4], dtype=float64, place=Place(cpu), stop_gradient=False,
            [0.10000000, 0.10000000, 0.10000000, 0.10000000])
            >>> x.grad
            Tensor(shape=[2, 4], dtype=float64, place=Place(cpu), stop_gradient=False,
            [[0.        , 0.50000000, 1.        , 1.        ],
             [1.        , 0.50000000, 0.        , 0.        ]])

            >>> x.clear_grad()
            >>> result3 = paddle.amin(x, axis=-1)
            >>> result3.backward()
            >>> result3
            Tensor(shape=[2], dtype=float64, place=Place(cpu), stop_gradient=False,
            [0.10000000, 0.10000000])
            >>> x.grad
            Tensor(shape=[2, 4], dtype=float64, place=Place(cpu), stop_gradient=False,
            [[0.        , 0.33333333, 0.33333333, 0.33333333],
             [0.50000000, 0.50000000, 0.        , 0.        ]])

            >>> x.clear_grad()
            >>> result4 = paddle.amin(x, axis=1, keepdim=True)
            >>> result4.backward()
            >>> result4
            Tensor(shape=[2, 1], dtype=float64, place=Place(cpu), stop_gradient=False,
            [[0.10000000],
             [0.10000000]])
            >>> x.grad
            Tensor(shape=[2, 4], dtype=float64, place=Place(cpu), stop_gradient=False,
            [[0.        , 0.33333333, 0.33333333, 0.33333333],
             [0.50000000, 0.50000000, 0.        , 0.        ]])

            >>> # data_y is a Tensor with shape [2, 2, 2]
            >>> # the axis is list
            >>> y = paddle.to_tensor([[[0.2, 0.1], [0.1, 0.1]],
            ...                       [[0.1, 0.1], [0.6, 0.7]]],
            ...                       dtype='float64', stop_gradient=False)
            >>> result5 = paddle.amin(y, axis=[1, 2])
            >>> result5.backward()
            >>> result5
            Tensor(shape=[2], dtype=float64, place=Place(cpu), stop_gradient=False,
            [0.10000000, 0.10000000])
            >>> y.grad
            Tensor(shape=[2, 2, 2], dtype=float64, place=Place(cpu), stop_gradient=False,
            [[[0.        , 0.33333333],
              [0.33333333, 0.33333333]],
             [[0.50000000, 0.50000000],
              [0.        , 0.        ]]])

            >>> y.clear_grad()
            >>> result6 = paddle.amin(y, axis=[0, 1])
            >>> result6.backward()
            >>> result6
            Tensor(shape=[2], dtype=float64, place=Place(cpu), stop_gradient=False,
            [0.10000000, 0.10000000])
            >>> y.grad
            Tensor(shape=[2, 2, 2], dtype=float64, place=Place(cpu), stop_gradient=False,
            [[[0.        , 0.33333333],
              [0.50000000, 0.33333333]],
             [[0.50000000, 0.33333333],
              [0.        , 0.        ]]])
    """
    if in_dynamic_or_pir_mode():
        return _C_ops.amin(x, axis, keepdim)

    else:
        reduce_all, axis = _get_reduce_axis(axis, x)
        helper = LayerHelper('amin', **locals())
        check_variable_and_dtype(
            x, 'x', ['float32', 'float64', 'int32', 'int64'], 'amin'
        )

        out = helper.create_variable_for_type_inference(dtype=x.dtype)
        helper.append_op(
            type='reduce_amin',
            inputs={'X': x},
            outputs={'Out': out},
            attrs={'dim': axis, 'keep_dim': keepdim, 'reduce_all': reduce_all},
        )
        return out


def log1p(x, name=None):
    r"""
    Calculates the natural log of the given input tensor, element-wise.

    .. math::
        Out = \ln(x+1)

    Args:
        x (Tensor): Input Tensor. Must be one of the following types: int32, int64, float16, bfloat16, float32, float64, complex64, complex128.
        name (str, optional): Name for the operation (optional, default is None). For more information, please refer to :ref:`api_guide_Name`.

    Returns:
        Tensor, the natural log of the input Tensor computed element-wise.

    Examples:
        .. code-block:: python

            >>> import paddle

            >>> data = paddle.to_tensor([[0], [1]], dtype='float32')
            >>> res = paddle.log1p(data)
            >>> res
            Tensor(shape=[2, 1], dtype=float32, place=Place(cpu), stop_gradient=True,
            [[0.        ],
             [0.69314718]])
    """

    if in_dynamic_or_pir_mode():
        return _C_ops.log1p(x)
    else:
        check_variable_and_dtype(
            x,
            'x',
            [
                'int32',
                'int64',
                'float16',
                'uint16',
                'float32',
                'float64',
                'complex64',
                'complex128',
            ],
            "log1p",
        )
        inputs = {'X': [x]}
        helper = LayerHelper('log1p', **locals())
        dtype = helper.input_dtype(input_param_name='x')
        out = helper.create_variable_for_type_inference(dtype)
        helper.append_op(type="log1p", inputs={"X": x}, outputs={"Out": out})
        return out


@inplace_apis_in_dygraph_only
def log1p_(x, name=None):
    r"""
    Inplace version of ``log1p`` API, the output Tensor will be inplaced with input ``x``.
    Please refer to :ref:`api_paddle_log1p`.
    """

    if in_dynamic_mode():
        return _C_ops.log1p_(x)


def log2(x, name=None):
    r"""
    Calculates the log to the base 2 of the given input tensor, element-wise.

    .. math::

        Out = \log_2x

    Args:
        x (Tensor): Input tensor must be one of the following types: int32, int64, float16, bfloat16, float32, float64, complex64, complex128.
        name (str, optional): Name for the operation (optional, default is None). For more information, please refer to :ref:`api_guide_Name`.


    Returns:
        Tensor: The log to the base 2 of the input Tensor computed element-wise.

    Examples:

        .. code-block:: python

            >>> import paddle

            >>> # example 1: x is a float
            >>> x_i = paddle.to_tensor([[1.0], [2.0]])
            >>> res = paddle.log2(x_i)
            >>> res
            Tensor(shape=[2, 1], dtype=float32, place=Place(cpu), stop_gradient=True,
            [[0.],
             [1.]])

            >>> # example 2: x is float32
            >>> x_i = paddle.full(shape=[1], fill_value=2, dtype='float32')
            >>> paddle.to_tensor(x_i)
            >>> res = paddle.log2(x_i)
            >>> res
            Tensor(shape=[1], dtype=float32, place=Place(cpu), stop_gradient=True,
            [1.])

            >>> # example 3: x is float64
            >>> x_i = paddle.full(shape=[1], fill_value=2, dtype='float64')
            >>> paddle.to_tensor(x_i)
            >>> res = paddle.log2(x_i)
            >>> res
            Tensor(shape=[1], dtype=float64, place=Place(cpu), stop_gradient=True,
            [1.])
    """
    if in_dynamic_or_pir_mode():
        return _C_ops.log2(x)
    else:
        check_variable_and_dtype(
            x,
            'x',
            [
                'int32',
                'int64',
                'float16',
                'uint16',
                'float32',
                'float64',
                'complex64',
                'complex128',
            ],
            "log2",
        )
        inputs = {'X': [x]}
        helper = LayerHelper('log2', **locals())
        dtype = helper.input_dtype(input_param_name='x')
        out = helper.create_variable_for_type_inference(dtype)
        helper.append_op(type="log2", inputs={"X": x}, outputs={"Out": out})
        return out


@inplace_apis_in_dygraph_only
def log2_(x, name=None):
    r"""
    Inplace version of ``log2`` API, the output Tensor will be inplaced with input ``x``.
    Please refer to :ref:`api_paddle_log2`.
    """

    if in_dynamic_mode():
        return _C_ops.log2_(x)


def log10(x, name=None):
    r"""
    Calculates the log to the base 10 of the given input tensor, element-wise.

    .. math::

        Out = \log_10_x

    Args:
        x (Tensor): Input tensor must be one of the following types: int32, int64, float16, bfloat16, float32, float64, complex64, complex128.
        name (str, optional): Name for the operation (optional, default is None). For more information, please refer to :ref:`api_guide_Name`.


    Returns:
        Tensor: The log to the base 10 of the input Tensor computed element-wise.

    Examples:

        .. code-block:: python

            >>> import paddle

            >>> # example 1: x is a float
            >>> x_i = paddle.to_tensor([[1.0], [10.0]])
            >>> res = paddle.log10(x_i)
            >>> res
            Tensor(shape=[2, 1], dtype=float32, place=Place(cpu), stop_gradient=True,
            [[0.],
             [1.]])

            >>> # example 2: x is float32
            >>> x_i = paddle.full(shape=[1], fill_value=10, dtype='float32')
            >>> paddle.to_tensor(x_i)
            >>> res = paddle.log10(x_i)
            >>> res
            Tensor(shape=[1], dtype=float32, place=Place(cpu), stop_gradient=True,
            [1.])

            >>> # example 3: x is float64
            >>> x_i = paddle.full(shape=[1], fill_value=10, dtype='float64')
            >>> paddle.to_tensor(x_i)
            >>> res = paddle.log10(x_i)
            >>> res
            Tensor(shape=[1], dtype=float64, place=Place(cpu), stop_gradient=True,
            [1.])
    """
    if in_dynamic_or_pir_mode():
        return _C_ops.log10(x)
    else:
        check_variable_and_dtype(
            x,
            'x',
            [
                'int32',
                'int64',
                'float16',
                'uint16',
                'float32',
                'float64',
                'complex64',
                'complex128',
            ],
            "log10",
        )
        inputs = {'X': [x]}
        helper = LayerHelper('log10', **locals())
        dtype = helper.input_dtype(input_param_name='x')
        out = helper.create_variable_for_type_inference(dtype)
        helper.append_op(type="log10", inputs={"X": x}, outputs={"Out": out})
        return out


@inplace_apis_in_dygraph_only
def log10_(x, name=None):
    r"""
    Inplace version of ``log10`` API, the output Tensor will be inplaced with input ``x``.
    Please refer to :ref:`api_paddle_log10`.
    """

    if in_dynamic_mode():
        return _C_ops.log10_(x)


@paddle.utils.print_utils.print_args
def clip(x, min=None, max=None, name=None):
    """
    This operator clip all elements in input into the range [ min, max ] and return
    a resulting tensor as the following equation:

    .. math::

        Out = MIN(MAX(x, min), max)

    Args:
        x (Tensor): An N-D Tensor with data type float16, float32, float64, int32 or int64.
        min (float|int|Tensor, optional): The lower bound with type ``float`` , ``int`` or a ``0-D Tensor``
            with shape [] and type ``int32``, ``float16``, ``float32``, ``float64``.
        max (float|int|Tensor, optional): The upper bound with type ``float``, ``int`` or a ``0-D Tensor``
            with shape [] and type ``int32``, ``float16``, ``float32``, ``float64``.
        name (str, optional): Name for the operation (optional, default is None). For more information, please refer to :ref:`api_guide_Name`.

    Returns:
        Tensor: A Tensor with the same data type and data shape as input.

    Examples:
        .. code-block:: python

            >>> import paddle

            >>> x1 = paddle.to_tensor([[1.2, 3.5], [4.5, 6.4]], 'float32')
            >>> out1 = paddle.clip(x1, min=3.5, max=5.0)
            >>> out1
            Tensor(shape=[2, 2], dtype=float32, place=Place(cpu), stop_gradient=True,
            [[3.50000000, 3.50000000],
             [4.50000000, 5.        ]])
            >>> out2 = paddle.clip(x1, min=2.5)
            >>> out2
            Tensor(shape=[2, 2], dtype=float32, place=Place(cpu), stop_gradient=True,
            [[2.50000000, 3.50000000],
             [4.50000000, 6.40000010]])
    """

    x_dtype = str(x.dtype)
    if x_dtype == 'paddle.int32':
        min_ = np.iinfo(np.int32).min
        max_ = np.iinfo(np.int32).max - 2**7
    elif x_dtype == 'paddle.int64':
        min_ = np.iinfo(np.int64).min
        max_ = np.iinfo(np.int64).max - 2**39
    elif x_dtype == 'paddle.float16':
        min_ = float(np.finfo(np.float16).min)
        max_ = float(np.finfo(np.float16).max)
    else:
        min_ = float(np.finfo(np.float32).min)
        max_ = float(np.finfo(np.float32).max)

    if in_dynamic_or_pir_mode():
        if isinstance(min, Variable):
            min = min.item(0)
        if isinstance(max, Variable):
            max = max.item(0)
        min = min_ if min is None else min
        max = max_ if max is None else max
        return _C_ops.clip(x, min, max)
    else:
        if min is not None:
            check_type(min, 'min', (float, int, Variable), 'clip')
            if isinstance(min, Variable):
                check_dtype(
                    min.dtype,
                    'min',
                    ['float16', 'float32', 'float64', 'int32', 'uint16'],
                    'clip',
                    '(When the type of min in clip is Variable.)',
                )
        if max is not None:
            check_type(max, 'max', (float, int, Variable), 'clip')
            if isinstance(max, Variable):
                check_dtype(
                    max.dtype,
                    'max',
                    ['float16', 'float32', 'float64', 'int32', 'uint16'],
                    'clip',
                    '(When the type of max in clip is Variable.)',
                )

        check_variable_and_dtype(
            x,
            'x',
            ['float16', 'float32', 'float64', 'int32', 'int64', 'uint16'],
            'clip',
        )

        inputs = {'X': x}
        attrs = {'min': min_, 'max': max_}

        if isinstance(min, Variable):
            min.stop_gradient = True
            inputs['Min'] = min
        elif min is not None:
            attrs['min'] = min

        if isinstance(max, Variable):
            max.stop_gradient = True
            inputs['Max'] = max
        elif max is not None:
            attrs['max'] = max

        helper = LayerHelper('clip', **locals())
        output = helper.create_variable_for_type_inference(
            dtype=helper.input_dtype('x')
        )
        helper.append_op(
            type='clip', inputs=inputs, outputs={'Out': [output]}, attrs=attrs
        )

        return output


@inplace_apis_in_dygraph_only
def clip_(x, min=None, max=None, name=None):
    """
    Inplace version of ``clip`` API, the output Tensor will be inplaced with input ``x``.
    Please refer to :ref:`api_paddle_clip`.
    """
    fmin = float(np.finfo(np.float32).min)
    fmax = float(np.finfo(np.float32).max)
    if isinstance(min, Variable):
        min = min.item(0)
    if isinstance(max, Variable):
        max = max.item(0)
    min = fmin if min is None else min
    max = fmax if max is None else max

    if in_dynamic_mode():
        return _C_ops.clip_(x, min, max)


def trace(x, offset=0, axis1=0, axis2=1, name=None):
    """

    Computes the sum along diagonals of the input tensor x.

    If ``x`` is 2D, returns the sum of diagonal.

    If ``x`` has larger dimensions, then returns an tensor of diagonals sum, diagonals be taken from
    the 2D planes specified by axis1 and axis2. By default, the 2D planes formed by the first and second axes
    of the input tensor x.

    The argument ``offset`` determines where diagonals are taken from input tensor x:

    - If offset = 0, it is the main diagonal.
    - If offset > 0, it is above the main diagonal.
    - If offset < 0, it is below the main diagonal.
    - Note that if offset is out of input's shape indicated by axis1 and axis2, 0 will be returned.

    Args:
        x (Tensor): The input tensor x. Must be at least 2-dimensional. The input data type should be float32, float64, int32, int64.
        offset (int, optional): Which diagonals in input tensor x will be taken. Default: 0 (main diagonals).
        axis1 (int, optional): The first axis with respect to take diagonal. Default: 0.
        axis2 (int, optional): The second axis with respect to take diagonal. Default: 1.
        name (str, optional): Name for the operation (optional, default is None). For more information, please refer to :ref:`api_guide_Name`.

    Returns:
        Tensor: the output data type is the same as input data type.

    Examples:
        .. code-block:: python

            >>> import paddle

            >>> case1 = paddle.randn([2, 3])
            >>> case2 = paddle.randn([3, 10, 10])
            >>> case3 = paddle.randn([3, 10, 5, 10])
            >>> data1 = paddle.trace(case1)
            >>> data1.shape
            []
            >>> data2 = paddle.trace(case2, offset=1, axis1=1, axis2=2)
            >>> data2.shape
            [3]
            >>> data3 = paddle.trace(case3, offset=-3, axis1=1, axis2=-1)
            >>> data3.shape
            [3, 5]
    """

    def __check_input(x, offset, axis1, axis2):
        check_dtype(
            x.dtype,
            'Input',
            ['int32', 'int64', 'float16', 'float32', 'float64'],
            'trace',
        )

        input_shape = list(x.shape)
        assert len(input_shape) >= 2, (
            "The x must be at least 2-dimensional, "
            "But received Input x's dimensional: %s.\n" % len(input_shape)
        )

        axis1_ = axis1 if axis1 >= 0 else len(input_shape) + axis1
        axis2_ = axis2 if axis2 >= 0 else len(input_shape) + axis2

        assert (0 <= axis1_) and (axis1_ < len(input_shape)), (
            "The argument axis1 is out of range (expected to be in range of [%d, %d], but got %d).\n"
            % (-(len(input_shape)), len(input_shape) - 1, axis1)
        )

        assert (0 <= axis2_) and (axis2_ < len(input_shape)), (
            "The argument axis2 is out of range (expected to be in range of [%d, %d], but got %d).\n"
            % (-(len(input_shape)), len(input_shape) - 1, axis2)
        )

        assert axis1_ != axis2_, (
            "axis1 and axis2 cannot be the same axis."
            "But received axis1 = %d, axis2 = %d\n" % (axis1, axis2)
        )

    if in_dynamic_or_pir_mode():
        return _C_ops.trace(x, offset, axis1, axis2)
    else:
        __check_input(x, offset, axis1, axis2)

        helper = LayerHelper('trace', **locals())
        out = helper.create_variable_for_type_inference(dtype=x.dtype)

        helper.append_op(
            type='trace',
            inputs={'Input': [x]},
            attrs={'offset': offset, 'axis1': axis1, 'axis2': axis2},
            outputs={'Out': [out]},
        )
        return out


def diagonal(x, offset=0, axis1=0, axis2=1, name=None):
    """
    Computes the diagonals of the input tensor x.

    If ``x`` is 2D, returns the diagonal.
    If ``x`` has larger dimensions, diagonals be taken from the 2D planes specified by axis1 and axis2.
    By default, the 2D planes formed by the first and second axis of the input tensor x.

    The argument ``offset`` determines where diagonals are taken from input tensor x:

    - If offset = 0, it is the main diagonal.
    - If offset > 0, it is above the main diagonal.
    - If offset < 0, it is below the main diagonal.

    Args:
        x (Tensor): The input tensor x. Must be at least 2-dimensional. The input data type should be bool, int32, int64, float16, float32, float64.
        offset (int, optional): Which diagonals in input tensor x will be taken. Default: 0 (main diagonals).
        axis1 (int, optional): The first axis with respect to take diagonal. Default: 0.
        axis2 (int, optional): The second axis with respect to take diagonal. Default: 1.
        name (str, optional): Name for the operation (optional, default is None). For more information, please refer to :ref:`api_guide_Name`.

    Returns:
        Tensor: a partial view of input tensor in specify two dimensions, the output data type is the same as input data type.

    Examples:
        .. code-block:: python

            >>> import paddle

            >>> paddle.seed(2023)
            >>> x = paddle.rand([2, 2, 3],'float32')
            >>> print(x)
            Tensor(shape=[2, 2, 3], dtype=float32, place=Place(cpu), stop_gradient=True,
            [[[0.86583614, 0.52014720, 0.25960937],
              [0.90525323, 0.42400089, 0.40641287]],
             [[0.97020894, 0.74437362, 0.51785129],
              [0.73292869, 0.97786582, 0.04315904]]])

            >>> out1 = paddle.diagonal(x)
            >>> print(out1)
            Tensor(shape=[3, 2], dtype=float32, place=Place(cpu), stop_gradient=True,
            [[0.86583614, 0.73292869],
             [0.52014720, 0.97786582],
             [0.25960937, 0.04315904]])

            >>> out2 = paddle.diagonal(x, offset=0, axis1=2, axis2=1)
            >>> print(out2)
            Tensor(shape=[2, 2], dtype=float32, place=Place(cpu), stop_gradient=True,
            [[0.86583614, 0.42400089],
             [0.97020894, 0.97786582]])

            >>> out3 = paddle.diagonal(x, offset=1, axis1=0, axis2=1)
            >>> print(out3)
            Tensor(shape=[3, 1], dtype=float32, place=Place(cpu), stop_gradient=True,
            [[0.90525323],
             [0.42400089],
             [0.40641287]])

            >>> out4 = paddle.diagonal(x, offset=0, axis1=1, axis2=2)
            >>> print(out4)
            Tensor(shape=[2, 2], dtype=float32, place=Place(cpu), stop_gradient=True,
            [[0.86583614, 0.42400089],
             [0.97020894, 0.97786582]])

    """
    if in_dynamic_or_pir_mode():
        return _C_ops.diagonal(x, offset, axis1, axis2)
    else:

        def __check_input(x, offset, axis1, axis2):
            check_dtype(
                x.dtype,
                'Input',
                [
                    'bool',
                    'int32',
                    'int64',
                    'float16',
                    'uint16',
                    'float32',
                    'float64',
                ],
                'diagonal',
            )

            input_shape = list(x.shape)
            assert len(input_shape) >= 2, (
                "The x must be at least 2-dimensional, "
                "But received Input x's dimensional: %s.\n" % len(input_shape)
            )

            axis1_ = axis1 if axis1 >= 0 else len(input_shape) + axis1
            axis2_ = axis2 if axis2 >= 0 else len(input_shape) + axis2

            assert axis1_ < len(input_shape), (
                "The argument axis1 is out of range (expected to be in range of [%d, %d], but got %d).\n"
                % (-(len(input_shape)), len(input_shape) - 1, axis1)
            )

            assert axis2_ < len(input_shape), (
                "The argument axis2 is out of range (expected to be in range of [%d, %d], but got %d).\n"
                % (-(len(input_shape)), len(input_shape) - 1, axis2)
            )

            assert axis1_ != axis2_, (
                "axis1 and axis2 cannot be the same axis."
                "But received axis1 = %d, axis2 = %d\n" % (axis1, axis2)
            )

        __check_input(x, offset, axis1, axis2)
        helper = LayerHelper('diagonal', **locals())
        out = helper.create_variable_for_type_inference(dtype=x.dtype)

        helper.append_op(
            type='diagonal',
            inputs={'Input': [x]},
            attrs={'offset': offset, 'axis1': axis1, 'axis2': axis2},
            outputs={'Out': [out]},
        )
        return out


def kron(x, y, name=None):
    r"""
    Compute the Kronecker product of two tensors, a
    composite tensor made of blocks of the second tensor scaled by the
    first.
    Assume that the rank of the two tensors, $X$ and $Y$
    are the same, if necessary prepending the smallest with ones. If the
    shape of $X$ is [$r_0$, $r_1$, ..., $r_N$] and the shape of $Y$ is
    [$s_0$, $s_1$, ..., $s_N$], then the shape of the output tensor is
    [$r_{0}s_{0}$, $r_{1}s_{1}$, ..., $r_{N}s_{N}$]. The elements are
    products of elements from $X$ and $Y$.
    The equation is:
    $$
    output[k_{0}, k_{1}, ..., k_{N}] = X[i_{0}, i_{1}, ..., i_{N}] *
    Y[j_{0}, j_{1}, ..., j_{N}]
    $$
    where
    $$
    k_{t} = i_{t} * s_{t} + j_{t}, t = 0, 1, ..., N
    $$

    Args:
        x (Tensor): the fist operand of kron op, data type: float16, float32, float64, int32 or int64.
        y (Tensor): the second operand of kron op, data type: float16, float32, float64, int32 or int64. Its data type should be the same with x.
        name (str, optional): Name for the operation (optional, default is None). For more information, please refer to :ref:`api_guide_Name`.

    Returns:
        Tensor: The output of kron, data type: float16, float32, float64, int32 or int64. Its data is the same with x.

    Examples:
        .. code-block:: python

            >>> import paddle
            >>> x = paddle.to_tensor([[1, 2], [3, 4]], dtype='int64')
            >>> y = paddle.to_tensor([[1, 2, 3], [4, 5, 6], [7, 8, 9]], dtype='int64')
            >>> out = paddle.kron(x, y)
            >>> out
            Tensor(shape=[6, 6], dtype=int64, place=Place(cpu), stop_gradient=True,
            [[1 , 2 , 3 , 2 , 4 , 6 ],
             [4 , 5 , 6 , 8 , 10, 12],
             [7 , 8 , 9 , 14, 16, 18],
             [3 , 6 , 9 , 4 , 8 , 12],
             [12, 15, 18, 16, 20, 24],
             [21, 24, 27, 28, 32, 36]])
    """
    if in_dynamic_or_pir_mode():
        return _C_ops.kron(x, y)
    else:
        helper = LayerHelper('kron', **locals())
        check_variable_and_dtype(
            x,
            'x',
            ['float16', 'float32', 'float64', 'int32', 'int64', 'uint16'],
            'kron',
        )
        check_variable_and_dtype(
            y,
            'y',
            ['float16', 'float32', 'float64', 'int32', 'int64', 'uint16'],
            'kron',
        )

        out = helper.create_variable_for_type_inference(dtype=x.dtype)
        helper.append_op(
            type="kron", inputs={"X": x, "Y": y}, outputs={"Out": out}
        )
        return out


def cumsum(x, axis=None, dtype=None, name=None):
    """
    The cumulative sum of the elements along a given axis.

    Note:
        The first element of the result is the same as the first element of the input.

    Args:
        x (Tensor): The input tensor needed to be cumsumed.
        axis (int, optional): The dimension to accumulate along. -1 means the last dimension. The default (None) is to compute the cumsum over the flattened array.
        dtype (str, optional): The data type of the output tensor, can be float16, float32, float64, int32, int64. If specified, the input tensor is casted to dtype before the operation is performed. This is useful for preventing data type overflows. The default value is None.
        name (str, optional): Name for the operation (optional, default is None). For more information, please refer to :ref:`api_guide_Name`.

    Returns:
        Tensor, the result of cumsum operator.

    Examples:
        .. code-block:: python

            >>> import paddle

            >>> data = paddle.arange(12)
            >>> data = paddle.reshape(data, (3, 4))

            >>> y = paddle.cumsum(data)
            >>> y
            Tensor(shape=[12], dtype=int64, place=Place(cpu), stop_gradient=True,
            [0 , 1 , 3 , 6 , 10, 15, 21, 28, 36, 45, 55, 66])

            >>> y = paddle.cumsum(data, axis=0)
            >>> y
            Tensor(shape=[3, 4], dtype=int64, place=Place(cpu), stop_gradient=True,
            [[0 , 1 , 2 , 3 ],
             [4 , 6 , 8 , 10],
             [12, 15, 18, 21]])

            >>> y = paddle.cumsum(data, axis=-1)
            >>> y
            Tensor(shape=[3, 4], dtype=int64, place=Place(cpu), stop_gradient=True,
            [[0 , 1 , 3 , 6 ],
             [4 , 9 , 15, 22],
             [8 , 17, 27, 38]])

            >>> y = paddle.cumsum(data, dtype='float64')
            >>> assert y.dtype == paddle.float64
    """
    if axis is None:
        flatten = True
    else:
        flatten = False
    if dtype is not None and x.dtype != convert_np_dtype_to_dtype_(dtype):
        x = cast(x, dtype)

    if in_dynamic_or_pir_mode():
        if axis is None:
            axis = -1
        return _C_ops.cumsum(x, axis, flatten, False, False)
    else:
        check_variable_and_dtype(
            x,
            'x',
            ['float16', 'uint16', 'float32', 'float64', 'int32', 'int64'],
            'cumsum',
        )
        check_type(x, 'x', (Variable), 'cumsum')
        locals_var = locals().copy()
        kwargs = {}
        for name, val in locals_var.items():
            if val is not None:
                kwargs[name] = val
        _cum_sum_ = generate_layer_fn('cumsum')
        return _cum_sum_(**kwargs)


@inplace_apis_in_dygraph_only
def cumsum_(x, axis=None, dtype=None, name=None):
    r"""
    Inplace version of ``cumprod`` API, the output Tensor will be inplaced with input ``x``.
    Please refer to :ref:`api_paddle_cumprod`.
    """
    if axis is None:
        flatten = True
    else:
        flatten = False
    if dtype is not None and x.dtype != convert_np_dtype_to_dtype_(dtype):
        x = cast_(x, dtype)

    if in_dynamic_mode():
        if axis is None:
            axis = -1
        return _C_ops.cumsum_(x, axis, flatten, False, False)


def cummax(x, axis=None, dtype='int64', name=None):
    """
    The cumulative max of the elements along a given axis.

    Note:
        The first element of the result is the same as the first element of the input.

    Args:
        x (Tensor): The input tensor needed to be cummaxed.
        axis (int, optional): The dimension to accumulate along. -1 means the last dimension. The default (None) is to compute the cummax over the flattened array.
        dtype (str, optional): The data type of the indices tensor, can be int32, int64. The default value is int64.
        name (str, optional): Name for the operation (optional, default is None). For more information, please refer to :ref:`api_guide_Name`.

    Returns:
        out (Tensor), The result of cummax operation. The dtype of cummax result is same with input x.

        indices (Tensor), The corresponding index results of cummax operation.

    Examples:
        .. code-block:: python

            >>> import paddle

            >>> data = paddle.to_tensor([-1, 5, 0, -2, -3, 2])
            >>> data = paddle.reshape(data, (2, 3))

            >>> value, indices = paddle.cummax(data)
            >>> value
            Tensor(shape=[6], dtype=int64, place=Place(cpu), stop_gradient=True,
            [-1,  5,  5,  5,  5,  5])
            >>> indices
            Tensor(shape=[6], dtype=int64, place=Place(cpu), stop_gradient=True,
            [0, 1, 1, 1, 1, 1])

            >>> value, indices = paddle.cummax(data, axis=0)
            >>> value
            Tensor(shape=[2, 3], dtype=int64, place=Place(cpu), stop_gradient=True,
            [[-1,  5,  0],
             [-1,  5,  2]])
            >>> indices
            Tensor(shape=[2, 3], dtype=int64, place=Place(cpu), stop_gradient=True,
            [[0, 0, 0],
             [0, 0, 1]])

            >>> value, indices = paddle.cummax(data, axis=-1)
            >>> value
            Tensor(shape=[2, 3], dtype=int64, place=Place(cpu), stop_gradient=True,
            [[-1,  5,  5],
             [-2, -2,  2]])
            >>> indices
            Tensor(shape=[2, 3], dtype=int64, place=Place(cpu), stop_gradient=True,
            [[0, 1, 1],
             [0, 0, 2]])

            >>> value, indices = paddle.cummax(data, dtype='int64')
            >>> assert indices.dtype == paddle.int64
    """
    if axis is None:
        axis = -1
        x = x.flatten(0, len(x.shape) - 1)

    check_dtype(dtype, 'dtype', ['int32', 'int64'], 'cummax')
    if not isinstance(dtype, (core.VarDesc.VarType, core.DataType)):
        dtype = convert_np_dtype_to_dtype_(dtype)

    if in_dynamic_or_pir_mode():
        return _C_ops.cummax(x, axis, dtype)
    else:
        check_variable_and_dtype(
            x,
            'x',
            ['float32', 'float64', 'int32', 'int64'],
            'cummax',
        )
        check_type(x, 'x', (Variable), 'cummax')
        helper = LayerHelper('cummax', **locals())
        out = helper.create_variable_for_type_inference(x.dtype)
        indices = helper.create_variable_for_type_inference(dtype='int64')
        helper.append_op(
            type='cummax',
            inputs={'x': x},
            outputs={'out': out, 'indices': indices},
            attrs={'axis': axis, 'dtype': dtype},
        )
        return out, indices


def cummin(x, axis=None, dtype='int64', name=None):
    """
    The cumulative min of the elements along a given axis.

    Note:
        The first element of the result is the same as the first element of the input.

    Args:
        x (Tensor): The input tensor needed to be cummined.
        axis (int, optional): The dimension to accumulate along. -1 means the last dimension. The default (None) is to compute the cummin over the flattened array.
        dtype (str, optional): The data type of the indices tensor, can be int32, int64. The default value is int64.
        name (str, optional): Name for the operation (optional, default is None). For more information, please refer to :ref:`api_guide_Name`.

    Returns:
        out (Tensor), The result of cummin operation. The dtype of cummin result is same with input x.

        indices (Tensor), The corresponding index results of cummin operation.

    Examples:
        .. code-block:: python

            >>> import paddle
            >>> data = paddle.to_tensor([-1, 5, 0, -2, -3, 2])
            >>> data = paddle.reshape(data, (2, 3))

            >>> value, indices = paddle.cummin(data)
            >>> value
            Tensor(shape=[6], dtype=int64, place=Place(cpu), stop_gradient=True,
            [-1, -1, -1, -2, -3, -3])
            >>> indices
            Tensor(shape=[6], dtype=int64, place=Place(cpu), stop_gradient=True,
            [0, 0, 0, 3, 4, 4])

            >>> value, indices = paddle.cummin(data, axis=0)
            >>> value
            Tensor(shape=[2, 3], dtype=int64, place=Place(cpu), stop_gradient=True,
            [[-1,  5,  0],
             [-2, -3,  0]])
            >>> indices
            Tensor(shape=[2, 3], dtype=int64, place=Place(cpu), stop_gradient=True,
            [[0, 0, 0],
             [1, 1, 0]])

            >>> value, indices = paddle.cummin(data, axis=-1)
            >>> value
            Tensor(shape=[2, 3], dtype=int64, place=Place(cpu), stop_gradient=True,
            [[-1, -1, -1],
             [-2, -3, -3]])
            >>> indices
            Tensor(shape=[2, 3], dtype=int64, place=Place(cpu), stop_gradient=True,
            [[0, 0, 0],
             [0, 1, 1]])

            >>> value, indices = paddle.cummin(data, dtype='int64')
            >>> assert indices.dtype == paddle.int64
    """
    if axis is None:
        axis = -1
        x = x.flatten(0, len(x.shape) - 1)

    check_dtype(dtype, 'dtype', ['int32', 'int64'], 'cummin')
    if not isinstance(dtype, (core.VarDesc.VarType, core.DataType)):
        dtype = convert_np_dtype_to_dtype_(dtype)

    if in_dynamic_or_pir_mode():
        return _C_ops.cummin(x, axis, dtype)
    else:
        check_variable_and_dtype(
            x,
            'x',
            ['float32', 'float64', 'int32', 'int64'],
            'cummin',
        )
        check_type(x, 'x', (Variable), 'cummin')
        helper = LayerHelper('cummin', **locals())
        out = helper.create_variable_for_type_inference(x.dtype)
        indices = helper.create_variable_for_type_inference(dtype='int64')
        helper.append_op(
            type='cummin',
            inputs={'x': x},
            outputs={'out': out, 'indices': indices},
            attrs={'axis': axis, 'dtype': dtype},
        )
        return out, indices


def logcumsumexp(x, axis=None, dtype=None, name=None):
    r"""
    The logarithm of the cumulative summation of the exponentiation of the elements along a given axis.

    For summation index j given by `axis` and other indices i, the result is

    .. math::

        logcumsumexp(x)_{ij} = log \sum_{i=0}^{j}exp(x_{ij})

    Note:
        The first element of the result is the same as the first element of the input.

    Args:
        x (Tensor): The input tensor.
        axis (int, optional): The dimension to do the operation along. -1 means the last dimension. The default (None) is to compute the cumsum over the flattened array.
        dtype (str, optional): The data type of the output tensor, can be float16, float32, float64. If specified, the input tensor is casted to dtype before the operation is performed. This is useful for preventing data type overflows. The default value is None.
        name (str, optional): Name for the operation (optional, default is None). For more information, please refer to :ref:`api_guide_Name`.

    Returns:
        Tensor, the result of logcumsumexp operator.

    Examples:
        .. code-block:: python

            >>> import paddle

            >>> data = paddle.arange(12, dtype='float64')
            >>> data = paddle.reshape(data, (3, 4))

            >>> y = paddle.logcumsumexp(data)
            >>> y
            Tensor(shape=[12], dtype=float64, place=Place(cpu), stop_gradient=True,
            [0.         , 1.31326169 , 2.40760596 , 3.44018970 , 4.45191440 ,
             5.45619332 , 6.45776285 , 7.45833963 , 8.45855173 , 9.45862974 ,
             10.45865844, 11.45866900])

            >>> y = paddle.logcumsumexp(data, axis=0)
            >>> y
            Tensor(shape=[3, 4], dtype=float64, place=Place(cpu), stop_gradient=True,
            [[0.         , 1.         , 2.         , 3.         ],
             [4.01814993 , 5.01814993 , 6.01814993 , 7.01814993 ],
             [8.01847930 , 9.01847930 , 10.01847930, 11.01847930]])

            >>> y = paddle.logcumsumexp(data, axis=-1)
            >>> y
            Tensor(shape=[3, 4], dtype=float64, place=Place(cpu), stop_gradient=True,
            [[0.         , 1.31326169 , 2.40760596 , 3.44018970 ],
             [4.         , 5.31326169 , 6.40760596 , 7.44018970 ],
             [8.         , 9.31326169 , 10.40760596, 11.44018970]])

            >>> y = paddle.logcumsumexp(data, dtype='float64')
            >>> assert y.dtype == paddle.float64
    """
    if axis is None:
        flatten = True
    else:
        flatten = False
    if dtype is not None and x.dtype != convert_np_dtype_to_dtype_(dtype):
        x = cast(x, dtype)

    if in_dynamic_or_pir_mode():
        if axis is None:
            axis = -1
        return _C_ops.logcumsumexp(x, axis, flatten, False, False)
    else:
        check_variable_and_dtype(
            x, 'x', ['float16', 'float32', 'float64', 'uint16'], "logcumsumexp"
        )

        helper = LayerHelper('logcumsumexp', **locals())
        out = helper.create_variable_for_type_inference(x.dtype)
        helper.append_op(
            type='logcumsumexp',
            inputs={'X': x},
            outputs={'Out': out},
            attrs={'axis': axis, 'flatten': flatten},
        )
        return out


@paddle.utils.print_utils.print_args
def cumprod(x, dim=None, dtype=None, name=None):
    """
    Compute the cumulative product of the input tensor x along a given dimension dim.

    Note:
        The first element of the result is the same as the first element of the input.

    Args:
        x (Tensor): the input tensor need to be cumproded.
        dim (int, optional): the dimension along which the input tensor will be accumulated. It need to be in the range of [-x.rank, x.rank),
                    where x.rank means the dimensions of the input tensor x and -1 means the last dimension.
        dtype (str, optional): The data type of the output tensor, can be float32, float64, int32, int64, complex64,
                    complex128. If specified, the input tensor is casted to dtype before the operation is performed.
                    This is useful for preventing data type overflows. The default value is None.
        name (str, optional): Name for the operation (optional, default is None). For more information,
                    please refer to :ref:`api_guide_Name`.

    Returns:
        Tensor, the result of cumprod operator.

    Examples:
        .. code-block:: python

            >>> import paddle

            >>> data = paddle.arange(12)
            >>> data = paddle.reshape(data, (3, 4))
            >>> data
            Tensor(shape=[3, 4], dtype=int64, place=Place(cpu), stop_gradient=True,
            [[0 , 1 , 2 , 3 ],
             [4 , 5 , 6 , 7 ],
             [8 , 9 , 10, 11]])

            >>> y = paddle.cumprod(data, dim=0)
            >>> y
            Tensor(shape=[3, 4], dtype=int64, place=Place(cpu), stop_gradient=True,
            [[0  , 1  , 2  , 3  ],
             [0  , 5  , 12 , 21 ],
             [0  , 45 , 120, 231]])

            >>> y = paddle.cumprod(data, dim=-1)
            >>> y
            Tensor(shape=[3, 4], dtype=int64, place=Place(cpu), stop_gradient=True,
            [[0   , 0   , 0   , 0   ],
             [4   , 20  , 120 , 840 ],
             [8   , 72  , 720 , 7920]])

            >>> y = paddle.cumprod(data, dim=1, dtype='float64')
            >>> y
            Tensor(shape=[3, 4], dtype=float64, place=Place(cpu), stop_gradient=True,
            [[0.   , 0.   , 0.   , 0.   ],
             [4.   , 20.  , 120. , 840. ],
             [8.   , 72.  , 720. , 7920.]])

            >>> assert y.dtype == paddle.float64

    """

    if dtype is not None and x.dtype != convert_np_dtype_to_dtype_(dtype):
        x = cast(x, dtype)

    if in_dynamic_or_pir_mode():
        return _C_ops.cumprod(x, dim, False, False)
    else:
        check_variable_and_dtype(
            x,
            "x",
            [
                'complex64',
                'complex128',
                'float16',
                'uint16',
                'float32',
                'float64',
                'int32',
                'int64',
            ],
            'cumprod',
        )
        check_type(dim, 'dim', int, 'cumprod')

        helper = LayerHelper('cumprod', **locals())
        out = helper.create_variable_for_type_inference(x.dtype)
        helper.append_op(
            type='cumprod',
            inputs={'X': x},
            outputs={'Out': out},
            attrs={'dim': dim},
        )
        return out


@inplace_apis_in_dygraph_only
def cumprod_(x, dim=None, dtype=None, name=None):
    r"""
    Inplace version of ``cumprod`` API, the output Tensor will be inplaced with input ``x``.
    Please refer to :ref:`api_paddle_cumprod`.
    """
    if dtype is not None and x.dtype != convert_np_dtype_to_dtype_(dtype):
        x = cast_(x, dtype)

    if in_dynamic_mode():
        return _C_ops.cumprod_(x, dim, False, False)


def isfinite(x, name=None):
    """

    Return whether every element of input tensor is finite number or not.

    Args:
        x (Tensor): The input tensor, it's data type should be float16, float32, float64, int32, int64.
        name (str, optional): Name for the operation (optional, default is None). For more information, please refer to :ref:`api_guide_Name`.

    Returns:
        `Tensor`, the bool result which shows every element of `x` whether it is finite number or not.

    Examples:
        .. code-block:: python

            >>> import paddle

            >>> x = paddle.to_tensor([float('-inf'), -2, 3.6, float('inf'), 0, float('-nan'), float('nan')])
            >>> out = paddle.isfinite(x)
            >>> out
            Tensor(shape=[7], dtype=bool, place=Place(cpu), stop_gradient=True,
            [False, True , True , False, True , False, False])
    """
    if in_dynamic_or_pir_mode():
        return _C_ops.isfinite(x)
    else:
        helper = LayerHelper("isfinite_v2", **locals())
        check_variable_and_dtype(
            x,
            'x',
            [
                'float16',
                'float32',
                'float64',
                'int32',
                'int64',
                'uint16',
            ],
            'isfinite',
        )
        out = helper.create_variable_for_type_inference('bool')
        helper.append_op(
            type="isfinite_v2", inputs={"X": x}, outputs={"Out": out}
        )
        return out


def isinf(x, name=None):
    """

    Return whether every element of input tensor is `+/-INF` or not.

    Args:
        x (Tensor): The input tensor, it's data type should be float16, float32, float64, uint8, int8, int16, int32, int64.
        name (str, optional): Name for the operation (optional, default is None). For more information, please refer to :ref:`api_guide_Name`.

    Returns:
        `Tensor`, the bool result which shows every element of `x` whether it is `+/-INF` or not.

    Examples:
        .. code-block:: python

            >>> import paddle

            >>> x = paddle.to_tensor([float('-inf'), -2, 3.6, float('inf'), 0, float('-nan'), float('nan')])
            >>> out = paddle.isinf(x)
            >>> out
            Tensor(shape=[7], dtype=bool, place=Place(cpu), stop_gradient=True,
            [True , False, False, True , False, False, False])
    """
    if in_dynamic_or_pir_mode():
        return _C_ops.isinf(x)
    else:
        helper = LayerHelper("isinf_v2", **locals())
        check_variable_and_dtype(
            x,
            'x',
            [
                'float16',
                'float32',
                'float64',
                'int8',
                'int16',
                'int32',
                'int64',
                'uint8',
                'uint16',
            ],
            'isinf',
        )
        out = helper.create_variable_for_type_inference(dtype='bool')
        helper.append_op(type="isinf_v2", inputs={"X": x}, outputs={"Out": out})
        return out


def isnan(x, name=None):
    """

    Return whether every element of input tensor is `NaN` or not.

    Args:
        x (Tensor): The input tensor, it's data type should be float16, float32, float64, int32, int64.
        name (str, optional): Name for the operation (optional, default is None). For more information, please refer to :ref:`api_guide_Name`.

    Returns:
        `Tensor`, the bool result which shows every element of `x` whether it is `NaN` or not.

    Examples:
        .. code-block:: python

            >>> import paddle

            >>> x = paddle.to_tensor([float('-inf'), -2, 3.6, float('inf'), 0, float('-nan'), float('nan')])
            >>> out = paddle.isnan(x)
            >>> out
            Tensor(shape=[7], dtype=bool, place=Place(cpu), stop_gradient=True,
            [False, False, False, False, False, True , True ])
    """
    if in_dynamic_or_pir_mode():
        return _C_ops.isnan(x)
    else:
        helper = LayerHelper("isnan_v2", **locals())
        check_variable_and_dtype(
            x,
            'x',
            [
                'float16',
                'float32',
                'float64',
                'int32',
                'int64',
                'uint16',
            ],
            'isnan',
        )
        out = helper.create_variable_for_type_inference(dtype='bool')
        helper.append_op(type="isnan_v2", inputs={"X": x}, outputs={"Out": out})
        return out


def prod(x, axis=None, keepdim=False, dtype=None, name=None):
    """
    Compute the product of tensor elements over the given axis.

    Args:
        x (Tensor): The input tensor, its data type should be float32, float64, int32, int64.
        axis (int|list|tuple, optional): The axis along which the product is computed. If :attr:`None`,
            multiply all elements of `x` and return a Tensor with a single element,
            otherwise must be in the range :math:`[-x.ndim, x.ndim)`. If :math:`axis[i]<0`,
            the axis to reduce is :math:`x.ndim + axis[i]`. Default is None.
        keepdim (bool, optional): Whether to reserve the reduced dimension in the output Tensor. The result
            tensor will have one fewer dimension than the input unless `keepdim` is true. Default is False.
        dtype (str|np.dtype, optional): The desired date type of returned tensor, can be float32, float64,
            int32, int64. If specified, the input tensor is casted to dtype before operator performed.
            This is very useful for avoiding data type overflows. The default value is None, the dtype
            of output is the same as input Tensor `x`.
        name (str, optional): Name for the operation (optional, default is None). For more information, please refer to :ref:`api_guide_Name`.

    Returns:
        Tensor, result of product on the specified dim of input tensor.

    Examples:
        .. code-block:: python

            >>> import paddle

            >>> # the axis is a int element
            >>> x = paddle.to_tensor([[0.2, 0.3, 0.5, 0.9],
            ...                       [0.1, 0.2, 0.6, 0.7]])
            >>> out1 = paddle.prod(x)
            >>> out1
            Tensor(shape=[], dtype=float32, place=Place(cpu), stop_gradient=True,
            0.00022680)

            >>> out2 = paddle.prod(x, -1)
            >>> out2
            Tensor(shape=[2], dtype=float32, place=Place(cpu), stop_gradient=True,
            [0.02700000, 0.00840000])

            >>> out3 = paddle.prod(x, 0)
            >>> out3
            Tensor(shape=[4], dtype=float32, place=Place(cpu), stop_gradient=True,
            [0.02000000, 0.06000000, 0.30000001, 0.63000000])

            >>> out4 = paddle.prod(x, 0, keepdim=True)
            >>> out4
            Tensor(shape=[1, 4], dtype=float32, place=Place(cpu), stop_gradient=True,
            [[0.02000000, 0.06000000, 0.30000001, 0.63000000]])

            >>> out5 = paddle.prod(x, 0, dtype='int64')
            >>> out5
            Tensor(shape=[4], dtype=int64, place=Place(cpu), stop_gradient=True,
            [0, 0, 0, 0])

            >>> # the axis is list
            >>> y = paddle.to_tensor([[[1.0, 2.0], [3.0, 4.0]],
            ...                         [[5.0, 6.0], [7.0, 8.0]]])
            >>> out6 = paddle.prod(y, [0, 1])
            >>> out6
            Tensor(shape=[2], dtype=float32, place=Place(cpu), stop_gradient=True,
            [105., 384.])

            >>> out7 = paddle.prod(y, (1, 2))
            >>> out7
            Tensor(shape=[2], dtype=float32, place=Place(cpu), stop_gradient=True,
            [24.  , 1680.])

    """
    if dtype is not None:
        check_dtype(
            dtype,
            'dtype',
            ['float32', 'float64', 'int32', 'int64', "float16", "uint16"],
            'prod',
        )
        if x.dtype != convert_np_dtype_to_dtype_(dtype):
            x = cast(x, dtype)

    reduce_all, axis = _get_reduce_axis_with_tensor(axis, x)
    if in_dynamic_or_pir_mode():
        return _C_ops.prod(x, axis, keepdim, reduce_all)
    else:
        helper = LayerHelper('reduce_prod', **locals())
        check_variable_and_dtype(
            x,
            'x/input',
            ['float32', 'float64', 'int32', 'int64', "float16", "uint16"],
            'reduce_prod',
        )
        out = helper.create_variable_for_type_inference(
            dtype=helper.input_dtype()
        )
        helper.append_op(
            type='reduce_prod',
            inputs={'X': x},
            outputs={'Out': out},
            attrs={'dim': axis, 'keep_dim': keepdim, 'reduce_all': reduce_all},
        )
        return out


def sign(x, name=None):
    """
    Returns sign of every element in `x`: 1 for positive, -1 for negative and 0 for zero.

    Args:
        x (Tensor): The input tensor. The data type can be uint8, int8, int16, int32, int64, float16, float32 or float64.
        name (str, optional): Name for the operation (optional, default is None). For more information, please refer to :ref:`api_guide_Name`.

    Returns:
        Tensor: The output sign tensor with identical shape and data type to the input :attr:`x`.

    Examples:
        .. code-block:: python

            >>> import paddle

            >>> x = paddle.to_tensor([3.0, 0.0, -2.0, 1.7], dtype='float32')
            >>> out = paddle.sign(x=x)
            >>> out
            Tensor(shape=[4], dtype=float32, place=Place(cpu), stop_gradient=True,
            [ 1.,  0., -1.,  1.])
    """
    if in_dynamic_or_pir_mode():
        return _C_ops.sign(x)
    else:
        check_variable_and_dtype(
            x,
            'x',
            [
                'uint8',
                'int8',
                'int16',
                'int32',
                'int64',
                'float16',
                'bfloat16',
                'float32',
                'float64',
            ],
            'sign',
        )
        helper = LayerHelper("sign", **locals())
        out = helper.create_variable_for_type_inference(dtype=x.dtype)

        helper.append_op(type='sign', inputs={'X': [x]}, outputs={'Out': [out]})

        return out


def tanh(x, name=None):
    r"""
    Tanh Activation Operator.

    .. math::
        out = \frac{e^{x} - e^{-x}}{e^{x} + e^{-x}}

    Args:
        x (Tensor): Input of Tanh operator, an N-D Tensor, with data type bfloat16, float32, float64 or float16.
        name (str, optional): Name for the operation (optional, default is None). For more information, please refer to :ref:`api_guide_Name`.

    Returns:
        Output of Tanh operator, a Tensor with same data type and shape as input.

    Examples:

        .. code-block:: python

            >>> import paddle

            >>> x = paddle.to_tensor([-0.4, -0.2, 0.1, 0.3])
            >>> out = paddle.tanh(x)
            >>> out
            Tensor(shape=[4], dtype=float32, place=Place(cpu), stop_gradient=True,
            [-0.37994900, -0.19737528,  0.09966799,  0.29131261])
    """
    if in_dynamic_or_pir_mode():
        return _C_ops.tanh(x)
    else:
        check_variable_and_dtype(
            x, 'x', ['uint16', 'float16', 'float32', 'float64'], 'tanh'
        )
        check_type(x, 'x', (Variable), 'tanh')
        helper = LayerHelper('tanh', **locals())
        out = helper.create_variable_for_type_inference(x.dtype)
        helper.append_op(type='tanh', inputs={'X': x}, outputs={'Out': out})
        return out


@inplace_apis_in_dygraph_only
def tanh_(x, name=None):
    r"""
    Inplace version of ``tanh`` API, the output Tensor will be inplaced with input ``x``.
    Please refer to :ref:`api_paddle_tanh`.
    """
    return _C_ops.tanh_(x)


def increment(x, value=1.0, name=None):
    """
    The API is usually used for control flow to increment the data of :attr:`x` by an amount :attr:`value`.
    Notice that the number of elements in :attr:`x` must be equal to 1.

    Args:
        x (Tensor): A tensor that must always contain only one element, its data type supports float32, float64, int32 and int64.
        value (float, optional): The amount to increment the data of :attr:`x`. Default: 1.0.
        name (str, optional): Name for the operation (optional, default is None). For more information, please refer to :ref:`api_guide_Name`.

    Returns:
        Tensor, the elementwise-incremented tensor with the same shape and data type as :attr:`x`.

    Examples:
        .. code-block:: python

            >>> import paddle

            >>> data = paddle.zeros(shape=[1], dtype='float32')
            >>> counter = paddle.increment(data)
            >>> counter
            Tensor(shape=[1], dtype=float32, place=Place(cpu), stop_gradient=True,
            [1.])

    """
    if in_dynamic_mode():
        return _C_ops.increment_(x, value)

    check_variable_and_dtype(
        x, 'x', ['float32', 'float64', 'int32', 'int64'], 'increment'
    )
    if in_pir_mode():
        _C_ops.increment_(x, value)
        return x
    else:
        helper = LayerHelper("increment", **locals())
        helper.append_op(
            type='increment',
            inputs={'X': [x]},
            outputs={'Out': [x]},
            attrs={'step': float(value)},
        )
        return x


def all(x, axis=None, keepdim=False, name=None):
    """
    Computes the ``logical and`` of tensor elements over the given dimension.

    Args:
        x (Tensor): An N-D Tensor, the input data type should be `bool`.
        axis (int|list|tuple, optional): The dimensions along which the ``logical and`` is compute. If
            :attr:`None`, and all elements of :attr:`x` and return a
            Tensor with a single element, otherwise must be in the
            range :math:`[-rank(x), rank(x))`. If :math:`axis[i] < 0`,
            the dimension to reduce is :math:`rank + axis[i]`.
        keepdim (bool, optional): Whether to reserve the reduced dimension in the
            output Tensor. The result Tensor will have one fewer dimension
            than the :attr:`x` unless :attr:`keepdim` is true, default
            value is False.
        name (str, optional): Name for the operation (optional, default is None). For more information, please refer to :ref:`api_guide_Name`.

    Returns:
        Tensor: Results the ``logical and`` on the specified axis of input Tensor `x`,  it's data type is bool.

    Examples:
        .. code-block:: python

            >>> import paddle

            >>> # x is a bool Tensor with following elements:
            >>> #    [[True, False]
            >>> #     [True, True]]
            >>> x = paddle.to_tensor([[1, 0], [1, 1]], dtype='int32')
            >>> x
            Tensor(shape=[2, 2], dtype=int32, place=Place(cpu), stop_gradient=True,
            [[1, 0],
             [1, 1]])
            >>> x = paddle.cast(x, 'bool')

            >>> # out1 should be False
            >>> out1 = paddle.all(x)
            >>> out1
            Tensor(shape=[], dtype=bool, place=Place(cpu), stop_gradient=True,
            False)

            >>> # out2 should be [True, False]
            >>> out2 = paddle.all(x, axis=0)
            >>> out2
            Tensor(shape=[2], dtype=bool, place=Place(cpu), stop_gradient=True,
            [True , False])

            >>> # keepdim=False, out3 should be [False, True], out.shape should be (2,)
            >>> out3 = paddle.all(x, axis=-1)
            >>> out3
            Tensor(shape=[2], dtype=bool, place=Place(cpu), stop_gradient=True,
            [False, True ])

            >>> # keepdim=True, out4 should be [[False], [True]], out.shape should be (2, 1)
            >>> out4 = paddle.all(x, axis=1, keepdim=True)
            >>> out4
            Tensor(shape=[2, 1], dtype=bool, place=Place(cpu), stop_gradient=True,
            [[False],
             [True ]])

    """
    if in_dynamic_or_pir_mode():
        return _C_ops.all(x, axis, keepdim)
    else:
        reduce_all, axis = _get_reduce_axis(axis, x)
        attrs = {
            'dim': axis,
            'keep_dim': keepdim,
            'reduce_all': reduce_all,
        }
        check_variable_and_dtype(
            x, 'x', ['bool', 'float32', 'float64', 'int32', 'int64'], 'all'
        )
        check_type(axis, 'axis', (int, list, tuple, type(None)), 'all')

        helper = LayerHelper('all', **locals())
        out = helper.create_variable_for_type_inference(dtype=paddle.bool)
        helper.append_op(
            type='reduce_all',
            inputs={'X': x},
            outputs={'Out': out},
            attrs=attrs,
        )
        return out


def any(x, axis=None, keepdim=False, name=None):
    """
    Computes the ``logical or`` of tensor elements over the given dimension, and return the result.

    Args:
        x (Tensor): An N-D Tensor, the input data type should be `bool`.
        axis (int|list|tuple, optional): The dimensions along which the ``logical or`` is compute. If
            :attr:`None`, and all elements of :attr:`x` and return a
            Tensor with a single element, otherwise must be in the
            range :math:`[-rank(x), rank(x))`. If :math:`axis[i] < 0`,
            the dimension to reduce is :math:`rank + axis[i]`.
        keepdim (bool, optional): Whether to reserve the reduced dimension in the
            output Tensor. The result Tensor will have one fewer dimension
            than the :attr:`x` unless :attr:`keepdim` is true, default
            value is False.
        name (str, optional): Name for the operation (optional, default is None). For more information, please refer to :ref:`api_guide_Name`.

    Returns:
        Tensor: Results the ``logical or`` on the specified axis of input Tensor `x`,  it's data type is bool.

    Examples:
        .. code-block:: python

            >>> import paddle

            >>> x = paddle.to_tensor([[1, 0], [1, 1]], dtype='int32')
            >>> x = paddle.assign(x)
            >>> x
            Tensor(shape=[2, 2], dtype=int32, place=Place(cpu), stop_gradient=True,
            [[1, 0],
             [1, 1]])
            >>> x = paddle.cast(x, 'bool')
            >>> # x is a bool Tensor with following elements:
            >>> #    [[True, False]
            >>> #     [True, True]]

            >>> # out1 should be True
            >>> out1 = paddle.any(x)
            >>> out1
            Tensor(shape=[], dtype=bool, place=Place(cpu), stop_gradient=True,
            True)

            >>> # out2 should be [True, True]
            >>> out2 = paddle.any(x, axis=0)
            >>> out2
            Tensor(shape=[2], dtype=bool, place=Place(cpu), stop_gradient=True,
            [True, True])

            >>> # keepdim=False, out3 should be [True, True], out.shape should be (2,)
            >>> out3 = paddle.any(x, axis=-1)
            >>> out3
            Tensor(shape=[2], dtype=bool, place=Place(cpu), stop_gradient=True,
            [True, True])

            >>> # keepdim=True, result should be [[True], [True]], out.shape should be (2,1)
            >>> out4 = paddle.any(x, axis=1, keepdim=True)
            >>> out4
            Tensor(shape=[2, 1], dtype=bool, place=Place(cpu), stop_gradient=True,
            [[True],
             [True]])

    """
    if in_dynamic_or_pir_mode():
        return _C_ops.any(x, axis, keepdim)
    else:
        reduce_all, axis = _get_reduce_axis(axis, x)
        attrs = {
            'dim': axis,
            'keep_dim': keepdim,
            'reduce_all': reduce_all,
        }
        check_variable_and_dtype(
            x, 'x', ['bool', 'float32', 'float64', 'int32', 'int64'], 'any'
        )
        check_type(axis, 'axis', (int, list, tuple, type(None)), 'any')

        helper = LayerHelper('any', **locals())
        out = helper.create_variable_for_type_inference(dtype=paddle.bool)
        helper.append_op(
            type='reduce_any',
            inputs={'X': x},
            outputs={'Out': out},
            attrs=attrs,
        )
        return out


def broadcast_shape(x_shape, y_shape):
    """
    The function returns the shape of doing operation with broadcasting on tensors of x_shape and y_shape.

    Note:
        If you want know more about broadcasting, please refer to `Introduction to Tensor`_ .

        .. _Introduction to Tensor: ../../guides/beginner/tensor_en.html#chapter5-broadcasting-of-tensor

    Args:
        x_shape (list[int]|tuple[int]): A shape of tensor.
        y_shape (list[int]|tuple[int]): A shape of tensor.


    Returns:
        list[int], the result shape.

    Examples:
        .. code-block:: python

            >>> import paddle

            >>> shape = paddle.broadcast_shape([2, 1, 3], [1, 3, 1])
            >>> shape
            [2, 3, 3]

            >>> # shape = paddle.broadcast_shape([2, 1, 3], [3, 3, 1])
            >>> # ValueError (terminated with error message).

    """

    return core.broadcast_shape(x_shape, y_shape)


def conj(x, name=None):
    r"""
    This function computes the conjugate of the Tensor elementwisely.

    Args:
        x (Tensor): The input Tensor which hold the complex numbers.
            Optional data types are:float16, complex64, complex128, float32, float64, int32 or int64.
        name (str, optional): Name for the operation (optional, default is None). For more information, please refer to :ref:`api_guide_Name`.

    Returns:
        out (Tensor): The conjugate of input. The shape and data type is the same with input. If the elements of tensor is real type such as float32, float64, int32 or int64, the out is the same with input.

    Examples:
        .. code-block:: python

            >>> import paddle

            >>> data = paddle.to_tensor([[1+1j, 2+2j, 3+3j], [4+4j, 5+5j, 6+6j]])
            >>> data
            Tensor(shape=[2, 3], dtype=complex64, place=Place(cpu), stop_gradient=True,
            [[(1+1j), (2+2j), (3+3j)],
             [(4+4j), (5+5j), (6+6j)]])

            >>> conj_data = paddle.conj(data)
            >>> conj_data
            Tensor(shape=[2, 3], dtype=complex64, place=Place(cpu), stop_gradient=True,
            [[(1-1j), (2-2j), (3-3j)],
             [(4-4j), (5-5j), (6-6j)]])

    """
    if in_dynamic_or_pir_mode():
        return _C_ops.conj(x)
    else:
        check_variable_and_dtype(
            x,
            "x",
            [
                'complex64',
                'complex128',
                'float16',
                'uint16',
                'float32',
                'float64',
                'int32',
                'int64',
            ],
            'conj',
        )

        helper = LayerHelper('conj', **locals())
        out = helper.create_variable_for_type_inference(
            dtype=helper.input_dtype()
        )

        helper.append_op(type='conj', inputs={'X': x}, outputs={'Out': [out]})
        return out


def gammaln(x, name=None):
    r"""
    Calculates the logarithm of the absolute value of the gamma function elementwisely.

    Args:
        x (Tensor): Input Tensor. Must be one of the following types: float16, float32, float64, bfloat16.
        name (str, optional): Name for the operation (optional, default is None). For more information, please refer to :ref:`api_guide_Name`.

    Returns:
        Tensor, The values of the logarithm of the absolute value of the gamma at the given tensor x.

    Examples:
        .. code-block:: python

            >>> import paddle

            >>> x = paddle.arange(1.5, 4.5, 0.5)
            >>> out = paddle.gammaln(x)
            >>> print(out)
            Tensor(shape=[6], dtype=float32, place=Place(cpu), stop_gradient=True,
                [-0.12078224,  0.        ,  0.28468287,  0.69314718,  1.20097363,
                    1.79175949])
    """
    if in_dynamic_or_pir_mode():
        return _C_ops.gammaln(x)
    else:
        check_variable_and_dtype(
            x, 'x', ['float16', 'float32', 'float64', 'bfloat16'], 'gammaln'
        )
        helper = LayerHelper('gammaln', **locals())
        out = helper.create_variable_for_type_inference(x.dtype)
        helper.append_op(type='gammaln', inputs={'x': x}, outputs={'out': out})
        return out


@inplace_apis_in_dygraph_only
def gammaln_(x, name=None):
    r"""
    Inplace version of ``gammaln`` API, the output Tensor will be inplaced with input ``x``.
    Please refer to :ref:`api_paddle_gammaln`.
    """
    if in_dynamic_mode():
        return _C_ops.gammaln_(x)


def digamma(x, name=None):
    r"""
    Calculates the digamma of the given input tensor, element-wise.

    .. math::
        Out = \Psi(x) = \frac{ \Gamma^{'}(x) }{ \Gamma(x) }

    Args:
        x (Tensor): Input Tensor. Must be one of the following types: float32, float64.
        name (str, optional): Name for the operation (optional, default is None). For more information, please refer to :ref:`api_guide_Name`.
    Returns:
        Tensor, the digamma of the input Tensor, the shape and data type is the same with input.

    Examples:
        .. code-block:: python

            >>> import paddle

            >>> data = paddle.to_tensor([[1, 1.5], [0, -2.2]], dtype='float32')
            >>> res = paddle.digamma(data)
            >>> res
            Tensor(shape=[2, 2], dtype=float32, place=Place(cpu), stop_gradient=True,
            [[-0.57721591,  0.03648996],
             [ nan       ,  5.32286835]])
    """

    if in_dynamic_or_pir_mode():
        return _C_ops.digamma(x)
    else:
        check_variable_and_dtype(
            x, 'x', ['float16', 'float32', 'float64', 'uint16'], 'digamma'
        )
        helper = LayerHelper('digamma', **locals())
        out = helper.create_variable_for_type_inference(x.dtype)
        helper.append_op(type='digamma', inputs={'X': x}, outputs={'Out': out})
        return out


@inplace_apis_in_dygraph_only
def digamma_(x, name=None):
    r"""
    Inplace version of ``digamma`` API, the output Tensor will be inplaced with input ``x``.
    Please refer to :ref:`api_paddle_digamma`.
    """
    if in_dynamic_mode():
        return _C_ops.digamma_(x)


def gammaincc(x, y, name=None):
    r"""
    Computes the regularized upper incomplete gamma function.

    .. math:: Q(x, y) = \frac{1}{\Gamma(x)} \int_{y}^{\infty} t^{x-1} e^{-t} dt

    Args:
        x (Tensor): The non-negative argument Tensor. Must be one of the following types: float32, float64.
        y (Tensor): The positive parameter Tensor. Must be one of the following types: float32, float64.
        name (str, optional): Name for the operation (optional, default is None). For more information, please refer to :ref:`api_guide_Name`.

    Returns:
        Tensor, the gammaincc of the input Tensor.

    Examples:
        .. code-block:: python

            >>> import paddle

            >>> x = paddle.to_tensor([0.5, 0.5, 0.5, 0.5, 0.5], dtype="float32")
            >>> y = paddle.to_tensor([0, 1, 10, 100, 1000], dtype="float32")
            >>> out = paddle.gammaincc(x, y)
            >>> print(out)
            Tensor(shape=[5], dtype=float32, place=Place(cpu), stop_gradient=True,
                [1.        , 0.15729916, 0.00000774, 0.        , 0.        ])
    """
    if not isinstance(x, Value) and not paddle.all(
        paddle.greater_equal(x, paddle.zeros_like(x))
    ):
        raise ValueError(
            "The input argument x must be greater than or equal to 0."
        )
    if not isinstance(x, Value) and not paddle.all(
        paddle.greater_equal(y, paddle.zeros_like(y))
    ):
        raise ValueError(
            "The input argument y must be greater than or equal to 0."
        )
    if in_dynamic_or_pir_mode():
        return _C_ops.gammaincc(x, y)
    else:
        check_variable_and_dtype(x, 'x', ['float32', 'float64'], 'gammaincc')
        check_variable_and_dtype(y, 'y', ['float32', 'float64'], 'gammaincc')
        helper = LayerHelper('gammaincc', **locals())
        out = helper.create_variable_for_type_inference(x.dtype)
        helper.append_op(
            type='gammaincc', inputs={'x': x, 'y': y}, outputs={'out': out}
        )
        return out


@inplace_apis_in_dygraph_only
def gammaincc_(x, y, name=None):
    r"""
    Inplace version of ``gammaincc`` API, the output Tensor will be inplaced with input ``x``.
    Please refer to :ref:`api_paddle_gammaincc`.
    """
    if in_dynamic_mode():
        return _C_ops.gammaincc_(x, y)


def gammainc(x, y, name=None):
    r"""
    Computes the regularized lower incomplete gamma function.

    .. math:: P(x, y) = \frac{1}{\Gamma(x)} \int_{0}^{y} t^{x-1} e^{-t} dt

    Args:
        x (Tensor): The non-negative argument Tensor. Must be one of the following types: float32, float64.
        y (Tensor): The positive parameter Tensor. Must be one of the following types: float32, float64.
        name (str, optional): Name for the operation (optional, default is None). For more information, please refer to :ref:`api_guide_Name`.

    Returns:
        Tensor, the gammainc of the input Tensor.

    Examples:
        .. code-block:: python

            >>> import paddle

            >>> x = paddle.to_tensor([0.5, 0.5, 0.5, 0.5, 0.5], dtype="float32")
            >>> y = paddle.to_tensor([0, 1, 10, 100, 1000], dtype="float32")
            >>> out = paddle.gammainc(x, y)
            >>> print(out)
            Tensor(shape=[5], dtype=float32, place=Place(cpu), stop_gradient=True,
                [0.        , 0.84270084, 0.99999225, 1.        , 1.        ])
    """
    return 1 - paddle.gammaincc(x, y)


@inplace_apis_in_dygraph_only
def gammainc_(x, y, name=None):
    r"""
    Inplace version of ``gammainc`` API, the output Tensor will be inplaced with input ``x``.
    Please refer to :ref:`api_paddle_gammainc`.
    """
    return (
        paddle.gammaincc_(x, y)
        .multiply_(paddle.full_like(x, -1.0))
        .add_(paddle.full_like(x, 1.0))
    )


def lgamma(x, name=None):
    r"""
    Calculates the lgamma of the given input tensor, element-wise.

    This operator performs elementwise lgamma for input $X$.
    :math:`out = log\Gamma(x)`


    Args:
        x (Tensor): Input Tensor. Must be one of the following types: float16, float32, float64, uint16.
        name (str, optional): Name for the operation (optional, default is None). For more information, please refer to :ref:`api_guide_Name`.

    Returns:
        Tensor, the lgamma of the input Tensor, the shape and data type is the same with input.

    Examples:
        .. code-block:: python

            >>> import paddle

            >>> x = paddle.to_tensor([-0.4, -0.2, 0.1, 0.3])
            >>> out = paddle.lgamma(x)
            >>> out
            Tensor(shape=[4], dtype=float32, place=Place(cpu), stop_gradient=True,
            [1.31452453, 1.76149762, 2.25271273, 1.09579790])
    """
    if in_dynamic_or_pir_mode():
        return _C_ops.lgamma(x)
    else:
        check_variable_and_dtype(
            x, 'x', ['float16', 'float32', 'float64', 'uint16'], 'lgamma'
        )
        helper = LayerHelper('lgamma', **locals())
        out = helper.create_variable_for_type_inference(x.dtype)
        helper.append_op(type='lgamma', inputs={'X': x}, outputs={'Out': out})
        return out


@inplace_apis_in_dygraph_only
def lgamma_(x, name=None):
    r"""
    Inplace version of ``lgamma`` API, the output Tensor will be inplaced with input ``x``.
    Please refer to :ref:`api_paddle_lgamma`.
    """
    if in_dynamic_mode():
        return _C_ops.lgamma_(x)


def multigammaln(x, p, name=None):
    """
    This function computes the log of multivariate gamma, also sometimes called the generalized gamma.

    Args:
        x (Tensor): Input Tensor. Must be one of the following types: float16, float32, float64, uint16.
        p (int): The dimension of the space of integration.
        name (str, optional): Name for the operation (optional, default is None). For more information, please refer to :ref:`api_guide_Name`.

    Returns:
        out (Tensor): The values of the log multivariate gamma at the given tensor x.

    Examples:
        .. code-block:: python

            >>> import paddle

            >>> x = paddle.to_tensor([2.5, 3.5, 4, 6.5, 7.8, 10.23, 34.25])
            >>> p = 2
            >>> out = paddle.multigammaln(x, p)
            >>> print(out)
            Tensor(shape=[7], dtype=float32, place=Place(cpu), stop_gradient=True,
                [0.85704780  , 2.46648574  , 3.56509781  , 11.02241898 , 15.84497833 ,
                    26.09257698 , 170.68318176])
    """
    assert p >= 1, (
        "The p must be greater than or equal to 1, "
        "But received p is %s.\n" % p
    )
    c = 0.25 * p * (p - 1) * math.log(math.pi)
    b = 0.5 * paddle.arange(start=(1 - p), end=1, step=1, dtype=x.dtype)
    return paddle.sum(paddle.lgamma(x.unsqueeze(-1) + b), axis=-1) + c


@inplace_apis_in_dygraph_only
def multigammaln_(x, p, name=None):
    r"""
    Inplace version of ``multigammaln_`` API, the output Tensor will be inplaced with input ``x``.
    Please refer to :ref:`api_paddle_multigammaln`.
    """
    assert p >= 1, (
        "The p must be greater than or equal to 1, "
        "But received p is %s.\n" % p
    )
    c = 0.25 * p * (p - 1) * math.log(math.pi)
    c = paddle.to_tensor(c, dtype=x.dtype)
    b = 0.5 * paddle.arange(start=(1 - p), end=1, step=1, dtype=x.dtype)
    paddle.assign((x.unsqueeze(-1) + b).lgamma_().sum(-1).add_(c), x)
    return x


def neg(x, name=None):
    """
    This function computes the negative of the Tensor elementwisely.

    Args:
        x (Tensor): Input of neg operator, an N-D Tensor, with data type float32, float64, int8, int16, int32, or int64.
        name (str, optional): Name for the operation (optional, default is None). For more information, please refer to :ref:`api_guide_Name`.

    Returns:
        out (Tensor): The negative of input Tensor. The shape and data type are the same with input Tensor.

    Examples:
        .. code-block:: python

            >>> import paddle

            >>> x = paddle.to_tensor([-0.4, -0.2, 0.1, 0.3])
            >>> out = paddle.neg(x)
            >>> out
            Tensor(shape=[4], dtype=float32, place=Place(cpu), stop_gradient=True,
            [ 0.40000001,  0.20000000, -0.10000000, -0.30000001])
    """

    return scale(
        x, scale=-1.0, bias=0.0, bias_after_scale=True, act=None, name=name
    )


@inplace_apis_in_dygraph_only
def neg_(x, name=None):
    r"""
    Inplace version of ``neg`` API, the output Tensor will be inplaced with input ``x``.
    Please refer to :ref:`api_paddle_neg`.
    """
    return x.scale_(
        scale=-1.0, bias=0.0, bias_after_scale=True, act=None, name=name
    )


def atan2(x, y, name=None):
    r"""
    Element-wise arctangent of x/y with consideration of the quadrant.

    Equation:
        .. math::

            atan2(x,y)=\left\{\begin{matrix}
            & tan^{-1}(\frac{x}{y}) & y > 0 \\
            & tan^{-1}(\frac{x}{y}) + \pi & x>=0, y < 0 \\
            & tan^{-1}(\frac{x}{y}) - \pi & x<0, y < 0 \\
            & +\frac{\pi}{2} & x>0, y = 0 \\
            & -\frac{\pi}{2} & x<0, y = 0 \\
            &\text{undefined} & x=0, y = 0
            \end{matrix}\right.

    Args:
        x (Tensor): An N-D Tensor, the data type is int32, int64, float16, float32, float64.
        y (Tensor): An N-D Tensor, must have the same type as `x`.
        name (str, optional): Name for the operation (optional, default is None). For more information, please refer to :ref:`api_guide_Name`.

    Returns:
        out (Tensor): An N-D Tensor, the shape and data type is the same with input (The output data type is float64 when the input data type is int).

    Examples:
        .. code-block:: python

            >>> import paddle

            >>> x = paddle.to_tensor([-1, +1, +1, -1]).astype('float32')
            >>> x
            Tensor(shape=[4], dtype=float32, place=Place(cpu), stop_gradient=True,
            [-1,  1,  1, -1])

            >>> y = paddle.to_tensor([-1, -1, +1, +1]).astype('float32')
            >>> y
            Tensor(shape=[4], dtype=float32, place=Place(cpu), stop_gradient=True,
            [-1,  -1,  1, 1])

            >>> out = paddle.atan2(x, y)
            >>> out
            Tensor(shape=[4], dtype=float32, place=Place(cpu), stop_gradient=True,
            [-2.35619450,  2.35619450,  0.78539819, -0.78539819])

    """

    if in_dynamic_or_pir_mode():
        return _C_ops.atan2(x, y)
    else:
        check_variable_and_dtype(
            x,
            'x',
            ['int32', 'int64', 'float16', 'float32', 'float64'],
            'atan2',
        )
        check_variable_and_dtype(
            y,
            'y',
            ['int32', 'int64', 'float16', 'float32', 'float64'],
            'atan2',
        )

        helper = LayerHelper('atan2', **locals())
        inputs = {'X1': x, 'X2': y}
        out = helper.create_variable_for_type_inference(dtype=x.dtype)
        helper.append_op(type='atan2', inputs=inputs, outputs={'Out': out})
        return out


def logit(x, eps=None, name=None):
    r"""
    This function generates a new tensor with the logit of the elements of input x. x is clamped to [eps, 1-eps] when eps is not zero. When eps is zero and x < 0 or x > 1, the function will yields NaN.

    .. math::

        logit(x) = ln(\frac{x}{1 - x})

    where

    .. math::

        x_i=
            \left\{\begin{array}{rcl}
                x_i & &\text{if } eps == Default \\
                eps & &\text{if } x_i < eps \\
                x_i & &\text{if } eps <= x_i <= 1-eps \\
                1-eps & &\text{if } x_i > 1-eps
            \end{array}\right.

    Args:
        x (Tensor): The input Tensor with data type bfloat16, float16, float32, float64.
        eps (float, optional):  the epsilon for input clamp bound. Default is None.
        name (str, optional): Name for the operation (optional, default is None).
            For more information, please refer to :ref:`api_guide_Name`.

    Returns:
        out(Tensor): A Tensor with the same data type and shape as ``x`` .

    Examples:
        .. code-block:: python

            >>> import paddle

            >>> x = paddle.to_tensor([0.2635, 0.0106, 0.2780, 0.2097, 0.8095])
            >>> out1 = paddle.logit(x)
            >>> out1
            Tensor(shape=[5], dtype=float32, place=Place(cpu), stop_gradient=True,
            [-1.02785587, -4.53624487, -0.95440406, -1.32673466,  1.44676447])

    """
    if eps is None:
        eps = 0.0
    if in_dynamic_or_pir_mode():
        return _C_ops.logit(x, eps)
    else:
        check_variable_and_dtype(
            x, 'x', ['float16', 'uint16', 'float32', 'float64'], 'logit'
        )
        helper = LayerHelper("logit", **locals())
        out = helper.create_variable_for_type_inference(x.dtype)
        helper.append_op(
            type='logit',
            inputs={'X': x},
            outputs={'Out': out},
            attrs={'eps': eps},
        )
        return out


@inplace_apis_in_dygraph_only
def logit_(x, eps=None, name=None):
    r"""
    Inplace version of ``logit`` API, the output Tensor will be inplaced with input ``x``.
    Please refer to :ref:`api_paddle_logit`.
    """
    if eps is None:
        eps = 0.0
    if in_dynamic_mode():
        return _C_ops.logit_(x, eps)


def lerp(x, y, weight, name=None):
    r"""
    Does a linear interpolation between x and y based on weight.

    Equation:
        .. math::

            lerp(x, y, weight) = x + weight * (y - x).

    Args:
        x (Tensor): An N-D Tensor with starting points, the data type is bfloat16, float16, float32, float64.
        y (Tensor): An N-D Tensor with ending points, the data type is bfloat16, float16, float32, float64.
        weight (float|Tensor): The weight for the interpolation formula. When weight is Tensor, the data type is bfloat16, float16, float32, float64.
        name (str, optional): Name for the operation (optional, default is None). For more information, please refer to :ref:`api_guide_Name`.

    Returns:
        out (Tensor): An N-D Tensor, the shape and data type is the same with input.

    Example:
        .. code-block:: python

            >>> import paddle

            >>> x = paddle.arange(1., 5., dtype='float32')
            >>> y = paddle.empty([4], dtype='float32')
            >>> y.fill_(10.)
            >>> out = paddle.lerp(x, y, 0.5)
            >>> out
            Tensor(shape=[4], dtype=float32, place=Place(cpu), stop_gradient=True,
            [5.50000000, 6.        , 6.50000000, 7.        ])

    """
    if isinstance(weight, float):
        weight = paddle.full(shape=[], fill_value=weight, dtype=x.dtype)

    if in_dynamic_or_pir_mode():
        return _C_ops.lerp(x, y, weight)
    else:
        check_variable_and_dtype(
            x, 'x', ['uint16', 'float16', 'float32', 'float64'], 'lerp'
        )
        check_variable_and_dtype(
            y, 'y', ['uint16', 'float16', 'float32', 'float64'], 'lerp'
        )
        check_variable_and_dtype(
            weight,
            'weight',
            ['uint16', 'float16', 'float32', 'float64'],
            'lerp',
        )

        helper = LayerHelper('lerp', **locals())
        inputs = {'X': x, 'Y': y, 'Weight': weight}
        out = helper.create_variable_for_type_inference(dtype=x.dtype)
        helper.append_op(type='lerp', inputs=inputs, outputs={'Out': out})
        return out


@inplace_apis_in_dygraph_only
def lerp_(x, y, weight, name=None):
    r"""
    Inplace version of ``lerp`` API, the output Tensor will be inplaced with input ``x``.
    Please refer to :ref:`api_paddle_lerp`.
    """
    out_shape = broadcast_shape(x.shape, y.shape)
    check_type(weight, 'weight', (float, paddle.Tensor, Variable), 'lerp')
    if isinstance(weight, float):
        weight = paddle.to_tensor([weight], dtype=x.dtype)
    elif isinstance(weight, (paddle.Tensor, Variable)):
        out_shape = broadcast_shape(out_shape, weight.shape)
    if out_shape != x.shape:
        raise ValueError(
            f"The shape of broadcast output {out_shape} is different from that of inplace tensor {x.shape} in the Inplace operation."
        )
    return _C_ops.lerp_(x, y, weight)


def erfinv(x, name=None):
    r"""
    The inverse error function of x. Please refer to :ref:`api_paddle_erf`

        .. math::

            erfinv(erf(x)) = x.

    Args:
        x (Tensor): An N-D Tensor, the data type is float16, bfloat16, float32, float64.
        name (str, optional): Name for the operation (optional, default is None). For more information, please refer to :ref:`api_guide_Name`.

    Returns:
        out (Tensor), an N-D Tensor, the shape and data type is the same with input.

    Example:
        .. code-block:: python

            >>> import paddle

            >>> x = paddle.to_tensor([0, 0.5, -1.], dtype="float32")
            >>> out = paddle.erfinv(x)
            >>> out
            Tensor(shape=[3], dtype=float32, place=Place(cpu), stop_gradient=True,
            [ 0.       , 0.47693631, -inf.     ])

    """
    if in_dynamic_or_pir_mode():
        return _C_ops.erfinv(x)
    else:
        check_variable_and_dtype(
            x, 'x', ['float32', 'float64', 'float16', 'uint16'], 'erfinv'
        )
        helper = LayerHelper('erfinv', **locals())
        out = helper.create_variable_for_type_inference(dtype=x.dtype)
        helper.append_op(type='erfinv', inputs={'X': x}, outputs={'Out': out})
        return out


@inplace_apis_in_dygraph_only
def erfinv_(x, name=None):
    r"""
    Inplace version of ``erfinv`` API, the output Tensor will be inplaced with input ``x``.
    Please refer to :ref:`api_paddle_erfinv`.
    """
    check_type(x, 'x', (paddle.Tensor, Variable), 'erfinv')
    return _C_ops.erfinv_(x)


def rad2deg(x, name=None):
    r"""
    Convert each of the elements of input x from angles in radians to degrees.

    Equation:
        .. math::

            rad2deg(x)=180/ \pi * x

    Args:
        x (Tensor): An N-D Tensor, the data type is float32, float64, int32, int64.
        name (str, optional): Name for the operation (optional, default is None). For more information, please refer to :ref:`api_guide_Name`.

    Returns:
        out (Tensor): An N-D Tensor, the shape and data type is the same with input (The output data type is float32 when the input data type is int).

    Examples:
        .. code-block:: python

            >>> import paddle
            >>> import math

            >>> x1 = paddle.to_tensor([3.142, -3.142, 6.283, -6.283, 1.570, -1.570])
            >>> result1 = paddle.rad2deg(x1)
            >>> result1
            Tensor(shape=[6], dtype=float32, place=Place(cpu), stop_gradient=True,
            [ 180.02334595, -180.02334595,  359.98937988, -359.98937988,
              89.95437622 , -89.95437622 ])

            >>> x2 = paddle.to_tensor(math.pi/2)
            >>> result2 = paddle.rad2deg(x2)
            >>> result2
            Tensor(shape=[], dtype=float32, place=Place(cpu), stop_gradient=True,
            90.)

            >>> x3 = paddle.to_tensor(1)
            >>> result3 = paddle.rad2deg(x3)
            >>> result3
            Tensor(shape=[], dtype=float32, place=Place(cpu), stop_gradient=True,
            57.29578018)
    """
    rad2deg_scale = 180 / np.pi
    if in_dynamic_or_pir_mode():
        if convert_dtype(x.dtype) in ['int32', 'int64']:
            x = cast(x, dtype="float32")
        return _C_ops.scale(x, rad2deg_scale, 0.0, True)
    else:
        check_variable_and_dtype(
            x, 'x', ['int32', 'int64', 'float32', 'float64'], 'rad2deg'
        )
        helper = LayerHelper('rad2deg', **locals())
        out_cast = x
        if convert_dtype(x.dtype) in ['int32', 'int64']:
            out_cast = helper.create_variable_for_type_inference(
                dtype=paddle.float32
            )
            helper.append_op(
                type='cast',
                inputs={'X': x},
                outputs={'Out': out_cast},
                attrs={'in_dtype': x.dtype, 'out_dtype': paddle.float32},
            )
        out = helper.create_variable_for_type_inference(dtype=out_cast.dtype)
        helper.append_op(
            type='scale',
            inputs={'X': out_cast},
            outputs={'Out': out},
            attrs={'scale': rad2deg_scale},
        )
        return out


def deg2rad(x, name=None):
    r"""
    Convert each of the elements of input x from degrees to angles in radians.

        .. math::

            deg2rad(x)=\pi * x / 180

    Args:
        x (Tensor): An N-D Tensor, the data type is float32, float64, int32, int64.
        name (str, optional): Name for the operation (optional, default is None). For more information, please refer to :ref:`api_guide_Name`.

    Returns:
        out (Tensor): An N-D Tensor, the shape and data type is the same with input (The output data type is float32 when the input data type is int).

    Examples:
        .. code-block:: python

            >>> import paddle

            >>> x1 = paddle.to_tensor([180.0, -180.0, 360.0, -360.0, 90.0, -90.0])
            >>> result1 = paddle.deg2rad(x1)
            >>> result1
            Tensor(shape=[6], dtype=float32, place=Place(cpu), stop_gradient=True,
            [3.14159274, -3.14159274,  6.28318548, -6.28318548,  1.57079637,
            -1.57079637])

            >>> x2 = paddle.to_tensor(180)
            >>> result2 = paddle.deg2rad(x2)
            >>> result2
            Tensor(shape=[], dtype=float32, place=Place(cpu), stop_gradient=True,
            3.14159274)
    """
    deg2rad_scale = np.pi / 180.0
    if in_dynamic_or_pir_mode():
        if convert_dtype(x.dtype) in ['int32', 'int64']:
            x = cast(x, dtype="float32")
        return _C_ops.scale(x, deg2rad_scale, 0.0, True)
    else:
        check_variable_and_dtype(
            x, 'x', ['int32', 'int64', 'float32', 'float64'], 'deg2rad'
        )
        helper = LayerHelper('deg2rad', **locals())
        out_cast = x
        if convert_dtype(x.dtype) in ['int32', 'int64']:
            out_cast = helper.create_variable_for_type_inference(
                dtype=paddle.float32
            )
            helper.append_op(
                type='cast',
                inputs={'X': x},
                outputs={'Out': out_cast},
                attrs={'in_dtype': x.dtype, 'out_dtype': paddle.float32},
            )
        out = helper.create_variable_for_type_inference(dtype=out_cast.dtype)
        helper.append_op(
            type='scale',
            inputs={'X': out_cast},
            outputs={'Out': out},
            attrs={'scale': deg2rad_scale},
        )
        return out


def gcd(x, y, name=None):
    """
    Computes the element-wise greatest common divisor (GCD) of input |x| and |y|.
    Both x and y must have integer types.

    Note:
        gcd(0,0)=0, gcd(0, y)=|y|

        If x.shape != y.shape, they must be broadcastable to a common shape (which becomes the shape of the output).

    Args:
        x (Tensor): An N-D Tensor, the data type is int32, int64.
        y (Tensor): An N-D Tensor, the data type is int32, int64.
        name (str, optional): Name for the operation (optional, default is None). For more information, please refer to :ref:`api_guide_Name`.

    Returns:
        out (Tensor): An N-D Tensor, the data type is the same with input.

    Examples:
        .. code-block:: python

            >>> import paddle

            >>> x1 = paddle.to_tensor(12)
            >>> x2 = paddle.to_tensor(20)
            >>> paddle.gcd(x1, x2)
            Tensor(shape=[], dtype=int64, place=Place(cpu), stop_gradient=True,
            4)

            >>> x3 = paddle.arange(6)
            >>> paddle.gcd(x3, x2)
            Tensor(shape=[6], dtype=int64, place=Place(cpu), stop_gradient=True,
            [20, 1 , 2 , 1 , 4 , 5])

            >>> x4 = paddle.to_tensor(0)
            >>> paddle.gcd(x4, x2)
            Tensor(shape=[], dtype=int64, place=Place(cpu), stop_gradient=True,
            20)

            >>> paddle.gcd(x4, x4)
            Tensor(shape=[], dtype=int64, place=Place(cpu), stop_gradient=True,
            0)

            >>> x5 = paddle.to_tensor(-20)
            >>> paddle.gcd(x1, x5)
            Tensor(shape=[], dtype=int64, place=Place(cpu), stop_gradient=True,
            4)
    """
    shape = paddle.broadcast_shape(x.shape, y.shape)
    x = paddle.broadcast_to(x, shape)
    y = paddle.broadcast_to(y, shape)
    x = paddle.abs(x)
    y = paddle.abs(y)

    def _gcd_cond_fn(x, y):
        return paddle.any(y != 0)

    def _gcd_body_fn(x, y):
        # paddle.mod will raise an error when any element of y is 0. To avoid
        # that, we change those zeros to ones. Their values don't matter because
        # they won't be used.
        y_not_equal_0 = y != 0
        y_safe = paddle.where(y_not_equal_0, y, paddle.ones(y.shape, y.dtype))
        x, y = (
            paddle.where(y_not_equal_0, y, x),
            paddle.where(
                y_not_equal_0,
                paddle.mod(x, y_safe),
                paddle.zeros(y.shape, y.dtype),
            ),
        )
        return (paddle.where(x < y, y, x), paddle.where(x < y, x, y))

    if in_dynamic_mode():
        while _gcd_cond_fn(x, y):
            x, y = _gcd_body_fn(x, y)

        return x
    else:
        check_variable_and_dtype(x, 'x', ['int32', 'int64'], 'gcd')
        check_variable_and_dtype(y, 'y', ['int32', 'int64'], 'gcd')
        out, _ = paddle.static.nn.while_loop(_gcd_cond_fn, _gcd_body_fn, [x, y])
        return out


def gcd_(x, y, name=None):
    r"""
    Inplace version of ``gcd`` API, the output Tensor will be inplaced with input ``x``.
    Please refer to :ref:`api_paddle_gcd`.
    """
    shape = paddle.broadcast_shape(x.shape, y.shape)
    if shape != x.shape:
        raise ValueError(
            f"The shape of broadcast output {shape} is different from that of inplace tensor {x.shape} in the Inplace operation."
        )
    y = paddle.broadcast_to(y, shape)
    x = paddle.abs_(x)
    y = paddle.abs(y)

    def _gcd_cond_fn(x, y):
        return paddle.any(y != 0)

    def _gcd_body_fn(x, y):
        # paddle.mod will raise an error when any element of y is 0. To avoid
        # that, we change those zeros to ones. Their values don't matter because
        # they won't be used.
        y_equal_0 = y == 0
        y_safe = paddle.where(y_equal_0, paddle.ones(y.shape, y.dtype), y)
        y, x = (
            paddle.where(
                y_equal_0,
                paddle.zeros(y.shape, y.dtype),
                paddle.mod(x, y_safe),
            ),
            paddle.where_(y_equal_0, x, y),
        )
        return (
            paddle.where(x < y, x, y),
            paddle.where_(x >= y, x, y),
        )

    if in_dynamic_mode():
        while _gcd_cond_fn(x, y):
            y, x = _gcd_body_fn(x, y)

        return x


def lcm(x, y, name=None):
    """
    Computes the element-wise least common multiple (LCM) of input |x| and |y|.
    Both x and y must have integer types.

    Note:
        lcm(0,0)=0, lcm(0, y)=0

        If x.shape != y.shape, they must be broadcastable to a common shape (which becomes the shape of the output).

    Args:
        x (Tensor): An N-D Tensor, the data type is int32, int64.
        y (Tensor): An N-D Tensor, the data type is int32, int64.
        name (str, optional): Name for the operation (optional, default is None). For more information, please refer to :ref:`api_guide_Name`.

    Returns:
        out (Tensor): An N-D Tensor, the data type is the same with input.

    Examples:
        .. code-block:: python

            >>> import paddle

            >>> x1 = paddle.to_tensor(12)
            >>> x2 = paddle.to_tensor(20)
            >>> paddle.lcm(x1, x2)
            Tensor(shape=[], dtype=int64, place=Place(cpu), stop_gradient=True,
            60)

            >>> x3 = paddle.arange(6)
            >>> paddle.lcm(x3, x2)
            Tensor(shape=[6], dtype=int64, place=Place(cpu), stop_gradient=True,
            [0, 20, 20, 60, 20, 20])

            >>> x4 = paddle.to_tensor(0)
            >>> paddle.lcm(x4, x2)
            Tensor(shape=[], dtype=int64, place=Place(cpu), stop_gradient=True,
            0)

            >>> paddle.lcm(x4, x4)
            Tensor(shape=[], dtype=int64, place=Place(cpu), stop_gradient=True,
            0)

            >>> x5 = paddle.to_tensor(-20)
            >>> paddle.lcm(x1, x5)
            Tensor(shape=[], dtype=int64, place=Place(cpu), stop_gradient=True,
            60)
    """
    d = paddle.gcd(x, y)
    # paddle.mod will raise an error when any element of y is 0. To avoid
    # that, we change those zeros to ones. Their values don't matter because
    # they won't be used.
    d_equal_0 = paddle.equal(d, 0)
    d_safe = paddle.where(d_equal_0, paddle.ones(d.shape, d.dtype), d)
    out = paddle.where(
        d_equal_0, paddle.zeros(d.shape, d.dtype), paddle.abs(x * y) // d_safe
    )
    return out


def lcm_(x, y, name=None):
    r"""
    Inplace version of ``lcm`` API, the output Tensor will be inplaced with input ``x``.
    Please refer to :ref:`api_paddle_lcm`.
    """
    d = paddle.gcd(x, y)
    # paddle.mod will raise an error when any element of y is 0. To avoid
    # that, we change those zeros to ones. Their values don't matter because
    # they won't be used.
    d_not_equal_0 = d != 0
    d_safe = paddle.where(d_not_equal_0, d, paddle.ones(d.shape, d.dtype))
    out = paddle.where_(
        d_not_equal_0,
        paddle.abs_(x.multiply_(y)).floor_divide_(d_safe),
        paddle.zeros(d.shape, d.dtype),
    )
    return out


@paddle.utils.print_utils.print_args
def diff(x, n=1, axis=-1, prepend=None, append=None, name=None):
    r"""
    Computes the n-th forward difference along the given axis.
    The first-order differences is computed by using the following formula:

    .. math::

        out[i] = x[i+1] - x[i]

    Higher-order differences are computed by using paddle.diff() recursively.
    The number of n supports any positive integer value.

    Args:
        x (Tensor): The input tensor to compute the forward difference on, the data type is float16, float32, float64, bool, int32, int64.
        n (int, optional): The number of times to recursively compute the difference.
                            Supports any positive integer value. Default:1
        axis (int, optional): The axis to compute the difference along. Default:-1
        prepend (Tensor, optional): The tensor to prepend to input along axis before computing the difference.
                                   It's dimensions must be equivalent to that of x,
                                   and its shapes must match x's shape except on axis.
        append (Tensor, optional): The tensor to append to input along axis before computing the difference,
                                   It's dimensions must be equivalent to that of x,
                                   and its shapes must match x's shape except on axis.
        name (str, optional): Name for the operation (optional, default is None). For more information, please refer to :ref:`api_guide_Name`.

    Returns:
        Tensor: The output tensor with same dtype with x.

    Examples:
        .. code-block:: python

            >>> import paddle

            >>> x = paddle.to_tensor([1, 4, 5, 2])
            >>> out = paddle.diff(x)
            >>> out
            Tensor(shape=[3], dtype=int64, place=Place(cpu), stop_gradient=True,
            [ 3,  1, -3])

            >>> x_2 = paddle.to_tensor([1, 4, 5, 2])
            >>> out = paddle.diff(x_2, n=2)
            >>> out
            Tensor(shape=[2], dtype=int64, place=Place(cpu), stop_gradient=True,
            [ -2,  -4])

            >>> y = paddle.to_tensor([7, 9])
            >>> out = paddle.diff(x, append=y)
            >>> out
            Tensor(shape=[5], dtype=int64, place=Place(cpu), stop_gradient=True,
            [ 3,  1, -3,  5,  2])

            >>> z = paddle.to_tensor([[1, 2, 3], [4, 5, 6]])
            >>> out = paddle.diff(z, axis=0)
            >>> out
            Tensor(shape=[1, 3], dtype=int64, place=Place(cpu), stop_gradient=True,
            [[3, 3, 3]])
            >>> out = paddle.diff(z, axis=1)
            >>> out
            Tensor(shape=[2, 2], dtype=int64, place=Place(cpu), stop_gradient=True,
            [[1, 1],
             [1, 1]])
    """
    if n < 1:
        raise ValueError(
            f"Diff expects input to be at least one-dimensional but got {n}"
        )

    def _diff_handler(x, n=1, axis=-1, prepend=None, append=None, name=None):
        if axis < 0:
            axis = axis + len(x.shape)
        if axis > len(x.shape):
            axis = len(x.shape)
        if axis < 0:
            axis = 0
        dtype = x.dtype
        axes = [axis]
        infer_flags = [1 for i in range(len(axes))]
        if in_dynamic_or_pir_mode():
            has_pend = False
            input_list = []
            if prepend is not None and append is not None:
                input_list = [prepend, x, append]
                has_pend = True
            elif prepend is not None:
                input_list = [prepend, x]
                has_pend = True
            elif append is not None:
                input_list = [x, append]
                has_pend = True
            if has_pend:
                new_input = _C_ops.concat(input_list, axis)
            else:
                new_input = x

            attrs_1 = ()
            attrs_2 = ()

            dim_len = new_input.shape[axis]

            starts_1 = [0]
            attrs_1 += ('starts', starts_1)
            ends_1 = [dim_len - 1]
            attrs_1 += ('ends', ends_1)
            input_front = _C_ops.slice(
                new_input, axes, starts_1, ends_1, infer_flags, []
            )
            starts_2 = [1]
            attrs_2 += ('starts', starts_2)
            ends_2 = [dim_len]
            attrs_2 += ('ends', ends_2)
            input_back = _C_ops.slice(
                new_input, axes, starts_2, ends_2, infer_flags, []
            )

            if x.dtype == paddle.bool or x.dtype == core.DataType.BOOL:
                return _C_ops.logical_xor(input_back, input_front)
            else:
                return _C_ops.subtract(input_back, input_front)
        else:
            check_variable_and_dtype(
                x,
                'x',
                ['float16', 'float32', 'float64', 'bool', 'int32', 'int64'],
                'diff',
            )
            check_type(axis, 'axis', (int), 'diff')
            helper = LayerHelper('diff', **locals())
            has_pend = False
            input_list = []
            if prepend is not None and append is not None:
                input_list = [prepend, x, append]
                has_pend = True
            elif prepend is not None:
                input_list = [prepend, x]
                has_pend = True
            elif append is not None:
                input_list = [x, append]
                has_pend = True

            if has_pend:
                new_input = helper.create_variable_for_type_inference(dtype)
                helper.append_op(
                    type='concat',
                    inputs={'X': input_list},
                    outputs={'Out': [new_input]},
                    attrs={'axis': axis},
                )
            else:
                new_input = x

            dim_len = new_input.shape[axis]
            attrs_1 = {'axes': axes}
            starts_1 = [0]
            ends_1 = [dim_len - 1]
            attrs_1['starts'] = starts_1
            attrs_1['ends'] = ends_1
            input_front = helper.create_variable_for_type_inference(dtype)
            helper.append_op(
                type='slice',
                inputs={'Input': new_input},
                attrs=attrs_1,
                outputs={'Out': input_front},
            )
            attrs_2 = {'axes': axes}
            starts_2 = [1]
            ends_2 = [dim_len]
            attrs_2['starts'] = starts_2
            attrs_2['ends'] = ends_2
            input_back = helper.create_variable_for_type_inference(dtype)
            helper.append_op(
                type='slice',
                inputs={'Input': new_input},
                attrs=attrs_2,
                outputs={'Out': input_back},
            )

            if dtype == paddle.bool:
                out = helper.create_variable_for_type_inference(dtype)
                helper.append_op(
                    type='logical_xor',
                    inputs={"X": input_back, "Y": input_front},
                    outputs={"Out": out},
                )
            else:
                out = paddle.tensor.math.subtract(input_back, input_front)
            return out

    out = _diff_handler(
        x, n=1, axis=axis, prepend=prepend, append=append, name=name
    )
    if n > 1:
        for _ in range(n - 1):
            out = _diff_handler(
                out, n=1, axis=axis, prepend=prepend, append=append, name=name
            )
    return out


def angle(x, name=None):
    r"""
    Element-wise angle of complex numbers. For non-negative real numbers, the angle is 0 while
    for negative real numbers, the angle is :math:`\pi`.

    Equation:
        .. math::

            angle(x)=arctan2(x.imag, x.real)

    Args:
        x (Tensor): An N-D Tensor, the data type is complex64, complex128, or float32, float64 .
        name (str, optional): Name for the operation (optional, default is None). For more information, please refer to :ref:`api_guide_Name`.

    Returns:
        Tensor: An N-D Tensor of real data type with the same precision as that of x's data type.

    Examples:
        .. code-block:: python

            >>> import paddle

            >>> x = paddle.to_tensor([-2, -1, 0, 1]).unsqueeze(-1).astype('float32')
            >>> y = paddle.to_tensor([-2, -1, 0, 1]).astype('float32')
            >>> z = x + 1j * y
            >>> z
            Tensor(shape=[4, 4], dtype=complex64, place=Place(cpu), stop_gradient=True,
            [[(-2-2j), (-2-1j), (-2+0j), (-2+1j)],
             [(-1-2j), (-1-1j), (-1+0j), (-1+1j)],
             [-2j    , -1j    ,  0j    ,  1j    ],
             [ (1-2j),  (1-1j),  (1+0j),  (1+1j)]])

            >>> theta = paddle.angle(z)
            >>> theta
            Tensor(shape=[4, 4], dtype=float32, place=Place(cpu), stop_gradient=True,
            [[-2.35619450, -2.67794514,  3.14159274,  2.67794514],
             [-2.03444386, -2.35619450,  3.14159274,  2.35619450],
             [-1.57079637, -1.57079637,  0.        ,  1.57079637],
             [-1.10714877, -0.78539819,  0.        ,  0.78539819]])
    """

    if in_dynamic_or_pir_mode():
        return _C_ops.angle(x)
    else:
        check_variable_and_dtype(
            x,
            'x',
            [
                'float16',
                'float32',
                'float64',
                'complex64',
                'complex128',
                'uint16',
            ],
            'angle',
        )
        op_type = "angle"
        helper = LayerHelper(op_type, **locals())
        inputs = {"X": x}
        out = helper.create_variable_for_type_inference(
            dtype=_complex_to_real_dtype(x.dtype)
        )
        outputs = {"Out": out}
        helper.append_op(type=op_type, inputs=inputs, outputs=outputs)
        return out


def heaviside(x, y, name=None):
    r"""
    Computes the Heaviside step function determined by corresponding element in y for each element in x. The equation is

    .. math::
        heaviside(x, y)=
            \left\{
                \begin{array}{lcl}
                0,& &\text{if} \ x < 0, \\
                y,& &\text{if} \ x = 0, \\
                1,& &\text{if} \ x > 0.
                \end{array}
            \right.

    Note:
        ``paddle.heaviside`` supports broadcasting. If you want know more about broadcasting, please refer to `Introduction to Tensor`_ .

        .. _Introduction to Tensor: ../../guides/beginner/tensor_en.html#chapter5-broadcasting-of-tensor

    Args:
        x (Tensor): The input tensor of Heaviside step function, it's data type should be float16, float32, float64, int32 or int64.
        y (Tensor): The tensor that determines a Heaviside step function, it's data type should be float16, float32, float64, int32 or int64.
        name (str, optional): Name for the operation (optional, default is None). Normally there is no need for user to set this property. For more information, please refer to :ref:`api_guide_Name`.

    Returns:
        N-D Tensor. A location into which the result is stored. If x and y have different shapes and are broadcastable, the resulting tensor shape is the shape of x and y after broadcasting. If x, y have the same shape, its shape is the same as x and y.

    Examples:
        .. code-block:: python

            >>> import paddle
            >>> x = paddle.to_tensor([-0.5, 0, 0.5])
            >>> y = paddle.to_tensor([0.1])
            >>> paddle.heaviside(x, y)
            Tensor(shape=[3], dtype=float32, place=Place(cpu), stop_gradient=True,
            [0.        , 0.10000000, 1.        ])
            >>> x = paddle.to_tensor([[-0.5, 0, 0.5], [-0.5, 0.5, 0]])
            >>> y = paddle.to_tensor([0.1, 0.2, 0.3])
            >>> paddle.heaviside(x, y)
            Tensor(shape=[2, 3], dtype=float32, place=Place(cpu), stop_gradient=True,
            [[0.        , 0.20000000, 1.        ],
             [0.        , 1.        , 0.30000001]])
    """
    if in_dynamic_or_pir_mode():
        return _C_ops.heaviside(x, y)
    else:
        op_type = 'elementwise_heaviside'
        return _elementwise_op(LayerHelper(op_type, **locals()))


def frac(x, name=None):
    """
    This API is used to return the fractional portion of each element in input.

    Args:
        x (Tensor): The input tensor, which data type should be int32, int64, float32, float64.
        name (str, optional): Name for the operation (optional, default is None). For more information, please refer to :ref:`api_guide_Name`.

    Returns:
        Tensor: The output Tensor of frac.

    Examples:
        .. code-block:: python

            >>> import paddle

            >>> input = paddle.to_tensor([[12.22000003, -1.02999997],
            ...                           [-0.54999995, 0.66000003]])
            >>> output = paddle.frac(input)
            >>> output
            Tensor(shape=[2, 2], dtype=float32, place=Place(cpu), stop_gradient=True,
            [[ 0.22000003, -0.02999997],
             [-0.54999995,  0.66000003]])
    """
    if x.dtype not in [
        paddle.int32,
        paddle.int64,
        paddle.float32,
        paddle.float64,
        DataType.INT32,
        DataType.INT64,
        DataType.FLOAT32,
        DataType.FLOAT64,
    ]:
        raise TypeError(
            f"The data type of input must be one of ['int32', 'int64', 'float32', 'float64'], but got {x.dtype}"
        )
    if in_dynamic_or_pir_mode():
        y = _C_ops.trunc(x)
        return _C_ops.subtract(x, y)
    else:
        inputs = {"X": x}
        attrs = {}

        helper = LayerHelper("trunc", **locals())
        check_variable_and_dtype(
            x, "X", ['int32', 'int64', 'float32', 'float64'], 'trunc'
        )
        y = helper.create_variable_for_type_inference(dtype=x.dtype)
        helper.append_op(
            type="trunc", inputs=inputs, attrs=attrs, outputs={"Out": y}
        )
        return _elementwise_op(LayerHelper('elementwise_sub', **locals()))


@inplace_apis_in_dygraph_only
def frac_(x, name=None):
    r"""
    Inplace version of ``frac`` API, the output Tensor will be inplaced with input ``x``.
    Please refer to :ref:`api_paddle_frac`.
    """

    if x.dtype not in [
        paddle.int32,
        paddle.int64,
        paddle.float32,
        paddle.float64,
    ]:
        raise TypeError(
            f"The data type of input must be one of ['int32', 'int64', 'float32', 'float64'], but got {x.dtype}"
        )
    if in_dynamic_mode():
        y = _C_ops.trunc(x)
        return _C_ops.subtract_(x, y)


def sgn(x, name=None):
    """
    For complex tensor, this API returns a new tensor whose elements have the same angles as the corresponding
    elements of input and absolute values of one.
    For other float dtype tensor,
    this API returns sign of every element in `x`: 1 for positive, -1 for negative and 0 for zero, same as paddle.sign.

    Args:
        x (Tensor): The input tensor, which data type should be float16, float32, float64, complex64, complex128.
        name (str, optional): Name for the operation (optional, default is None). For more information, please refer to :ref:`api_guide_Name`.

    Returns:
        Tensor: A sign Tensor for real input, or normalized Tensor for complex input, shape and data type are same as input.

    Examples:
        .. code-block:: python

            >>> import paddle

            >>> x = paddle.to_tensor([[3 + 4j, 7 - 24j, 0, 1 + 2j], [6 + 8j, 3, 0, -2]])
            >>> paddle.sgn(x)
            Tensor(shape=[2, 4], dtype=complex64, place=Place(cpu), stop_gradient=True,
            [[ (0.6000000238418579+0.800000011920929j),
              (0.2800000011920929-0.9599999785423279j),
               0j                                     ,
              (0.4472135901451111+0.8944271802902222j)],
             [ (0.6000000238418579+0.800000011920929j),
               (1+0j)                                 ,
               0j                                     ,
              (-1+0j)                                 ]])

    """
    if x.dtype not in [
        paddle.float16,
        paddle.float32,
        paddle.float64,
        paddle.complex64,
        paddle.complex128,
        DataType.FLOAT16,
        DataType.FLOAT32,
        DataType.FLOAT64,
        DataType.COMPLEX64,
        DataType.COMPLEX128,
    ]:
        raise TypeError(
            f"The data type of input must be one of ['float16', 'float32', 'float64', 'complex64', 'complex128'], but got {x.dtype}"
        )
    if paddle.is_complex(x):
        expand_x = paddle.as_real(x)
        x_abs = paddle.abs(x)
        x_abs = paddle.unsqueeze(x_abs, axis=-1)
        output = expand_x / x_abs
        zeros = paddle.zeros_like(output)
        output = paddle.where(paddle.isnan(output), zeros, output)

        return paddle.as_complex(output)
    else:
        return paddle.sign(x)


def take(x, index, mode='raise', name=None):
    """
    Returns a new tensor with the elements of input tensor x at the given index.
    The input tensor is treated as if it were viewed as a 1-D tensor.
    The result takes the same shape as the index.

    Args:
        x (Tensor): An N-D Tensor, its data type should be int32, int64, float32, float64.
        index (Tensor): An N-D Tensor, its data type should be int32, int64.
        mode (str, optional): Specifies how out-of-bounds index will behave. the candidates are ``'raise'``, ``'wrap'`` and ``'clip'``.

            - ``'raise'``: raise an error (default);
            - ``'wrap'``: wrap around;
            - ``'clip'``: clip to the range. ``'clip'`` mode means that all indices that are too large are replaced by the index that addresses the last element. Note that this disables indexing with negative numbers.

        name (str, optional): Name for the operation (optional, default is None). For more information, please refer to :ref:`api_guide_Name`.

    Returns:
        Tensor, Tensor with the same shape as index, the data type is the same with input.

    Examples:
        .. code-block:: python

            >>> import paddle

            >>> x_int = paddle.arange(0, 12).reshape([3, 4])
            >>> x_float = x_int.astype(paddle.float64)

            >>> idx_pos = paddle.arange(4, 10).reshape([2, 3])  # positive index
            >>> idx_neg = paddle.arange(-2, 4).reshape([2, 3])  # negative index
            >>> idx_err = paddle.arange(-2, 13).reshape([3, 5])  # index out of range

            >>> paddle.take(x_int, idx_pos)
            Tensor(shape=[2, 3], dtype=int64, place=Place(cpu), stop_gradient=True,
            [[4, 5, 6],
             [7, 8, 9]])

            >>> paddle.take(x_int, idx_neg)
            Tensor(shape=[2, 3], dtype=int64, place=Place(cpu), stop_gradient=True,
            [[10, 11, 0 ],
             [1 , 2 , 3 ]])

            >>> paddle.take(x_float, idx_pos)
            Tensor(shape=[2, 3], dtype=float64, place=Place(cpu), stop_gradient=True,
            [[4., 5., 6.],
             [7., 8., 9.]])

            >>> x_int.take(idx_pos)
            Tensor(shape=[2, 3], dtype=int64, place=Place(cpu), stop_gradient=True,
            [[4, 5, 6],
             [7, 8, 9]])

            >>> paddle.take(x_int, idx_err, mode='wrap')
            Tensor(shape=[3, 5], dtype=int64, place=Place(cpu), stop_gradient=True,
            [[10, 11, 0 , 1 , 2 ],
             [3 , 4 , 5 , 6 , 7 ],
             [8 , 9 , 10, 11, 0 ]])

            >>> paddle.take(x_int, idx_err, mode='clip')
            Tensor(shape=[3, 5], dtype=int64, place=Place(cpu), stop_gradient=True,
            [[0 , 0 , 0 , 1 , 2 ],
             [3 , 4 , 5 , 6 , 7 ],
             [8 , 9 , 10, 11, 11]])

    """
    if mode not in ['raise', 'wrap', 'clip']:
        raise ValueError(
            f"'mode' in 'take' should be 'raise', 'wrap', 'clip', but received {mode}."
        )

    if in_dynamic_or_pir_mode():
        if not isinstance(index, (paddle.Tensor, Variable, paddle.pir.Value)):
            raise TypeError(
                f"The type of 'index' must be Tensor, but got {type(index)}"
            )
        if index.dtype not in [
            paddle.int32,
            paddle.int64,
            DataType.INT32,
            DataType.INT64,
        ]:
            raise TypeError(
                f"The data type of 'index' must be one of ['int32', 'int64'], but got {index.dtype}"
            )

    else:
        check_variable_and_dtype(index, 'index', ['int32', 'int64'], 'take')

    input_1d = x.flatten()
    index_1d = index.flatten()
    max_index = input_1d.shape[-1]

    if mode == 'raise':
        # This processing enables 'take' to handle negative indexes within the correct range.
        index_1d = paddle.where(index_1d < 0, index_1d + max_index, index_1d)
    elif mode == 'wrap':
        # The out of range indices are constrained by taking the remainder.
        index_1d = paddle.where(index_1d < 0, index_1d % max_index, index_1d)
        index_1d = paddle.where(
            index_1d >= max_index, index_1d % max_index, index_1d
        )
    elif mode == 'clip':
        # 'clip' mode disables indexing with negative numbers.
        index_1d = clip(index_1d, 0, max_index - 1)

    out = input_1d.index_select(index_1d).reshape(index.shape)

    return out


def frexp(x, name=None):
    """
    The function used to decompose a floating point number into mantissa and exponent.

    Args:
        x (Tensor): The input tensor, it's data type should be float32, float64.
        name (str, optional): For details, please refer to :ref:`api_guide_Name`. Generally, no setting is required. Default: None.

    Returns:

        - mantissa (Tensor), A mantissa Tensor. The shape and data type of mantissa tensor and exponential tensor are
            the same as those of input.

        - exponent (Tensor), A exponent Tensor. The shape and data type of mantissa tensor and exponential tensor are
            the same as those of input.

    Examples:
        .. code-block:: python

            >>> import paddle

            >>> x = paddle.to_tensor([[1, 2, 3, 4]], dtype="float32")
            >>> mantissa, exponent = paddle.tensor.math.frexp(x)
            >>> mantissa
            Tensor(shape=[1, 4], dtype=float32, place=Place(cpu), stop_gradient=True,
            [[0.50000000, 0.50000000, 0.75000000, 0.50000000]])
            >>> exponent
            Tensor(shape=[1, 4], dtype=float32, place=Place(cpu), stop_gradient=True,
            [[1., 2., 2., 3.]])
    """
    if x.dtype not in [
        paddle.float32,
        paddle.float64,
        DataType.FLOAT32,
        DataType.FLOAT64,
    ]:
        raise TypeError(
            f"The data type of input must be one of ['float32', 'float64'], but got {x.dtype}"
        )
    input_x = paddle.abs(x)
    exponent = paddle.floor(paddle.log2(input_x))
    exponent = paddle.where(
        paddle.isinf(exponent), paddle.full_like(exponent, 0), exponent
    )

    # 0填充
    mantissa = paddle.divide(input_x, 2**exponent)
    # 计算exponent
    exponent = paddle.where(
        (mantissa >= 1),
        paddle.add(exponent, paddle.ones_like(exponent)),
        exponent,
    )
    mantissa = paddle.where(
        (mantissa >= 1),
        paddle.divide(mantissa, 2 ** paddle.ones_like(exponent)),
        mantissa,
    )

    mantissa = paddle.where((x < 0), mantissa * -1, mantissa)
    return mantissa, exponent


def _trapezoid(y, x=None, dx=None, axis=-1, mode='sum'):
    """
    Integrate along the given axis using the composite trapezoidal rule.

    Args:
        y (Tensor): Input tensor to integrate. It's data type should be float16, float32, float64.
        x (Tensor, optional): The sample points corresponding to the :attr:`y` values, the same type as :attr:`y`.
            It is known that the size of :attr:`y` is `[d_1, d_2, ... , d_n]` and :math:`axis=k`, then the size of :attr:`x` can only be `[d_k]` or `[d_1, d_2, ... , d_n ]`.
            If :attr:`x` is None, the sample points are assumed to be evenly spaced :attr:`dx` apart. The default is None.
        dx (float, optional): The spacing between sample points when :attr:`x` is None. If neither :attr:`x` nor :attr:`dx` is provided then the default is :math:`dx = 1`.
        axis (int, optional): The axis along which to integrate. The default is -1.
        name (str, optional): Name for the operation (optional, default is None). For more information, please refer to :ref:`api_guide_Name`.
        sum_mode (str): use a different summation. The default is `sum`.

    Returns:
        Tensor, Definite integral of :attr:`y` is N-D tensor as approximated along a single axis by the trapezoidal rule.
    """
    if mode == 'sum':
        sum_mode = paddle.sum
    elif mode == 'cumsum':
        sum_mode = paddle.cumsum

    if not (x is None or dx is None):
        raise ValueError("Not permitted to specify both x and dx input args.")
    if y.dtype not in [
        paddle.float16,
        paddle.float32,
        paddle.float64,
        paddle.base.core.DataType.FLOAT16,
        paddle.base.core.DataType.FLOAT32,
        paddle.base.core.DataType.FLOAT64,
    ]:
        raise TypeError(
            f"The data type of input must be Tensor, and dtype should be one of ['paddle.float16', 'paddle.float32', 'paddle.float64', 'paddle.base.core.DataType.FLOAT16', 'paddle.base.core.DataType.FLOAT32', 'paddle.base.core.DataType.FLOAT64'], but got {y.dtype}"
        )

    y_shape = y.shape
    length = y_shape[axis]
    if axis < 0:
        axis += y.dim()
    if x is None:
        if dx is None:
            dx = 1.0
        dx = paddle.to_tensor(dx)
        if dx.dim() > 1:
            raise ValueError(f'Expected dx to be a scalar, got dx={dx}')
    else:
        if x.dtype not in [
            paddle.float16,
            paddle.float32,
            paddle.float64,
            paddle.base.core.DataType.FLOAT16,
            paddle.base.core.DataType.FLOAT32,
            paddle.base.core.DataType.FLOAT64,
        ]:
            raise TypeError(
                f"The data type of input must be Tensor, and dtype should be one of ['paddle.float16', 'paddle.float32', 'paddle.float64', 'paddle.base.core.DataType.FLOAT16', 'paddle.base.core.DataType.FLOAT32', 'paddle.base.core.DataType.FLOAT64'], but got {x.dtype}"
            )
        # Reshape to correct shape
        if x.dim() == 1:
            dx = paddle.diff(x)
            shape = [1] * y.dim()
            shape[axis] = dx.shape[0]
            dx = dx.reshape(shape)
        else:
            dx = paddle.diff(x, axis=axis)
    return 0.5 * sum_mode(
        (
            paddle.gather(y, paddle.arange(1, length), axis=axis)
            + paddle.gather(y, paddle.arange(0, length - 1), axis=axis)
        )
        * dx,
        axis=axis,
    )


def trapezoid(y, x=None, dx=None, axis=-1, name=None):
    """
    Integrate along the given axis using the composite trapezoidal rule. Use the sum method.

    Args:
        y (Tensor): Input tensor to integrate. It's data type should be float16, float32, float64.
        x (Tensor, optional): The sample points corresponding to the :attr:`y` values, the same type as :attr:`y`.
            It is known that the size of :attr:`y` is `[d_1, d_2, ... , d_n]` and :math:`axis=k`, then the size of :attr:`x` can only be `[d_k]` or `[d_1, d_2, ... , d_n ]`.
            If :attr:`x` is None, the sample points are assumed to be evenly spaced :attr:`dx` apart. The default is None.
        dx (float, optional): The spacing between sample points when :attr:`x` is None. If neither :attr:`x` nor :attr:`dx` is provided then the default is :math:`dx = 1`.
        axis (int, optional): The axis along which to integrate. The default is -1.
        name (str, optional): Name for the operation (optional, default is None). For more information, please refer to :ref:`api_guide_Name`.

    Returns:
        Tensor, Definite integral of :attr:`y` is N-D tensor as approximated along a single axis by the trapezoidal rule.
        If :attr:`y` is a 1D tensor, then the result is a float. If N is greater than 1, then the result is an (N-1)-D tensor.

    Examples:
        .. code-block:: python

            >>> import paddle

            >>> y = paddle.to_tensor([4, 5, 6], dtype='float32')

            >>> paddle.trapezoid(y)
            Tensor(shape=[], dtype=float32, place=Place(cpu), stop_gradient=True,
            10.)

            >>> paddle.trapezoid(y, dx=2.)
            Tensor(shape=[], dtype=float32, place=Place(cpu), stop_gradient=True,
            20.)

            >>> y = paddle.to_tensor([4, 5, 6], dtype='float32')
            >>> x = paddle.to_tensor([1, 2, 3], dtype='float32')

            >>> paddle.trapezoid(y, x)
            Tensor(shape=[], dtype=float32, place=Place(cpu), stop_gradient=True,
            10.)

            >>> y = paddle.to_tensor([1, 2, 3], dtype='float64')
            >>> x = paddle.to_tensor([8, 6, 4], dtype='float64')

            >>> paddle.trapezoid(y, x)
            Tensor(shape=[], dtype=float64, place=Place(cpu), stop_gradient=True,
            -8.)
            >>> y = paddle.arange(6).reshape((2, 3)).astype('float32')

            >>> paddle.trapezoid(y, axis=0)
            Tensor(shape=[3], dtype=float32, place=Place(cpu), stop_gradient=True,
            [1.50000000, 2.50000000, 3.50000000])
            >>> paddle.trapezoid(y, axis=1)
            Tensor(shape=[2], dtype=float32, place=Place(cpu), stop_gradient=True,
            [2., 8.])
    """
    return _trapezoid(y, x, dx, axis, mode='sum')


def cumulative_trapezoid(y, x=None, dx=None, axis=-1, name=None):
    """
    Integrate along the given axis using the composite trapezoidal rule. Use the cumsum method

    Args:
        y (Tensor): Input tensor to integrate. It's data type should be float16, float32, float64.
        x (Tensor, optional): The sample points corresponding to the :attr:`y` values, the same type as :attr:`y`.
            It is known that the size of :attr:`y` is `[d_1, d_2, ... , d_n]` and :math:`axis=k`, then the size of :attr:`x` can only be `[d_k]` or `[d_1, d_2, ... , d_n ]`.
            If :attr:`x` is None, the sample points are assumed to be evenly spaced :attr:`dx` apart. The default is None.
        dx (float, optional): The spacing between sample points when :attr:`x` is None. If neither :attr:`x` nor :attr:`dx` is provided then the default is :math:`dx = 1`.
        axis (int, optional): The axis along which to integrate. The default is -1.
        name (str, optional): Name for the operation (optional, default is None). For more information, please refer to :ref:`api_guide_Name`.

    Returns:
        Tensor, Definite integral of :attr:`y` is N-D tensor as approximated along a single axis by the trapezoidal rule.
        The result is an N-D tensor.

    Examples:
        .. code-block:: python

            >>> import paddle

            >>> y = paddle.to_tensor([4, 5, 6], dtype='float32')

            >>> paddle.cumulative_trapezoid(y)
            Tensor(shape=[2], dtype=float32, place=Place(cpu), stop_gradient=True,
            [4.50000000, 10.       ])

            >>> paddle.cumulative_trapezoid(y, dx=2.)
            >>> # Tensor(shape=[2], dtype=float32, place=Place(cpu), stop_gradient=True,
            >>> #        [9. , 20.])

            >>> y = paddle.to_tensor([4, 5, 6], dtype='float32')
            >>> x = paddle.to_tensor([1, 2, 3], dtype='float32')

            >>> paddle.cumulative_trapezoid(y, x)
            Tensor(shape=[2], dtype=float32, place=Place(cpu), stop_gradient=True,
            [4.50000000, 10.       ])

            >>> y = paddle.to_tensor([1, 2, 3], dtype='float64')
            >>> x = paddle.to_tensor([8, 6, 4], dtype='float64')

            >>> paddle.cumulative_trapezoid(y, x)
            Tensor(shape=[2], dtype=float64, place=Place(cpu), stop_gradient=True,
            [-3., -8.])

            >>> y = paddle.arange(6).reshape((2, 3)).astype('float32')

            >>> paddle.cumulative_trapezoid(y, axis=0)
            Tensor(shape=[1, 3], dtype=float32, place=Place(cpu), stop_gradient=True,
            [[1.50000000, 2.50000000, 3.50000000]])
            >>> paddle.cumulative_trapezoid(y, axis=1)
            Tensor(shape=[2, 2], dtype=float32, place=Place(cpu), stop_gradient=True,
            [[0.50000000, 2.        ],
             [3.50000000, 8.        ]])
    """
    return _trapezoid(y, x, dx, axis, mode='cumsum')


def vander(x, n=None, increasing=False, name=None):
    """
    Generate a Vandermonde matrix.

    The columns of the output matrix are powers of the input vector. Order of the powers is
    determined by the increasing Boolean parameter. Specifically, when the increment is
    "false", the ith output column is a step-up in the order of the elements of the input
    vector to the N - i - 1 power. Such a matrix with a geometric progression in each row
    is named after Alexandre-Theophile Vandermonde.

    Args:
        x (Tensor): The input tensor, it must be 1-D Tensor, and it's data type should be ['complex64', 'complex128', 'float32', 'float64', 'int32', 'int64'].
        n (int): Number of columns in the output. If n is not specified, a square array is returned (n = len(x)).
        increasing(bool): Order of the powers of the columns. If True, the powers increase from left to right, if False (the default) they are reversed.
        name (str, optional): For details, please refer to :ref:`api_guide_Name`. Generally, no setting is required. Default: None.
    Returns:
        Tensor, A vandermonde matrix with shape (len(x), N). If increasing is False, the first column is :math:`x^{(N-1)}`, the second :math:`x^{(N-2)}` and so forth.
        If increasing is True, the columns are :math:`x^0`, :math:`x^1`, ..., :math:`x^{(N-1)}`.

    Examples:
        .. code-block:: python

            >>> import paddle
            >>> x = paddle.to_tensor([1., 2., 3.], dtype="float32")
            >>> out = paddle.vander(x)
            >>> out
            Tensor(shape=[3, 3], dtype=float32, place=Place(cpu), stop_gradient=True,
            [[1., 1., 1.],
             [4., 2., 1.],
             [9., 3., 1.]])
            >>> out1 = paddle.vander(x,2)
            >>> out1
            Tensor(shape=[3, 2], dtype=float32, place=Place(cpu), stop_gradient=True,
            [[1., 1.],
             [2., 1.],
             [3., 1.]])
            >>> out2 = paddle.vander(x, increasing = True)
            >>> out2
            Tensor(shape=[3, 3], dtype=float32, place=Place(cpu), stop_gradient=True,
            [[1., 1., 1.],
             [1., 2., 4.],
             [1., 3., 9.]])
            >>> real = paddle.to_tensor([2., 4.])
            >>> imag = paddle.to_tensor([1., 3.])
            >>> complex = paddle.complex(real, imag)
            >>> out3 = paddle.vander(complex)
            >>> out3
            Tensor(shape=[2, 2], dtype=complex64, place=Place(cpu), stop_gradient=True,
            [[(2+1j), (1+0j)],
             [(4+3j), (1+0j)]])
    """
    check_variable_and_dtype(
        x,
        'x',
        ['complex64', 'complex128', 'float32', 'float64', 'int32', 'int64'],
        'vander',
    )
    if x.dim() != 1:
        raise ValueError(
            "The input of x is expected to be a 1-D Tensor."
            "But now the dims of Input(X) is %d." % x.dim()
        )

    if n is None:
        n = x.shape[0]

    if n < 0:
        raise ValueError("N must be non-negative.")

    res = paddle.empty([x.shape[0], n], dtype=x.dtype)

    if paddle.in_dynamic_mode():
        if n > 0:
            res[:, 0] = paddle.to_tensor([1], dtype=x.dtype)
        if n > 1:
            res[:, 1:] = x[:, None]
            res[:, 1:] = paddle.cumprod(res[:, 1:], dim=-1)
    else:
        if n > 0:
            res = paddle.static.setitem(
                res, (slice(None), 0), paddle.to_tensor([1], dtype=x.dtype)
            )
        if n > 1:
            res = paddle.static.setitem(
                res, (slice(None), slice(1, None)), x[:, None]
            )
            res = paddle.static.setitem(
                res,
                (slice(None), slice(1, None)),
                paddle.cumprod(res[:, 1:], dim=-1),
            )
    res = res[:, ::-1] if not increasing else res
    return res


def nextafter(x, y, name=None):
    r"""
    Return the next floating-point value after input towards other, elementwise.
    The shapes of input and other must be broadcastable.

    Args:
        x (Tensor): An N-D Tensor, the data type is float32, float64.
        y (Tensor): An N-D Tensor, the data type is float32, float64.
        name(str, optional):Name for the operation (optional, default is None). For more information, please refer to :ref:`api_guide_Name`.

    Returns:
        out (Tensor): An N-D Tensor, the shape and data type is the same with input.

    Examples:
        .. code-block:: python

            >>> import paddle
            >>> out = paddle.nextafter(paddle.to_tensor([1.0,2.0]),paddle.to_tensor([2.0,1.0]))
            >>> out
            Tensor(shape=[2], dtype=float32, place=Place(cpu), stop_gradient=True,
            [1.00000012, 1.99999988])
    """
    if in_dynamic_or_pir_mode():
        return _C_ops.nextafter(x, y)
    else:
        check_variable_and_dtype(x, 'x', ['float32', 'float64'], 'nextafter')
        check_variable_and_dtype(y, 'y', ['float32', 'float64'], 'nextafter')
        op_type = "nextafter"
        helper = LayerHelper(op_type, **locals())
        inputs = {"x": x, "y": y}
        out = helper.create_variable_for_type_inference(dtype=paddle.float32)
        outputs = {"out": out}
        helper.append_op(type=op_type, inputs=inputs, outputs=outputs)
    return out


def i0(x, name=None):
    r"""
    The function used to calculate modified bessel function of order 0.

    Equation:
        ..  math::

            I_0(x) = \sum^{\infty}_{k=0}\frac{(x^2/4)^k}{(k!)^2}

    Args:
        x (Tensor): The input tensor, it's data type should be float32, float64.
        name (str, optional): For details, please refer to :ref:`api_guide_Name`. Generally, no setting is required. Default: None.

    Returns:
        - out (Tensor), A Tensor. the value of the modified bessel function of order 0 at x.

    Examples:
        .. code-block:: python

            >>> import paddle

            >>> x = paddle.to_tensor([0, 1, 2, 3, 4], dtype="float32")
            >>> paddle.i0(x)
            Tensor(shape=[5], dtype=float32, place=Place(cpu), stop_gradient=True,
            [0.99999994 , 1.26606596 , 2.27958512 , 4.88079262 , 11.30192089])
    """
    if in_dynamic_or_pir_mode():
        return _C_ops.i0(x)
    else:
        check_variable_and_dtype(x, "x", ["float32", "float64"], "i0")

        helper = LayerHelper("i0", **locals())
        out = helper.create_variable_for_type_inference(dtype=x.dtype)
        helper.append_op(type='i0', inputs={'x': x}, outputs={'out': out})
    return out


@inplace_apis_in_dygraph_only
def i0_(x, name=None):
    r"""
    Inplace version of ``i0`` API, the output Tensor will be inplaced with input ``x``.
    Please refer to :ref:`api_paddle_i0`.
    """

    if in_dynamic_mode():
        return _C_ops.i0_(x)


def i0e(x, name=None):
    r"""
    The function used to calculate exponentially scaled modified Bessel function of order 0.

    Equation:
        ..  math::

            I_0(x) = \sum^{\infty}_{k=0}\frac{(x^2/4)^k}{(k!)^2} \\
            I_{0e}(x) = e^{-|x|}I_0(x)

    Args:
        x (Tensor): The input tensor, it's data type should be float32, float64.
        name (str, optional): For details, please refer to :ref:`api_guide_Name`. Generally, no setting is required. Default: None.

    Returns:
        - out (Tensor), A Tensor. the value of the exponentially scaled modified Bessel function of order 0 at x.

    Examples:
        .. code-block:: python

            >>> import paddle

            >>> x = paddle.to_tensor([0, 1, 2, 3, 4], dtype="float32")
            >>> print(paddle.i0e(x))
            Tensor(shape=[5], dtype=float32, place=Place(cpu), stop_gradient=True,
            [0.99999994, 0.46575963, 0.30850831, 0.24300036, 0.20700191])
    """
    if in_dynamic_or_pir_mode():
        return _C_ops.i0e(x)
    else:
        check_variable_and_dtype(x, "x", ["float32", "float64"], "i0e")

        helper = LayerHelper("i0e", **locals())
        out = helper.create_variable_for_type_inference(dtype=x.dtype)
        helper.append_op(type='i0e', inputs={'x': x}, outputs={'out': out})
    return out


def i1(x, name=None):
    """
    The function is used to calculate modified bessel function of order 1.

    Args:
        x (Tensor): The input tensor, it's data type should be float32, float64.
        name (str, optional): For details, please refer to :ref:`api_guide_Name`. Generally, no setting is required. Default: None.

    Returns:
        - out (Tensor), A Tensor. the value of the modified bessel function of order 1 at x.

    Examples:
        .. code-block:: python

            >>> import paddle

            >>> x = paddle.to_tensor([0, 1, 2, 3, 4], dtype="float32")
            >>> print(paddle.i1(x))
            Tensor(shape=[5], dtype=float32, place=Place(cpu), stop_gradient=True,
            [0.        , 0.56515908, 1.59063685, 3.95337057, 9.75946712])
    """
    if in_dynamic_or_pir_mode():
        return _C_ops.i1(x)
    else:
        check_variable_and_dtype(x, "x", ["float32", "float64"], "i1")

        helper = LayerHelper("i1", **locals())
        out = helper.create_variable_for_type_inference(dtype=x.dtype)
        helper.append_op(
            type='i1', inputs={'x': x}, outputs={'out': out}, attrs={}
        )
    return out


def i1e(x, name=None):
    """
    The function is used to calculate exponentially scaled modified Bessel function of order 1.

    Args:

        x (Tensor): The input tensor, it's data type should be float32, float64.
        name (str, optional): For details, please refer to :ref:`api_guide_Name`. Generally, no setting is required. Default: None.

    Returns:
        - out (Tensor), A Tensor. the value of the exponentially scaled modified Bessel function of order 1 at x.

    Examples:
        .. code-block:: python

            >>> import paddle

            >>> x = paddle.to_tensor([0, 1, 2, 3, 4], dtype="float32")
            >>> print(paddle.i1e(x))
            Tensor(shape=[5], dtype=float32, place=Place(cpu), stop_gradient=True,
            [0.        , 0.20791042, 0.21526928, 0.19682673, 0.17875087])
    """
    if in_dynamic_or_pir_mode():
        return _C_ops.i1e(x)
    else:
        check_variable_and_dtype(x, "x", ["float32", "float64"], "i1e")

        helper = LayerHelper("i1e", **locals())
        out = helper.create_variable_for_type_inference(dtype=x.dtype)
        helper.append_op(
            type='i1e', inputs={'x': x}, outputs={'out': out}, attrs={}
        )
    return out


def polygamma(x, n, name=None):
    r"""
    Calculates the polygamma of the given input tensor, element-wise.

    The equation is:

    .. math::
        \Phi^n(x) = \frac{d^n}{dx^n} [\ln(\Gamma(x))]

    Args:
        x (Tensor): Input Tensor. Must be one of the following types: float32, float64.
        n (int): Order of the derivative. Must be integral.
        name (str, optional): Name for the operation (optional, default is None). For more information, please refer to :ref:`api_guide_Name`.

    Returns:
        - out (Tensor), A Tensor. the polygamma of the input Tensor, the shape and data type is the same with input.

    Examples:
        .. code-block:: python

            >>> import paddle

            >>> data = paddle.to_tensor([2, 3, 25.5], dtype='float32')
            >>> res = paddle.polygamma(data, 1)
            >>> print(res)
            Tensor(shape=[3], dtype=float32, place=Place(cpu), stop_gradient=True,
            [0.64493412,  0.39493406,  0.03999467])
    """
    if not isinstance(n, int):
        raise TypeError(
            "The input of n must be int type, but received: %s " % (type(n))
        )
    if n < 0:
        raise ValueError(
            "The input of n must be greater than or equal to 0. But received n = %s"
            % (n)
        )
    if n == 0:
        return digamma(x)
    else:
        if in_dynamic_or_pir_mode():
            return _C_ops.polygamma(x, n)
        else:
            check_variable_and_dtype(
                x, "x", ["float32", "float64"], "polygamma"
            )

            helper = LayerHelper("polygamma", **locals())
            out = helper.create_variable_for_type_inference(dtype=x.dtype)
            helper.append_op(
                type='polygamma',
                inputs={'x': x},
                outputs={'out': out},
                attrs={'n': n},
            )
        return out


@inplace_apis_in_dygraph_only
def polygamma_(x, n, name=None):
    r"""
    Inplace version of ``polygamma`` API, the output Tensor will be inplaced with input ``x``.
    Please refer to :ref:`api_paddle_polygamma`.
    """
    if not isinstance(n, int):
        raise TypeError(
            "The input of n must be int type, but received: %s " % (type(n))
        )
    if n < 0:
        raise ValueError(
            "The input of n must be greater than or equal to 0. But received n = %s"
            % (n)
        )
    if n == 0:
        return digamma_(x)
    else:
        if in_dynamic_mode():
            return _C_ops.polygamma_(x, n)


def ldexp(x, y, name=None):
    """
    Compute the result of multiplying x by 2 to the power of y. The equation is:

    .. math::
        out = x * 2^{y}

    Args:
        x (Tensor): The input Tensor, the data type is float32, float64, int32 or int64.
        y (Tensor):  A Tensor of exponents, typically integers.
        name (str, optional): Name for the operation (optional, default is None).For more information, please refer to :ref:`api_guide_Name`.

    Returns:
        out (Tensor): An N-D Tensor. If x, y have different shapes and are "broadcastable", the resulting tensor shape is the shape of x and y after broadcasting. If x, y have the same shape, its shape is the same as x and y. And the data type is float32 or float64.

    Examples:

        .. code-block:: python

            >>> import paddle

            >>> # example1
            >>> x = paddle.to_tensor([1, 2, 3], dtype='float32')
            >>> y = paddle.to_tensor([2, 3, 4], dtype='int32')
            >>> res = paddle.ldexp(x, y)
            >>> print(res)
            Tensor(shape=[3], dtype=float32, place=Place(cpu), stop_gradient=True,
            [4. , 16., 48.])

            >>> # example2
            >>> x = paddle.to_tensor([1, 2, 3], dtype='float32')
            >>> y = paddle.to_tensor([2], dtype='int32')
            >>> res = paddle.ldexp(x, y)
            >>> print(res)
            Tensor(shape=[3], dtype=float32, place=Place(cpu), stop_gradient=True,
            [4. , 8. , 12.])

    """
    if not isinstance(x, (paddle.Tensor, Variable, paddle.pir.Value)):
        raise TypeError(f"x must be tensor type, but got {type(x)}")
    if not isinstance(y, (paddle.Tensor, Variable, paddle.pir.Value)):
        raise TypeError(f"y must be tensor type, but got {type(y)}")
    if x.dtype == paddle.float64 or y.dtype == paddle.float64:
        out_dtype = paddle.float64
    elif x.dtype == DataType.FLOAT64 or y.dtype == DataType.FLOAT64:
        out_dtype = DataType.FLOAT64
    else:
        out_dtype = paddle.get_default_dtype()
    x = paddle.cast(x, dtype=out_dtype)
    y = paddle.cast(y, dtype=out_dtype)
    two = paddle.to_tensor(2, dtype=out_dtype)
    return paddle.multiply(x, paddle.pow(two, y))


def ldexp_(x, y, name=None):
    r"""
    Inplace version of ``polygamma`` API, the output Tensor will be inplaced with input ``x``.
    Please refer to :ref:`api_paddle_polygamma`.
    """
    if not isinstance(x, (paddle.Tensor, Variable)):
        raise TypeError(f"x must be tensor type, but got {type(x)}")
    if not isinstance(y, (paddle.Tensor, Variable)):
        raise TypeError(f"y must be tensor type, but got {type(y)}")
    if x.dtype == paddle.float64 or y.dtype == paddle.float64:
        out_dtype = paddle.float64
    else:
        out_dtype = paddle.get_default_dtype()
    x = paddle.cast_(x, dtype=out_dtype)
    y = paddle.cast(y, dtype=out_dtype)
    two = paddle.to_tensor(2, dtype=out_dtype)
    return paddle.multiply_(x, paddle.pow(two, y))


def _bitwise_op(op_name, x, y, is_arithmetic, out=None, name=None):
    check_variable_and_dtype(
        x,
        "x",
        ["uint8", "int8", "int16", "int32", "int64"],
        op_name,
    )
    if y is not None:
        check_variable_and_dtype(
            y,
            "y",
            ["uint8", "int8", "int16", "int32", "int64"],
            op_name,
        )

    helper = LayerHelper(op_name, **locals())
    assert x.dtype == y.dtype

    out = helper.create_variable_for_type_inference(dtype=x.dtype)

    helper.append_op(
        type=op_name,
        inputs={"x": x, "y": y},
        outputs={"out": out},
        attrs={'is_arithmetic': is_arithmetic},
    )

    return out


def bitwise_left_shift(x, y, is_arithmetic=True, out=None, name=None):
    r"""
    Apply ``bitwise_left_shift`` on Tensor ``X`` and ``Y`` .

    .. math::

        Out = X \ll Y

    .. note::

        ``paddle.bitwise_left_shift`` supports broadcasting. If you want know more about broadcasting, please refer to please refer to `Introduction to Tensor`_ .

    .. _Introduction to Tensor: ../../guides/beginner/tensor_en.html#chapter5-broadcasting-of-tensor

    Args:
        x (Tensor): Input Tensor of ``bitwise_left_shift`` . It is a N-D Tensor of uint8, int8, int16, int32, int64.
        y (Tensor): Input Tensor of ``bitwise_left_shift`` . It is a N-D Tensor of uint8, int8, int16, int32, int64.
        is_arithmetic (bool, optional): A boolean indicating whether to choose arithmetic shift, if False, means logic shift. Default True.
        out (Tensor, optional): Result of ``bitwise_left_shift`` . It is a N-D Tensor with the same data type of input Tensor. Default: None.
        name (str, optional): The default value is None.  Normally there is no need for
            user to set this property.  For more information, please refer to :ref:`api_guide_Name`.

    Returns:
        Tensor: Result of ``bitwise_left_shift`` . It is a N-D Tensor with the same data type of input Tensor.

    Examples:
        .. code-block:: python
            :name: bitwise_left_shift_example1

            >>> import paddle
            >>> x = paddle.to_tensor([[1,2,4,8],[16,17,32,65]])
            >>> y = paddle.to_tensor([[1,2,3,4,], [2,3,2,1]])
            >>> paddle.bitwise_left_shift(x, y, is_arithmetic=True)
            Tensor(shape=[2, 4], dtype=int64, place=Place(gpu:0), stop_gradient=True,
                   [[2  , 8  , 32 , 128],
                    [64 , 136, 128, 130]])

        .. code-block:: python
            :name: bitwise_left_shift_example2

            >>> import paddle
            >>> x = paddle.to_tensor([[1,2,4,8],[16,17,32,65]])
            >>> y = paddle.to_tensor([[1,2,3,4,], [2,3,2,1]])
            >>> paddle.bitwise_left_shift(x, y, is_arithmetic=False)
            Tensor(shape=[2, 4], dtype=int64, place=Place(gpu:0), stop_gradient=True,
                [[2  , 8  , 32 , 128],
                    [64 , 136, 128, 130]])
    """
    if in_dynamic_mode() and out is None:
        return _C_ops.bitwise_left_shift(x, y, is_arithmetic)
    return _bitwise_op(
        op_name="bitwise_left_shift",
        x=x,
        y=y,
        is_arithmetic=is_arithmetic,
        name=name,
        out=out,
    )


@inplace_apis_in_dygraph_only
def bitwise_left_shift_(x, y, is_arithmetic=True, out=None, name=None):
    r"""
    Inplace version of ``bitwise_left_shift`` API, the output Tensor will be inplaced with input ``x``.
    Please refer to :ref:`api_paddle_bitwise_left_shift`.
    """
    out_shape = broadcast_shape(x.shape, y.shape)
    if out_shape != x.shape:
        raise ValueError(
            f"The shape of broadcast output {out_shape} is different from that of inplace tensor {x.shape} in the Inplace operation."
        )
    if in_dynamic_or_pir_mode():
        return _C_ops.bitwise_left_shift_(x, y, is_arithmetic)


def bitwise_right_shift(x, y, is_arithmetic=True, out=None, name=None):
    r"""
    Apply ``bitwise_right_shift`` on Tensor ``X`` and ``Y`` .

    .. math::

        Out = X \gg Y

    .. note::

        ``paddle.bitwise_right_shift`` supports broadcasting. If you want know more about broadcasting, please refer to please refer to `Introduction to Tensor`_ .

    .. _Introduction to Tensor: ../../guides/beginner/tensor_en.html#chapter5-broadcasting-of-tensor

    Args:
        x (Tensor): Input Tensor of ``bitwise_right_shift`` . It is a N-D Tensor of uint8, int8, int16, int32, int64.
        y (Tensor): Input Tensor of ``bitwise_right_shift`` . It is a N-D Tensor of uint8, int8, int16, int32, int64.
        is_arithmetic (bool, optional): A boolean indicating whether to choose arithmetic shift, if False, means logic shift. Default True.
        out (Tensor, optional): Result of ``bitwise_right_shift`` . It is a N-D Tensor with the same data type of input Tensor. Default: None.
        name (str, optional): The default value is None.  Normally there is no need for
            user to set this property.  For more information, please refer to :ref:`api_guide_Name`.

    Returns:
        Tensor: Result of ``bitwise_right_shift`` . It is a N-D Tensor with the same data type of input Tensor.

    Examples:
        .. code-block:: python
            :name: bitwise_right_shift_example1

            >>> import paddle
            >>> x = paddle.to_tensor([[10,20,40,80],[16,17,32,65]])
            >>> y = paddle.to_tensor([[1,2,3,4,], [2,3,2,1]])
            >>> paddle.bitwise_right_shift(x, y, is_arithmetic=True)
            Tensor(shape=[2, 4], dtype=int64, place=Place(gpu:0), stop_gradient=True,
                   [[5 , 5 , 5 , 5 ],
                    [4 , 2 , 8 , 32]])

        .. code-block:: python
            :name: bitwise_right_shift_example2

            >>> import paddle
            >>> x = paddle.to_tensor([[-10,-20,-40,-80],[-16,-17,-32,-65]], dtype=paddle.int8)
            >>> y = paddle.to_tensor([[1,2,3,4,], [2,3,2,1]], dtype=paddle.int8)
            >>> paddle.bitwise_right_shift(x, y, is_arithmetic=False)  # logic shift
            Tensor(shape=[2, 4], dtype=int8, place=Place(gpu:0), stop_gradient=True,
                [[123, 59 , 27 , 11 ],
                    [60 , 29 , 56 , 95 ]])
    """
    if in_dynamic_mode() and out is None:
        return _C_ops.bitwise_right_shift(x, y, is_arithmetic)

    return _bitwise_op(
        op_name="bitwise_right_shift",
        x=x,
        y=y,
        is_arithmetic=is_arithmetic,
        name=name,
        out=out,
    )


@inplace_apis_in_dygraph_only
def bitwise_right_shift_(x, y, is_arithmetic=True, out=None, name=None):
    r"""
    Inplace version of ``bitwise_right_shift`` API, the output Tensor will be inplaced with input ``x``.
    Please refer to :ref:`api_paddle_bitwise_left_shift`.
    """
    out_shape = broadcast_shape(x.shape, y.shape)
    if out_shape != x.shape:
        raise ValueError(
            f"The shape of broadcast output {out_shape} is different from that of inplace tensor {x.shape} in the Inplace operation."
        )

    if in_dynamic_or_pir_mode():
        return _C_ops.bitwise_right_shift_(x, y, is_arithmetic)


def copysign(x, y, name=None):
    r"""
    Create a new floating-point tensor with the magnitude of input ``x`` and the sign of ``y``, elementwise.

    Equation:
        .. math::

            copysign(x_{i},y_{i})=\left\{\begin{matrix}
            & -|x_{i}| & if \space y_{i} <= -0.0\\
            & |x_{i}| & if \space y_{i} >= 0.0
            \end{matrix}\right.

    Args:
        x (Tensor): The input Tensor, magnitudes, the data type is bool, uint8, int8, int16, int32, int64, bfloat16, float16, float32, float64.
        y (Tensor, number): contains value(s) whose signbit(s) are applied to the magnitudes in input.
        name (str, optional): Name for the operation (optional, default is None). For more information, please refer to :ref:`api_guide_Name`.

    Returns:
        out (Tensor), the output tensor. The data type is the same as the input tensor.

    Examples:
        .. code-block:: python
            :name: example1

            >>> import paddle
            >>> x = paddle.to_tensor([1, 2, 3], dtype='float64')
            >>> y = paddle.to_tensor([-1, 1, -1], dtype='float64')
            >>> out = paddle.copysign(x, y)
            >>> print(out)
            Tensor(shape=[3], dtype=float64, place=Place(gpu:0), stop_gradient=True,
                   [-1.,  2., -3.])

        .. code-block:: python
            :name: example2

            >>> x = paddle.to_tensor([1, 2, 3], dtype='float64')
            >>> y = paddle.to_tensor([-2], dtype='float64')
            >>> res = paddle.copysign(x, y)
            >>> print(res)
            Tensor(shape=[3], dtype=float64, place=Place(gpu:0), stop_gradient=True,
                   [-1.,  -2.,  -3.])

        .. code-block:: python
            :name: example_zero1

            >>> x = paddle.to_tensor([1, 2, 3], dtype='float64')
            >>> y = paddle.to_tensor([0.0], dtype='float64')
            >>> out = paddle.copysign(x, y)
            >>> print(out)
            Tensor(shape=[3], dtype=float64, place=Place(gpu:0), stop_gradient=True,
                [1., 2., 3.])

        .. code-block:: python
            :name: example_zero2

            >>> x = paddle.to_tensor([1, 2, 3], dtype='float64')
            >>> y = paddle.to_tensor([-0.0], dtype='float64')
            >>> out = paddle.copysign(x, y)
            >>> print(out)
            Tensor(shape=[3], dtype=float64, place=Place(gpu:0), stop_gradient=True,
                [-1., -2., -3.])
    """
    if isinstance(y, (float, int)):
        y = paddle.to_tensor(y, dtype=x.dtype)
    out_shape = broadcast_shape(x.shape, y.shape)
    if out_shape != x.shape:
        warnings.warn(
            f"The shape of broadcast output {out_shape} is different from the input tensor x with shape: {x.shape}, please make sure you are using copysign api correctly."
        )

    if in_dynamic_or_pir_mode():
        return _C_ops.copysign(x, y)
    else:
        helper = LayerHelper("copysign", **locals())
        out = helper.create_variable_for_type_inference(dtype=x.dtype)
        helper.append_op(
            type='copysign', inputs={'x': x, 'y': y}, outputs={'out': out}
        )
        return out


@inplace_apis_in_dygraph_only
def copysign_(x, y, name=None):
    r"""
    Inplace version of ``copysign`` API, the output Tensor will be inplaced with input ``x``.
    Please refer to :ref:`api_paddle_copysign`.
    """
    if isinstance(y, (float, int)):
        y = paddle.to_tensor(y, dtype=x.dtype)
    out_shape = broadcast_shape(x.shape, y.shape)
    if out_shape != x.shape:
        raise ValueError(
            f"The shape of broadcast output {out_shape} is different from that of inplace tensor {x.shape} in the Inplace operation."
        )
    return _C_ops.copysign_(x, y)


def hypot(x, y, name=None):
    """
    Calculate the length of the hypotenuse of a right-angle triangle. The equation is:

    .. math::
        out = {\\sqrt{x^2 + y^2}}

    Args:
        x (Tensor): The input Tensor, the data type is float32, float64, int32 or int64.
        y (Tensor): The input Tensor, the data type is float32, float64, int32 or int64.
        name (str, optional): Name for the operation (optional, default is None).For more information, please refer to :ref:`api_guide_Name`.

    Returns:
        out (Tensor): An N-D Tensor. If x, y have different shapes and are "broadcastable", the resulting tensor shape is the shape of x and y after broadcasting. If x, y have the same shape, its shape is the same as x and y. And the data type is float32 or float64.

    Examples:

        .. code-block:: python

            >>> import paddle

            >>> x = paddle.to_tensor([3], dtype='float32')
            >>> y = paddle.to_tensor([4], dtype='float32')
            >>> res = paddle.hypot(x, y)
            >>> print(res)
            Tensor(shape=[1], dtype=float32, place=Place(cpu), stop_gradient=True,
            [5.])

    """
    if not isinstance(x, (paddle.Tensor, Variable)):
        raise TypeError(f"x must be tensor type, but got {type(x)}")
    if not isinstance(y, (paddle.Tensor, Variable)):
        raise TypeError(f"y must be tensor type, but got {type(y)}")

    out = (paddle.pow(x, 2) + paddle.pow(y, 2)).sqrt()
    return out


@inplace_apis_in_dygraph_only
def hypot_(x, y, name=None):
    r"""
    Inplace version of ``hypot`` API, the output Tensor will be inplaced with input ``x``.
    Please refer to :ref:`api_paddle_hypot`.
    """
    if not isinstance(x, (paddle.Tensor, Variable)):
        raise TypeError(f"x must be tensor type, but got {type(x)}")
    if not isinstance(y, (paddle.Tensor, Variable)):
        raise TypeError(f"y must be tensor type, but got {type(y)}")

    out = x.pow_(2).add_(y.pow(2)).sqrt_()
    return out


def combinations(x, r=2, with_replacement=False, name=None):
    """

    Compute combinations of length r of the given tensor. The behavior is similar to python's itertools.combinations
    when with_replacement is set to False, and itertools.combinations_with_replacement when with_replacement is set to True.

    Args:
        x (Tensor): 1-D input Tensor, the data type is float16, float32, float64, int32 or int64.
        r (int, optional):  number of elements to combine, default value is 2.
        with_replacement (bool, optional):  whether to allow duplication in combination, default value is False.
        name (str, optional): Name for the operation (optional, default is None).For more information, please refer to :ref:`api_guide_Name`.

    Returns:
        out (Tensor). Tensor concatenated by combinations, same dtype with x.

    Examples:
        .. code-block:: python

            >>> import paddle
            >>> x = paddle.to_tensor([1, 2, 3], dtype='int32')
            >>> res = paddle.combinations(x)
            >>> print(res)
            Tensor(shape=[3, 2], dtype=int32, place=Place(gpu:0), stop_gradient=True,
                   [[1, 2],
                    [1, 3],
                    [2, 3]])

    """
    if len(x.shape) != 1:
        raise TypeError(f"Expect a 1-D vector, but got x shape {x.shape}")
    if not isinstance(r, int) or r < 0:
        raise ValueError(f"Expect a non-negative int, but got r={r}")

    if r == 0:
        return paddle.empty(shape=[0], dtype=x.dtype)

    if (r > x.shape[0] and not with_replacement) or (
        x.shape[0] == 0 and with_replacement
    ):
        return paddle.empty(shape=[0, r], dtype=x.dtype)

    if r > 1:
        t_l = [x for i in range(r)]
        grids = paddle.meshgrid(t_l)
    else:
        grids = [x]
    num_elements = x.numel()
    t_range = paddle.arange(num_elements, dtype='int64')
    if r > 1:
        t_l = [t_range for i in range(r)]
        index_grids = paddle.meshgrid(t_l)
    else:
        index_grids = [t_range]
    mask = paddle.full(x.shape * r, True, dtype='bool')
    if with_replacement:
        for i in range(r - 1):
            mask *= index_grids[i] <= index_grids[i + 1]
    else:
        for i in range(r - 1):
            mask *= index_grids[i] < index_grids[i + 1]
    for i in range(r):
        grids[i] = grids[i].masked_select(mask)

    return paddle.stack(grids, 1)


def signbit(x, name=None):
    r"""
    Tests if each element of input has its sign bit set or not.

    Args:
        x (Tensor): The input Tensor. Must be one of the following types: float16, float32, float64, bfloat16, uint8, int8, int16, int32, int64.
        name (str, optional): Name for the operation (optional, default is None).For more information, please refer to :ref:`api_guide_Name`.

    Returns:
        out (Tensor): The output Tensor. The sign bit of the corresponding element of the input tensor, True means negative, False means positive.

    Examples:
        .. code-block:: python
            :name: signbit-example-1

            >>> import paddle
            >>> paddle.set_device('cpu')
            >>> x = paddle.to_tensor([-0., 1.1, -2.1, 0., 2.5], dtype='float32')
            >>> res = paddle.signbit(x)
            >>> print(res)
            Tensor(shape=[5], dtype=bool, place=Place(cpu), stop_gradient=True,
            [True, False, True, False, False])

        .. code-block:: python
            :name: signbit-example-2

            >>> import paddle
            >>> paddle.set_device('cpu')
            >>> x = paddle.to_tensor([-5, -2, 3], dtype='int32')
            >>> res = paddle.signbit(x)
            >>> print(res)
            Tensor(shape=[3], dtype=bool, place=Place(cpu), stop_gradient=True,
            [True , True , False])
    """
    if not isinstance(x, (paddle.Tensor, Variable, paddle.pir.Value)):
        raise TypeError(f"x must be tensor type, but got {type(x)}")

    check_variable_and_dtype(
        x,
        "x",
        [
            'float16',
            'float32',
            'float64',
            'bfloat16',
            'uint8',
            'int8',
            'int16',
            'int32',
            'int64',
        ],
        "signbit",
    )
    ones = [1.0] * math.prod(x.shape)
    ones = paddle.to_tensor(ones, x.dtype).reshape(x.shape)
    neg_zero_x = paddle.copysign(ones, x)
    x = paddle.sign(neg_zero_x)
    out = paddle.cast(x < 0, dtype='bool')
    return out


def isposinf(x, name=None):
    r"""
    Tests if each element of input is positive infinity or not.

    Args:
        x (Tensor): The input Tensor. Must be one of the following types: bfloat16, float16, float32, float64, int8, int16, int32, int64, uint8.
        name (str, optional): Name for the operation (optional, default is None). For more information, please refer to :ref:`api_guide_Name`.

    Returns:
        out (Tensor), The output Tensor. Each element of output indicates whether the input element is positive infinity or not.

    Examples:
        .. code-block:: python

            >>> import paddle
            >>> paddle.set_device('cpu')
            >>> x = paddle.to_tensor([-0., float('inf'), -2.1, -float('inf'), 2.5], dtype='float32')
            >>> res = paddle.isposinf(x)
            >>> print(res)
            Tensor(shape=[5], dtype=bool, place=Place(cpu), stop_gradient=True,
            [False, True, False, False, False])

    """
    if not isinstance(x, (paddle.Tensor, Variable, paddle.pir.Value)):
        raise TypeError(f"x must be tensor type, but got {type(x)}")

    check_variable_and_dtype(
        x,
        "x",
        [
            'bfloat16',
            'float16',
            'float32',
            'float64',
            'int8',
            'int16',
            'int32',
            'int64',
            'uint8',
        ],
        "isposinf",
    )  ## dtype is the intersection of dtypes supported by isinf and signbit
    is_inf = paddle.isinf(x)
    signbit = ~paddle.signbit(x)
    return paddle.logical_and(is_inf, signbit)


def isneginf(x, name=None):
    r"""
    Tests if each element of input is negative infinity or not.

    Args:
        x (Tensor): The input Tensor. Must be one of the following types: bfloat16, float16, float32, float64, int8, int16, int32, int64, uint8.
        name (str, optional): Name for the operation (optional, default is None). For more information, please refer to :ref:`api_guide_Name`.

    Returns:
        out (Tensor), The output Tensor. Each element of output indicates whether the input element is negative infinity or not.

    Examples:
        .. code-block:: python

            >>> import paddle
            >>> paddle.set_device('cpu')
            >>> x = paddle.to_tensor([-0., float('inf'), -2.1, -float('inf'), 2.5], dtype='float32')
            >>> res = paddle.isneginf(x)
            >>> print(res)
            Tensor(shape=[5], dtype=bool, place=Place(cpu), stop_gradient=True,
            [False, False, False, True, False])

    """
    if not isinstance(x, (paddle.Tensor, Variable, paddle.pir.Value)):
        raise TypeError(f"x must be tensor type, but got {type(x)}")

    check_variable_and_dtype(
        x,
        "x",
        [
            'bfloat16',
            'float16',
            'float32',
            'float64',
            'int8',
            'int16',
            'int32',
            'int64',
            'uint8',
        ],
        "isneginf",
    )
    is_inf = paddle.isinf(x)
    signbit = paddle.signbit(x)
    return paddle.logical_and(is_inf, signbit)


def isreal(x, name=None):
    r"""
    Tests if each element of input is a real number or not.

    Args:
        x (Tensor): The input Tensor.
        name (str, optional): Name for the operation (optional, default is None). For more information, please refer to :ref:`api_guide_Name`.

    Returns:
        out (Tensor), The output Tensor. Each element of output indicates whether the input element is a real number or not.

    Examples:
        .. code-block:: python

            >>> import paddle
            >>> paddle.set_device('cpu')
            >>> x = paddle.to_tensor([-0., -2.1, 2.5], dtype='float32')
            >>> res = paddle.isreal(x)
            >>> print(res)
            Tensor(shape=[3], dtype=bool, place=Place(cpu), stop_gradient=True,
            [True, True, True])

            >>> x = paddle.to_tensor([(-0.+1j), (-2.1+0.2j), (2.5-3.1j)])
            >>> res = paddle.isreal(x)
            >>> print(res)
            Tensor(shape=[3], dtype=bool, place=Place(cpu), stop_gradient=True,
            [False, False, False])

            >>> x = paddle.to_tensor([(-0.+1j), (-2.1+0j), (2.5-0j)])
            >>> res = paddle.isreal(x)
            >>> print(res)
            Tensor(shape=[3], dtype=bool, place=Place(cpu), stop_gradient=True,
            [False, True, True])
    """
    if not isinstance(x, (paddle.Tensor, Variable, paddle.pir.Value)):
        raise TypeError(f"x must be tensor type, but got {type(x)}")
    dtype = x.dtype
    is_real_dtype = not (
        dtype == core.VarDesc.VarType.COMPLEX64
        or dtype == core.VarDesc.VarType.COMPLEX128
        or dtype == core.DataType.COMPLEX64
        or dtype == core.DataType.COMPLEX128
    )
    if is_real_dtype:
        return paddle.ones_like(x, dtype='bool')

    return paddle.equal(paddle.imag(x), 0)


def sinc(x, name=None):
    r"""
    Calculate the normalized sinc of ``x`` elementwise.

    .. math::

        out_i =
        \left\{
        \begin{aligned}
        &1 & \text{ if $x_i = 0$} \\
        &\frac{\sin(\pi x_i)}{\pi x_i} & \text{ otherwise}
        \end{aligned}
        \right.

    Args:
        x (Tensor): The input Tensor. Must be one of the following types: bfloat16, float16, float32, float64.
        name (str, optional): Name for the operation (optional, default is None). For more information, please refer to :ref:`api_guide_Name`.

    Returns:
        out (Tensor), The Tensor of elementwise-computed normalized sinc result.

    Examples:
        .. code-block:: python

            >>> import paddle
            >>> paddle.set_device('cpu')
            >>> paddle.seed(100)
            >>> x = paddle.rand([2,3], dtype='float32')
            >>> res = paddle.sinc(x)
            >>> print(res)
            Tensor(shape=[2, 3], dtype=float32, place=Place(cpu), stop_gradient=True,
            [[0.56691176, 0.93089867, 0.99977750],
             [0.61639023, 0.79618412, 0.89171958]])
    """
    if not isinstance(x, (paddle.Tensor, Variable, paddle.pir.Value)):
        raise TypeError(f"x must be tensor type, but got {type(x)}")

    check_variable_and_dtype(
        x,
        "x",
        [
            'uint16',
            'float16',
            'float32',
            'float64',
        ],
        "sinc",
    )

    tmp = paddle.where(x != 0, x, paddle.full_like(x, 1.0e-20))
    tmp = paddle.multiply(tmp, paddle.to_tensor(math.pi, dtype=x.dtype))
    tmp = paddle.divide(tmp.sin(), tmp)
    return paddle.where(~paddle.isnan(tmp), tmp, paddle.full_like(x, 1.0))


@inplace_apis_in_dygraph_only
def sinc_(x, name=None):
    r"""
    Inplace version of ``sinc`` API, the output Tensor will be inplaced with input ``x``.
    Please refer to :ref:`api_paddle_sinc`.
    """
    if not isinstance(x, (paddle.Tensor, Variable)):
        raise TypeError(f"x must be tensor type, but got {type(x)}")

    check_variable_and_dtype(
        x,
        "x",
        [
            'uint16',
            'float16',
            'float32',
            'float64',
        ],
        "sinc_",
    )

    paddle.where_(x != 0, x, paddle.full_like(x, 1.0e-20))
    paddle.multiply_(x, paddle.to_tensor(math.pi, dtype=x.dtype))
    tmp = paddle.clone(x)
    paddle.sin_(x)
    paddle.divide_(x, tmp)
    return paddle.where(~paddle.isnan(x), x, paddle.full_like(x, 1.0))<|MERGE_RESOLUTION|>--- conflicted
+++ resolved
@@ -2009,11 +2009,7 @@
     return paddle.sum(int_tensor, axis=axis, keepdim=keepdim, name=name)
 
 
-<<<<<<< HEAD
-=======
 @paddle.utils.print_utils.print_args
-@templatedoc(op_type="sum")
->>>>>>> 7999ce71
 def add_n(inputs, name=None):
     """
     Sum one or more Tensor of the input.
