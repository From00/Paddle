/* Copyright (c) 2016 PaddlePaddle Authors. All Rights Reserve.

Licensed under the Apache License, Version 2.0 (the "License");
you may not use this file except in compliance with the License.
You may obtain a copy of the License at

http://www.apache.org/licenses/LICENSE-2.0

Unless required by applicable law or agreed to in writing, software
distributed under the License is distributed on an "AS IS" BASIS,
WITHOUT WARRANTIES OR CONDITIONS OF ANY KIND, either express or implied.
See the License for the specific language governing permissions and
limitations under the License. */

#include <Python.h>
#include <fstream>
#include <vector>

#include "paddle/framework/backward.h"
#include "paddle/framework/op_registry.h"
#include "paddle/framework/tensor_py.h"
#include "paddle/operators/net_op.h"
#include "paddle/platform/enforce.h"
#include "paddle/platform/place.h"
#include "paddle/string/to_string.h"
#include "pybind11/numpy.h"
#include "pybind11/pybind11.h"
#include "pybind11/stl.h"

namespace py = pybind11;

USE_OP(add_two);
USE_CPU_ONLY_OP(onehot_cross_entropy);
USE_OP(sgd);
USE_OP(mul);
USE_OP(mean);
USE_OP(sigmoid);
USE_OP(softmax);
USE_OP(rowwise_add);
USE_OP(fill_zeros_like);
USE_OP_ITSELF(recurrent_op);
USE_OP(gaussian_random);
USE_OP(uniform_random);

namespace paddle {
namespace framework {

using Tensor = framework::Tensor;

template <typename ClassType>
void ExposeOperator(ClassType &m) {
  m.def("infer_shape", &ClassType::type::InferShape)
      .def("run", &ClassType::type::Run)
      .def("type",
           [](const typename ClassType::type &op) -> std::string {
             return op.type_;
           })
      .def("outputs",
           [](const typename ClassType::type &op)
               -> std::map<std::string, std::vector<std::string>> {
                 return op.outputs_;
               })
      .def("inputs",
           [](const typename ClassType::type &op) { return op.inputs_; })
      .def("__str__", &ClassType::type::DebugString)
      .def("no_intermediate_outputs",
           [](const typename ClassType::type &op) {
             return op.OutputVars(false);
           })
      .def("support_gpu", &ClassType::type::SupportGPU);
}

static size_t UniqueIntegerGenerator() {
  static std::atomic<size_t> generator;
  return generator.fetch_add(1);
}

bool IsCompileGPU() {
#ifdef PADDLE_ONLY_CPU
  return false;
#else
  return true;
#endif
}

PYBIND11_PLUGIN(core) {
  py::module m("core", "C++ core of PaddlePaddle");

  py::class_<Tensor>(m, "Tensor", py::buffer_protocol())
      .def_buffer(
          [](Tensor &self) -> py::buffer_info { return CastToPyBuffer(self); })
      .def("get_dims",
           [](const Tensor &self) { return vectorize(self.dims()); })
      .def("set_dims",
           [](Tensor &self, const std::vector<int> &dim) {
             self.Resize(make_ddim(dim));
           })
      .def("alloc_float",
           [](Tensor &self, paddle::platform::GPUPlace &place) {
             self.mutable_data<float>(place);
           })
      .def("alloc_float",
           [](Tensor &self, paddle::platform::CPUPlace &place) {
             self.mutable_data<float>(place);
           })
      .def("alloc_int",
           [](Tensor &self, paddle::platform::CPUPlace &place) {
             self.mutable_data<int>(place);
           })
      .def("alloc_int",
           [](Tensor &self, paddle::platform::GPUPlace &place) {
             self.mutable_data<int>(place);
           })
      .def("set", PyCPUTensorSetFromArray<float>)
      .def("set", PyCPUTensorSetFromArray<int>)
#ifndef PADDLE_ONLY_CPU
      .def("set", PyCUDATensorSetFromArray<float>)
      .def("set", PyCUDATensorSetFromArray<int>)
#endif
      .def("shape", [](Tensor &self) { return vectorize(self.dims()); })
      .def("set_float_element",
           [](Tensor &self, size_t offset, float f) {
             // TODO(yuyang18): Only support GPU now.
             self.data<float>()[offset] = f;
           })
      .def("get_float_element", [](Tensor &self, size_t offset) -> float {
        // TODO(yuyang18): Only support GPU now.
        return self.data<float>()[offset];
      });

  py::class_<Variable>(m, "Variable", R"DOC(Variable Class.

All parameter, weight, gradient are variables in Paddle.
)DOC")
      .def("is_int", [](const Variable &var) { return var.IsType<int>(); })
      .def("set_int",
           [](Variable &var, int val) -> void { *var.GetMutable<int>() = val; })
      .def("get_int", [](const Variable &var) -> int { return var.Get<int>(); })
      .def("get_tensor",
           [](Variable &self) -> Tensor * { return self.GetMutable<Tensor>(); },
           py::return_value_policy::reference)
      .def("get_net",
           [](Variable &self) -> operators::NetOp * {
             return self.GetMutable<operators::NetOp>();
           },
           py::return_value_policy::reference);

  py::class_<Scope>(m, "Scope", "")
      .def("new_var",
           [](Scope &self, const std::string &name) -> Variable * {
             return self.NewVar(name);
           },
           py::return_value_policy::reference)
      .def("find_var", &Scope::FindVar, py::return_value_policy::reference)
      .def(py::init<>())
      .def("new_scope", [](Scope &self) -> Scope * { return &self.NewScope(); },
           py::return_value_policy::reference)
      .def("drop_kids", &Scope::DropKids);

  //! @note: Be careful! PyBind will return std::string as an unicode, not
  //! Python str. If you want a str object, you should cast them in Python.
  m.def("get_all_op_protos", []() -> std::vector<py::bytes> {
<<<<<<< HEAD
    auto &op_info_map = OpRegistry::op_info_map();
=======
    auto &protos = OpProtos();
>>>>>>> f80fea8d
    std::vector<py::bytes> ret_values;
    for (auto it = op_info_map.begin(); it != op_info_map.end(); ++it) {
      const OpProto *proto = it->second.proto_;
      if (proto == nullptr) {
        continue;
      }
      PADDLE_ENFORCE(proto->IsInitialized(), "OpProto must all be initialized");
      std::string str;
      PADDLE_ENFORCE(proto->SerializeToString(&str),
                     "Serialize OpProto Error. This could be a bug of Paddle.");
      ret_values.push_back(py::bytes(str));
    }
    return ret_values;
  });
  m.def_submodule(
       "var_names",
       "The module will return special predefined variable name in Paddle")
      .def("empty", []() { return kEmptyVarName; })
      .def("temp", []() { return kTempVarName; });
  // clang-format off
  py::class_<paddle::platform::DeviceContext>(m, "DeviceContext")
      .def_static("create",
                  [](paddle::platform::CPUPlace& place)
                      -> paddle::platform::DeviceContext* {
                    return new paddle::platform::CPUDeviceContext();
                  })
      .def_static("create",
                  [](paddle::platform::GPUPlace& place)
                      -> paddle::platform::DeviceContext* {
#ifdef PADDLE_ONLY_CPU
                    PADDLE_THROW("GPUPlace is not supported in CPU device.");
#else
                    return new paddle::platform::CUDADeviceContext(place);
#endif
                  });
  // clang-format on

  py::class_<platform::GPUPlace>(m, "GPUPlace")
      .def(py::init<int>())
      .def("__str__", string::to_string<const platform::GPUPlace &>);

  py::class_<paddle::platform::CPUPlace>(m, "CPUPlace")
      .def(py::init<>())
      .def("__str__", string::to_string<const platform::CPUPlace &>);

  py::class_<OperatorBase, std::shared_ptr<OperatorBase>> operator_base(
      m, "Operator");

  operator_base.def_static("create", [](py::bytes protobin) {
    OpDesc desc;
    PADDLE_ENFORCE(desc.ParsePartialFromString(protobin),
                   "Cannot parse user input to OpDesc");
    PADDLE_ENFORCE(desc.IsInitialized(),
                   "User OpDesc is not initialized, reason %s",
                   desc.InitializationErrorString());
    return OpRegistry::CreateOp(desc);
  });

  operator_base.def("backward",
                    [](const OperatorBase &forwardOp,
                       const std::unordered_set<std::string> &no_grad_vars) {
                      return Backward(forwardOp, no_grad_vars);
                    });

  ExposeOperator(operator_base);

  py::class_<operators::NetOp, std::shared_ptr<operators::NetOp>> net(m, "Net");

  net.def_static("create",
                 []() -> std::shared_ptr<operators::NetOp> {
                   auto retv = std::make_shared<operators::NetOp>();
                   retv->type_ = "plain_net";
                   return retv;
                 })
      .def("add_op", &operators::NetOp::AddOp)
      .def("add_op",
           [](operators::NetOp &self,
              const std::shared_ptr<operators::NetOp> &net) -> void {
             self.AddOp(std::static_pointer_cast<OperatorBase>(net));
           })
      .def("complete_add_op", &operators::NetOp::CompleteAddOp)
      .def("complete_add_op", [](std::shared_ptr<operators::NetOp> &self) {
        self->CompleteAddOp();
      });

  ExposeOperator(net);

  m.def("unique_integer", UniqueIntegerGenerator);

  m.def("is_compile_gpu", IsCompileGPU);

  return m.ptr();
}
}  // namespace framework
}  // namespace paddle<|MERGE_RESOLUTION|>--- conflicted
+++ resolved
@@ -58,8 +58,8 @@
       .def("outputs",
            [](const typename ClassType::type &op)
                -> std::map<std::string, std::vector<std::string>> {
-                 return op.outputs_;
-               })
+             return op.outputs_;
+           })
       .def("inputs",
            [](const typename ClassType::type &op) { return op.inputs_; })
       .def("__str__", &ClassType::type::DebugString)
@@ -160,11 +160,7 @@
   //! @note: Be careful! PyBind will return std::string as an unicode, not
   //! Python str. If you want a str object, you should cast them in Python.
   m.def("get_all_op_protos", []() -> std::vector<py::bytes> {
-<<<<<<< HEAD
     auto &op_info_map = OpRegistry::op_info_map();
-=======
-    auto &protos = OpProtos();
->>>>>>> f80fea8d
     std::vector<py::bytes> ret_values;
     for (auto it = op_info_map.begin(); it != op_info_map.end(); ++it) {
       const OpProto *proto = it->second.proto_;
