/* Copyright (c) 2016 PaddlePaddle Authors. All Rights Reserve.

   Licensed under the Apache License, Version 2.0 (the "License");
   you may not use this file except in compliance with the License.
   You may obtain a copy of the License at

   http://www.apache.org/licenses/LICENSE-2.0

   Unless required by applicable law or agreed to in writing, software
   distributed under the License is distributed on an "AS IS" BASIS,
   WITHOUT WARRANTIES OR CONDITIONS OF ANY KIND, either express or implied.
   See the License for the specific language governing permissions and
   limitations under the License. */

#include "paddle/framework/backward.h"

#include <gtest/gtest.h>
#include "paddle/framework/net.h"
#include "paddle/framework/op_registry.h"

namespace paddle {
namespace framework {

class EmptyOp : public OperatorBase {
 public:
  void InferShape(const std::shared_ptr<Scope> &scope) const override {}
  void Run(const std::shared_ptr<Scope> &scope,
           const platform::DeviceContext &dev_ctx) const override {}
};

class RowWiseAddOpMaker : public OpProtoAndCheckerMaker {
 public:
  RowWiseAddOpMaker(OpProto *proto, OpAttrChecker *op_checker)
      : OpProtoAndCheckerMaker(proto, op_checker) {
    AddInput("X", "Input X of Add").IgnoreGradient();
    AddInput("b", "Bias of Add").IgnoreGradient();
    AddOutput("Out", "Out of Add").IgnoreGradient();
    AddComment("Add Op");
  }
};

class MulOpMaker : public OpProtoAndCheckerMaker {
 public:
  MulOpMaker(OpProto *proto, OpAttrChecker *op_checker)
      : OpProtoAndCheckerMaker(proto, op_checker) {
    AddInput("A", "A");
    AddInput("B", "B");
    AddOutput("Out", "Out");
    AddComment("Mul");
  }
};

class SigmoidOpMaker : public OpProtoAndCheckerMaker {
 public:
  SigmoidOpMaker(OpProto *proto, OpAttrChecker *op_checker)
      : OpProtoAndCheckerMaker(proto, op_checker) {
    AddInput("X", "X");
    AddOutput("Y", "Y");
    AddComment("Sigmoid");
  }
};

class NoGradOpMaker : public OpProtoAndCheckerMaker {
 public:
  NoGradOpMaker(OpProto *proto, OpAttrChecker *op_checker)
      : OpProtoAndCheckerMaker(proto, op_checker) {
    AddInput("X", "X input");
    AddOutput("Y", "Y output");
    AddComment("NoGradOp, same input output. no Grad");
  }
};

class FcOp : public NetOp {
 public:
  void Init() override {
    AddOp(OpRegistry::CreateOp("mul", {Input("X"), Input("W")},
                               {Output("mul_result")}, {}));
    auto b_name = Input("b");
    std::string before_act = "mul_result";
    if (b_name != EMPTY_VAR_NAME()) {
      AddOp(OpRegistry::CreateOp("rowwise_add", {Output("mul_result"), b_name},
                                 {Output("add_result")}, {}));
      before_act = "add_result";
    } else {
      auto out_varname = Output("add_result");
      if (out_varname != EMPTY_VAR_NAME()) {
        this->Rename(out_varname, EMPTY_VAR_NAME());
      }
    }

    AddOp(OpRegistry::CreateOp("sigmoid", {Output(before_act)}, {Output("Out")},
                               {}));
    CompleteAddOp(false);
  }
};

class FcOpMaker : public OpProtoAndCheckerMaker {
 public:
  FcOpMaker(OpProto *proto, OpAttrChecker *op_checker)
      : OpProtoAndCheckerMaker(proto, op_checker) {
    AddInput("X", "x");
    AddInput("W", "w");
    AddInput("b", "b");
    AddOutput("mul_result", "").SetTemporary();
    AddOutput("add_result", "").SetTemporary();
    AddOutput("Out", "");
    AddComment("");
  }
};

class ManyOutputOpMaker : public OpProtoAndCheckerMaker {
 public:
  ManyOutputOpMaker(OpProto *proto, OpAttrChecker *op_checker)
      : OpProtoAndCheckerMaker(proto, op_checker) {
    AddInput("x", "x");
    AddOutput("y", "y");
    AddOutput("z", "z");
    AddComment("");
  }
};

class FillZeroOpMaker : public OpProtoAndCheckerMaker {
 public:
  FillZeroOpMaker(OpProto *proto, OpAttrChecker *op_checker)
      : OpProtoAndCheckerMaker(proto, op_checker) {
    AddInput("x", "x");
    AddOutput("out", "out");
    AddComment("");
  }
};

class AddOpMaker : public OpProtoAndCheckerMaker {
 public:
  AddOpMaker(OpProto *proto, OpAttrChecker *op_checker)
      : OpProtoAndCheckerMaker(proto, op_checker) {
    AddInput("X", "x").SetMultiple();
    AddOutput("Y", "y");
    AddComment("");
  }
};
}  // namespace framework
}  // namespace paddle

namespace f = paddle::framework;
using EnforceNotMet = paddle::platform::EnforceNotMet;
REGISTER_OP(rowwise_add, f::EmptyOp, f::RowWiseAddOpMaker);
REGISTER_GRADIENT_OP(rowwise_add, rowwise_add_grad, f::EmptyOp);
REGISTER_OP(mul, f::EmptyOp, f::MulOpMaker);
REGISTER_GRADIENT_OP(mul, mul_grad, f::EmptyOp);
REGISTER_OP(sigmoid, f::EmptyOp, f::SigmoidOpMaker);
REGISTER_GRADIENT_OP(sigmoid, sigmoid_grad, f::EmptyOp);
REGISTER_OP(nograd, f::EmptyOp, f::NoGradOpMaker);
REGISTER_OP(fill_zeros_like, f::EmptyOp, f::FillZeroOpMaker);
REGISTER_OP(add, f::EmptyOp, f::AddOpMaker);
REGISTER_GRADIENT_OP(add, add_grad, f::EmptyOp);
REGISTER_OP(fc, f::FcOp, f::FcOpMaker);
REGISTER_OP(many_output_op, f::EmptyOp, f::ManyOutputOpMaker);
REGISTER_GRADIENT_OP(many_output_op, many_output_op_grad, f::EmptyOp);

TEST(Backward, simple_op_grad) {
  auto fwd = f::OpRegistry::CreateOp("rowwise_add", {"X", "b"}, {"Out"}, {});
  ASSERT_NE(fwd, nullptr);
  auto gop = f::OpRegistry::CreateGradOp(*fwd);
  ASSERT_EQ(1UL, gop->inputs_.size());
  ASSERT_EQ("Out" + f::OperatorBase::GRAD_VAR_SUFFIX(), gop->inputs_[0]);
  ASSERT_EQ("rowwise_add_grad", gop->type_);
  ASSERT_EQ("X" + f::OperatorBase::GRAD_VAR_SUFFIX(), gop->outputs_[0]);
  ASSERT_EQ("b" + f::OperatorBase::GRAD_VAR_SUFFIX(), gop->outputs_[1]);

  ASSERT_EQ("X" + f::OperatorBase::GRAD_VAR_SUFFIX(),
            gop->Output("X" + f::OperatorBase::GRAD_VAR_SUFFIX()));
  //  LOG(INFO) << gop->Output("X" + "@GRAD");
}

TEST(Backward, simple_op_not_need_grad) {
  auto fwd = f::OpRegistry::CreateOp("rowwise_add", {"X", "b"}, {"Out"}, {});
  ASSERT_NE(fwd, nullptr);
  auto gop = f::Backward(*fwd, {"X"});
  ASSERT_EQ(std::find(gop->outputs_.begin(), gop->outputs_.end(),
                      "X" + f::OperatorBase::GRAD_VAR_SUFFIX()),
            gop->outputs_.end());

  auto no_input_gop = f::Backward(*fwd, {"X", "b"});
  ASSERT_NE(no_input_gop, nullptr);
}

TEST(Backward, net_fc_backward_normal) {
  std::shared_ptr<f::OperatorBase> fwd = f::OpRegistry::CreateOp(
      "fc", {"X", "w", "b"}, {"mul_result", "add_result", "out"}, {});
  ASSERT_NE(fwd, nullptr);
  std::shared_ptr<f::OperatorBase> gop = f::Backward(*fwd, {});
  ASSERT_TRUE(gop->IsNetOp());
  auto net = static_cast<f::NetOp *>(gop.get());

  ASSERT_NO_THROW(net->DebugString());

  ASSERT_EQ(3UL, net->ops_.size());

  f::OperatorBase &d_sigmoid = *net->ops_[0];
  ASSERT_EQ("sigmoid_grad", d_sigmoid.type_);

  f::OperatorBase &d_add = *net->ops_[1];
  ASSERT_EQ("rowwise_add_grad", d_add.type_);

  f::OperatorBase &d_mul = *net->ops_[2];
  ASSERT_EQ("mul_grad", d_mul.type_);
}

TEST(Backward, net_fc_backward_not_have_b) {
  std::shared_ptr<f::OperatorBase> fwd = f::OpRegistry::CreateOp(
      "fc", {"X", "w", f::OperatorBase::EMPTY_VAR_NAME()},
      {"mul_result", "add_result", "tmp"}, {});
  ASSERT_NE(fwd, nullptr);
  std::shared_ptr<f::OperatorBase> gop = f::Backward(*fwd, {});
  ASSERT_TRUE(gop->IsNetOp());
  auto net = static_cast<f::NetOp *>(gop.get());

  ASSERT_NO_THROW(net->DebugString());

  ASSERT_EQ(2UL, net->ops_.size());

  f::OperatorBase &d_sigmoid = *net->ops_[0];
  ASSERT_EQ("sigmoid_grad", d_sigmoid.type_);

  f::OperatorBase &d_mul = *net->ops_[1];
  ASSERT_EQ("mul_grad", d_mul.type_);
}

TEST(Backward, net_input_of_network_not_need_grad) {
  f::NetOp net;
  net.AddOp(f::OpRegistry::CreateOp("fc", {"X", "W1", "b1"},
                                    {"mul_tmp_0", "add_tmp_0", "hidden0"}, {}));
  net.AddOp(f::OpRegistry::CreateOp("fc", {"hidden0", "W2", "b2"},
                                    {"mul_tmp_1", "add_tmp_1", "hidden1"}, {}));
  net.CompleteAddOp();
  auto bwd = Backward(net, {"X"});  // X@GRAD is not need.
  ASSERT_TRUE(bwd->IsNetOp());
  auto bwd_net = static_cast<f::NetOp *>(bwd.get());

  std::unordered_set<std::string> all_output = std::unordered_set<std::string>(
      bwd_net->outputs_.begin(), bwd_net->outputs_.end());
  all_output.erase(f::OperatorBase::EMPTY_VAR_NAME());

  for (auto &out : {"W1", "b1", "hidden0", "W2", "b2"}) {
    ASSERT_NE(all_output.find(out + f::OperatorBase::GRAD_VAR_SUFFIX()),
              all_output.end());
  }

  // Not Generated X
  ASSERT_EQ(all_output.find("X" + f::OperatorBase::GRAD_VAR_SUFFIX()),
            all_output.end());

  ASSERT_EQ(2UL, bwd_net->ops_.size());
  ASSERT_TRUE(bwd_net->ops_[1]->IsNetOp());
  auto first_fc_grad = static_cast<f::NetOp *>(bwd_net->ops_[1].get());
  ASSERT_EQ(3UL, first_fc_grad->ops_.size());
  ASSERT_EQ(
      f::OperatorBase::EMPTY_VAR_NAME(),
      first_fc_grad->ops_[2]->Output("A" + f::OperatorBase::GRAD_VAR_SUFFIX()));
}

TEST(Backward, net_shared_weight) {
  f::NetOp net;
  net.AddOp(f::OpRegistry::CreateOp("mul", {"X", "W"}, {"Out"}, {}));
  net.AddOp(f::OpRegistry::CreateOp("mul", {"Out", "W"}, {"FinalOut"}, {}));
  net.CompleteAddOp();

  auto bwd = f::Backward(net, {});
  ASSERT_TRUE(bwd->IsNetOp());
  auto bwd_net = static_cast<f::NetOp *>(bwd.get());
  ASSERT_EQ(3UL, bwd_net->ops_.size());
  ASSERT_EQ("add", bwd_net->ops_[2]->type_);
}

TEST(Backward, op_register_grad_not_for_network) {
  auto fwd = f::OpRegistry::CreateOp(
      "fc", {"X", "W", "b"}, {"mul_out", "add_out", "out1"},
      {{"temporary_index", std::vector<int>{0, 1}}});

  ASSERT_THROW(f::OpRegistry::CreateGradOp(*fwd), EnforceNotMet);
}

TEST(Backward, op_all_input_are_not_need) {
  auto fwd = f::OpRegistry::CreateOp("rowwise_add", {"X", "b"}, {"Out"}, {});
  auto backward = f::Backward(*fwd, {"X", "b"});
  ASSERT_TRUE(backward->IsNetOp());
  auto net = static_cast<f::NetOp *>(backward.get());
  ASSERT_TRUE(net->ops_.empty());
}

TEST(Backward, op_all_output_are_not_need) {
  auto fwd = f::OpRegistry::CreateOp("rowwise_add", {"X", "b"}, {"Out"}, {});
  auto backward = f::Backward(*fwd, {"Out"});
  ASSERT_TRUE(backward->IsNetOp());
  auto net = static_cast<f::NetOp *>(backward.get());
  ASSERT_TRUE(net->ops_.empty());
}

TEST(Backward, op_part_of_output_are_not_need) {
  auto fwd = f::OpRegistry::CreateOp("many_output_op", {"X"}, {"Y", "Z"}, {});
  auto backward = f::Backward(*fwd, {"Z"});
  ASSERT_TRUE(backward->IsNetOp());
  auto net = static_cast<f::NetOp *>(backward.get());
  ASSERT_EQ(net->ops_.size(), 2UL);

  auto &fill_zero = *net->ops_[0];
  ASSERT_EQ("fill_zeros_like", fill_zero.type_);
  ASSERT_EQ(1UL, fill_zero.inputs_.size());
  ASSERT_EQ("Z", fill_zero.inputs_[0]);
  ASSERT_EQ(1UL, fill_zero.outputs_.size());
  ASSERT_EQ("Z" + f::OperatorBase::ZERO_VAR_SUFFIX(), fill_zero.outputs_[0]);

  auto &d_many_out = *net->ops_[1];
  ASSERT_EQ("many_output_op_grad", d_many_out.type_);
  ASSERT_EQ(1UL + 2UL + 2UL, d_many_out.inputs_.size());  // I/O/OG
  ASSERT_EQ("Z" + f::OperatorBase::ZERO_VAR_SUFFIX(),
            d_many_out.Input("z" + f::OperatorBase::GRAD_VAR_SUFFIX()));
  ASSERT_EQ("Y" + f::OperatorBase::GRAD_VAR_SUFFIX(),
            d_many_out.Input("y" + f::OperatorBase::GRAD_VAR_SUFFIX()));
  ASSERT_EQ("X" + f::OperatorBase::GRAD_VAR_SUFFIX(),
            d_many_out.Output("x" + f::OperatorBase::GRAD_VAR_SUFFIX()));
}

TEST(Backward, op_part_of_input_are_not_need) {
  auto fwd = f::OpRegistry::CreateOp("mul", {"a", "b"}, {"out"}, {});
  auto backward = f::Backward(*fwd, {"a"});
  auto &grad_mul = *backward;
  ASSERT_EQ(grad_mul.type_, "mul_grad");
  ASSERT_EQ(grad_mul.inputs_.size(), 2UL + 1UL + 1UL);
  ASSERT_EQ(grad_mul.outputs_.size(), 2UL);
  ASSERT_EQ(grad_mul.Output("A" + f::OperatorBase::GRAD_VAR_SUFFIX()),
            f::OperatorBase::EMPTY_VAR_NAME());
  ASSERT_EQ(grad_mul.Output("B" + f::OperatorBase::GRAD_VAR_SUFFIX()),
            "b" + f::OperatorBase::GRAD_VAR_SUFFIX());
  ASSERT_EQ(grad_mul.Input("Out" + f::OperatorBase::GRAD_VAR_SUFFIX()),
            "out" + f::OperatorBase::GRAD_VAR_SUFFIX());
  ASSERT_EQ(grad_mul.Input("A"), "a");
  ASSERT_EQ(grad_mul.Input("B"), "b");
  ASSERT_EQ(grad_mul.Input("Out"), "out");
}

TEST(Backward, linear_net_intermediate_variable_has_no_grad) {
  f::NetOp net;
  net.AddOp(f::OpRegistry::CreateOp("fc", {"x1", "w1", "b1"},
                                    {"mul_out1", "add_out1", "out1"}, {}));
  net.AddOp(f::OpRegistry::CreateOp("fc", {"out1", "w2", "b2"},
                                    {"mul_out2", "tmp_out2", "out2"}, {}));
  net.AddOp(f::OpRegistry::CreateOp("fc", {"out2", "w3", "b3"},
                                    {"mul_out3", "tmp_out3", "out3"}, {}));
  net.CompleteAddOp();
  auto backward = f::Backward(net, {"mul_out2", "tmp_out2", "out2"});
  LOG(INFO) << backward->DebugString();

  ASSERT_TRUE(backward->IsNetOp());
  auto bwd_net = static_cast<f::NetOp *>(backward.get());
  ASSERT_EQ(bwd_net->ops_.size(), 3UL);
<<<<<<< HEAD
=======

>>>>>>> 2198963a
  auto &grad_fc = *bwd_net->ops_[0];
  EXPECT_EQ(grad_fc.inputs_.size(),
            3UL       /* external input number */
                + 1UL /* external output number*/
                + 1UL /* number of gradient of external output*/
                - 1UL /*ignoreGradient varable number*/
                + 2U /* internal variable number*/);
  EXPECT_EQ(grad_fc.outputs_.size(), 2UL       /* input number of mul*/
                                         + 2UL /* input number of rowwise_add */
                                         + 1UL /* input number of sigmod */);

  std::cout << std::endl;
  EXPECT_EQ(bwd_net->ops_[1]->inputs_.size(), 0UL);
  EXPECT_EQ(bwd_net->ops_[1]->outputs_.size(), 0UL);
  EXPECT_EQ(bwd_net->ops_[2]->inputs_.size(), 0UL);
  EXPECT_EQ(bwd_net->ops_[2]->outputs_.size(), 0UL);

  /*
    EXPECT_EQ(grad_fc.Output("X" + f::OperatorBase::GRAD_VAR_SUFFIX()),
              f::OperatorBase::EMPTY_VAR_NAME());
  EXPECT_EQ(grad_fc.Output("W" + f::OperatorBase::GRAD_VAR_SUFFIX()),
    "w3" + f::OperatorBase::GRAD_VAR_SUFFIX());
  EXPECT_EQ(grad_fc.Output("b" + f::OperatorBase::GRAD_VAR_SUFFIX()),
    "b3" + f::OperatorBase::GRAD_VAR_SUFFIX());
  EXPECT_EQ(grad_fc.Output("mul_result" + f::OperatorBase::GRAD_VAR_SUFFIX()),
  "mul_out3" + f::OperatorBase::GRAD_VAR_SUFFIX());

  EXPECT_EQ(grad_fc.Input("Out" + f::OperatorBase::GRAD_VAR_SUFFIX()),
  "out3" + f::OperatorBase::GRAD_VAR_SUFFIX());
  EXPECT_EQ(grad_fc.Input("X"), "out2");
  EXPECT_EQ(grad_fc.Input("W"), "w3");
  EXPECT_EQ(grad_fc.Input("mul_result"), "mul_out3");
  EXPECT_EQ(grad_fc.Input("add_result"), "tmp_out3");
  EXPECT_EQ(grad_fc.Input("Out"), "out3");
  */
}<|MERGE_RESOLUTION|>--- conflicted
+++ resolved
@@ -349,15 +349,9 @@
                                     {"mul_out3", "tmp_out3", "out3"}, {}));
   net.CompleteAddOp();
   auto backward = f::Backward(net, {"mul_out2", "tmp_out2", "out2"});
-  LOG(INFO) << backward->DebugString();
-
   ASSERT_TRUE(backward->IsNetOp());
   auto bwd_net = static_cast<f::NetOp *>(backward.get());
   ASSERT_EQ(bwd_net->ops_.size(), 3UL);
-<<<<<<< HEAD
-=======
-
->>>>>>> 2198963a
   auto &grad_fc = *bwd_net->ops_[0];
   EXPECT_EQ(grad_fc.inputs_.size(),
             3UL       /* external input number */
