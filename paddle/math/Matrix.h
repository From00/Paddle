/* Copyright (c) 2016 Baidu, Inc. All Rights Reserve.

Licensed under the Apache License, Version 2.0 (the "License");
you may not use this file except in compliance with the License.
You may obtain a copy of the License at

    http://www.apache.org/licenses/LICENSE-2.0

Unless required by applicable law or agreed to in writing, software
distributed under the License is distributed on an "AS IS" BASIS,
WITHOUT WARRANTIES OR CONDITIONS OF ANY KIND, either express or implied.
See the License for the specific language governing permissions and
limitations under the License. */

#pragma once

#include <memory>
#include <thread>
#include <stdint.h>

#include "paddle/utils/Logging.h"
#include "paddle/utils/ThreadLocal.h"

#include <hl_gpu.h>

#include "MemoryHandle.h"
#include "paddle/utils/TypeDefs.h"
#include "Vector.h"
#include "paddle/utils/ThreadLocal.h"
#include "BaseMatrix.h"

namespace paddle {

enum SparseValueType { NO_VALUE = 0, FLOAT_VALUE = 1 };

/**
 * @brief  matrix sparse_format .
 *
 * nnz represents nonzero number in sparse matrix.
 *
 * SPARSE_CSR: row major matrix. length of row is height_ + 1, each element
 * represents row start index in Matrix. length of col and value are nnz.
 *
 * SPARSE_CSC: col major matrix. length of col is width_ + 1, each element
 * represents col start index in Matrix. length of col and value are nnz.
 *
 * @code
 * for example: [0, 1, 0, 2, 0;
 *               1, 0, 0, 0, 0;
 *               0, 0, 0, 2, 5];
 * SPARSE_CSR row   [0, 2, 3, 5];
 *            col   [1, 3, 0, 3, 4];
 *            value [1, 2, 1, 2, 5]
 * SPARSE_CSC col   [0, 1, 2, 2, 4, 5];
 *            row   [1, 0, 0, 2, 2];
 *            value [1, 1, 2, 2, 5]
 * @endcode
 */
enum SparseFormat { SPARSE_CSR = 0, SPARSE_CSC = 1 };

class Matrix;
class GpuMatrix;
class CpuMatrix;
class CpuSparseMatrix;
class GpuSparseMatrix;
typedef std::shared_ptr<Matrix> MatrixPtr;
typedef std::shared_ptr<GpuMatrix> GpuMatrixPtr;
typedef std::shared_ptr<CpuMatrix> CpuMatrixPtr;
typedef std::shared_ptr<GpuSparseMatrix> GpuSparseMatrixPtr;
typedef std::shared_ptr<CpuSparseMatrix> CpuSparseMatrixPtr;

/**
 * Copy or assignemnt constructor will share the data as opposed to making a
 * copy of the original data. To make a copy of the orinal data, use copyFrom()
 * instead.
 */
class Matrix : public BaseMatrix {
protected:
  Matrix(MemoryHandlePtr memHandle,
         size_t height,
         size_t width,
         bool trans,
         bool use_gpu);

  Matrix(real* data, size_t height, size_t width, bool trans, bool use_gpu);

  Matrix(real* data,
         size_t height,
         size_t width,
         size_t stride,
         bool trans,
         bool use_gpu);

  static ThreadLocal<MatrixPtr> tmpMat_;

public:
  size_t elementCnt_;  // maximal number of elements which can be held in data_
  MemoryHandlePtr memoryHandle_;

public:
  virtual ~Matrix() {}

  static MatrixPtr create(MemoryHandlePtr memHandle,
                          size_t height,
                          size_t width,
                          bool trans = false);
  static MatrixPtr create(size_t height,
                          size_t width,
                          bool trans = false,
                          bool useGpu = false);
  static MatrixPtr create(real* data,
                          size_t height,
                          size_t width,
                          bool trans = false,
                          bool useGpu = false);
  static MatrixPtr create(real* data,
                          size_t height,
                          size_t width,
                          size_t stride,
                          bool trans = false,
                          bool useGpu = false);

  static MatrixPtr createSparseMatrix(size_t height,
                                      size_t width,
                                      size_t nnz,
                                      SparseValueType valueType = FLOAT_VALUE,
                                      bool trans = false,
                                      bool useGpu = false);
  static MatrixPtr createSparseMatrix(size_t height,
                                      size_t width,
                                      size_t nnz,
                                      SparseValueType valueType = FLOAT_VALUE,
                                      SparseFormat foramt = SPARSE_CSR,
                                      bool trans = false,
                                      bool useGpu = false);

  static MatrixPtr createSparseMatrix(real* data,
                                      int* row,
                                      int* col,
                                      size_t height,
                                      size_t width,
                                      size_t nnz, /* used to allocate space */
                                      SparseValueType valueType, /*value type*/
                                      SparseFormat format,
                                      bool trans,
                                      bool useGpu);

  static void resizeOrCreateSparseMatrix(
      MatrixPtr& matrix,
      size_t height,
      size_t width,
      size_t nnz,
      SparseValueType valueType = FLOAT_VALUE,
      SparseFormat foramt = SPARSE_CSR,
      bool trans = false,
      bool useGpu = false);

  static void resizeOrCreate(MatrixPtr& a,
                             size_t height,
                             size_t width,
                             bool trans = false,
                             bool useGpu = false);

  /**
   * @brief  set the data buffer used to hold the matrix data.
   *
   * caller should make sure that the size of data is at least
   * sizeof(real)*height*width.
   */
  void setData(real* data) {
    BaseMatrix::setData(data);
    memoryHandle_.reset();
  }

  /// the data should be contiguous
  void setData(real* data, size_t newHeight, size_t newWidth) {
    setData(data);
    height_ = newHeight;
    width_ = newWidth;
    elementCnt_ = newHeight * newWidth;
    stride_ = width_;
  }

  size_t getWidth() const { return width_; }
  size_t getHeight() const { return height_; }
  size_t getStride() const { return stride_; }
  size_t getElementCnt() const { return elementCnt_; }
  virtual real* getData() { return data_; }
  virtual const real* getData() const { return data_; }
  bool isTransposed() const { return trans_; }
  bool isContiguous() const { return stride_ == width_ || height_ == 1; }

  // If sparse matrix, need to dynamic_cast to CpuSparseMatrix/GpuSparseMatrix
  // befor call the following functions.
  // Declare these functions in the base class just easy to call them.
  // And these declarations should be moved to base class of sparse matrix
  // if refactor sparse matrix
  virtual int* getRows() const {
    LOG(FATAL) << "Not implemented";
    return nullptr;  //! suppress warning for no return value.
  }

  virtual int* getCols() const {
    LOG(FATAL) << "Not implemented";
    return nullptr;  //! suppress warning for no return value.
  }

  virtual SparseFormat getFormat() const {
    LOG(FATAL) << "Not implemented";
    return SPARSE_CSR;  //! suppress warning for no return value.
  }

  virtual SparseValueType getValueType() const {
    LOG(FATAL) << "Not implemented";
    return NO_VALUE;  //! suppress warning for no return value.
  }

  /**
   * @brief matrix elment-wise add
   *
   * Named add3 just because add/add2 has been used in BaseMatrix.cu
   * and they are not virtual function.
   */
  virtual void add3(MatrixPtr b) { LOG(FATAL) << "Not implemented"; }

  MemoryHandlePtr getMemoryHandle() const { return memoryHandle_; }

  virtual void zeroMem() { LOG(FATAL) << "Not implemented"; }

  virtual void resetOne() { LOG(FATAL) << "Not implemented"; }

  void setDiag(real value);

  virtual void copyFrom(const Matrix& src) { LOG(FATAL) << "Not implemented"; }

  virtual void trimFrom(const CpuSparseMatrix& src) {
    LOG(FATAL) << "Not implemented";
  }

  // asynchronous copy
  virtual void copyFrom(const Matrix& src, hl_stream_t stream) {
    LOG(FATAL) << "Not implemented";
  }

  MatrixPtr subMatrix(size_t startRow,
                      size_t endRow,
                      size_t startCol,
                      size_t endCol);

  MatrixPtr subRowMatrix(size_t startRow, size_t endRow) {
    return subMatrix(startRow, endRow, 0, getWidth());
  }

  MatrixPtr subColMatrix(size_t startCol, size_t endCol) {
    return subMatrix(0, getHeight(), startCol, endCol);
  }

  virtual MatrixPtr subMatrix(size_t startRow, size_t numRows) {
    CHECK_LE(startRow + numRows, getHeight());
    return Matrix::create(getData() + startRow * getWidth(),
                          numRows,
                          getWidth(),
                          trans_,
                          useGpu_);
  }
  virtual MatrixPtr subMatrix(size_t startRow, size_t numRows, MatrixPtr dest) {
    CHECK_LE(startRow + numRows, getHeight());
    CHECK_EQ(useGpu_, dest->useGpu_);
    dest->setData(this->rowBuf(startRow), numRows, getWidth());
    return dest;
  }

  /**
   * If this is GpuMatrix, src is assumed to be CPU memory
   *
   * If this is CpuMatrix, src is assumed to be CPU memory
   */
  virtual void copyFrom(const real* src, size_t size) {
    LOG(FATAL) << "Not implemented";
  }

  virtual void copyFrom(const real* src, const int64_t* seq) {
    LOG(FATAL) << "Not implemented";
  }

  /**
   * @brief convert a int vector to a real matrix.
   *
   * (1) source and dest are both in CPU.
   *
   * (2) sizes are exactly match.
   */
  virtual void copyFrom(const IVector& src) {
    LOG(FATAL) << "copy data from int vector only available on CpuMatrix.";
  }

  virtual void copyByRowIndex(Matrix& b, const IVector& rowIndex) {
    LOG(FATAL) << "Not implemented";
  }

  /**
   * @brief Create a matrix with the same type (GpuMatrix, CpuMatrix,
   *        NonValueSparseMatrix, etc.) as this.
   *
   * If height and width is zero, the new matrix will have the same size
   * as this, otherwise the new matrix will have the specified size.
   *
   */
  virtual MatrixPtr clone(size_t height = 0,
                          size_t width = 0,
                          bool useGpu = false) {
    LOG(FATAL) << "Not implemented";
    return nullptr;
  }

  virtual real* getRowBuf(size_t row) {
    LOG(FATAL) << "Not implemented";
    return nullptr;
  }

  virtual real getElement(size_t x, size_t y) const {
    LOG(FATAL) << "Not implemented";
    return 0;
  }

  virtual real getSum() {
    LOG(FATAL) << "Not implemented";
    return 0;
  }

  virtual void accumulateColSum(Matrix& src) {
    LOG(FATAL) << "Not implemented";
  }

  virtual real getAbsSum() {
    LOG(FATAL) << "Not implemented";
    return 0;
  }

  /**
   * @note Original data may not be preserved after resize().
   */
  virtual void resize(size_t newHeight, size_t newWidth) = 0;

  /**
   * @note This should only be used for sparse matrix.
   */
  virtual void resize(size_t newHeight,
                      size_t newWidth,
                      size_t newNnz, /* total item used to allocate space */
                      SparseValueType valueType,
                      SparseFormat format) = 0;

  /**
   * @brief This should only be used for sparse matrix.
   *
   * Currently must be called for each row in order.
   * The matrix is not valid until setRow is called for the last row.
   */
  virtual void setRow(size_t row,
                      size_t colNum,
                      const unsigned int* cols,
                      const real* values) = 0;

  virtual MatrixPtr getTranspose() = 0;

  /**
   * @brief  hard transpose.
   *
   * allocate matTrans' memory outside, then set memAlloc as false;
   * else set as true.
   */
  virtual void transpose(MatrixPtr matTrans, bool memAlloc) {
    LOG(FATAL) << "Not implemented";
  }

  virtual MatrixPtr getInverse() {
    LOG(FATAL) << "Not implemented";
    return nullptr;
  }

  /**
   * @brief  inverse.
   *
   * if allocate matInv's memory outside, then set memAlloc as false;
   * else set as true.
   */
  virtual void inverse(MatrixPtr matInv, bool memAlloc) {
    LOG(FATAL) << "Not implemented";
  }

public:
  /// Only set all variables to 0 or NULL but not free them.
  virtual void clear() {
    height_ = 0;
    width_ = 0;
    data_ = NULL;
  }

  void reshape(size_t height, size_t width);

  /// add b to each sample of this.
  virtual void addBias(Matrix& b, real scale) {
    LOG(FATAL) << "Not implemented";
  }

  virtual void addSharedBias(Matrix& b, real scale) {
    LOG(FATAL) << "Not implemented";
  }

  virtual void addBias(Matrix& b, real scale, bool sharedBias) {
    if (!sharedBias) {
      addBias(b, scale);
    } else {
      addSharedBias(b, scale);
    }
  }

  /// add each sample from a to this.
  virtual void collectBias(Matrix& a, real scale) {
    LOG(FATAL) << "Not implemented";
  }

  virtual void collectSharedBias(Matrix& a, real scale) {
    LOG(FATAL) << "Not implemented";
  }

  virtual void collectBias(Matrix& a, real scale, bool sharedBias) {
    if (!sharedBias) {
      collectBias(a, scale);
    } else {
      collectSharedBias(a, scale);
    }
  }

  virtual void sequenceAvgForward(Matrix& a,
                                  const IVector& startsPos,
                                  int mode) {
    LOG(FATAL) << "Not implemented";
  }

  /**
   * @code
   * this = scaleAB*(a*b) + scaleT*this
   * @endcode
   */
  virtual void mul(const MatrixPtr a,
                   const MatrixPtr b,
                   real scaleAB,
                   real scaleT) {
    LOG(FATAL) << "Not implemented";
  }

  /// Add a vector (column) b to matrix a, column by column.
  virtual void addColumnVector(const Matrix& b) {
    LOG(FATAL) << "Not implemented";
  }

  /**
   * @code
   * For j < codeLength:
   *   this(i, j) += vec(index(i, j), 0)
   * where index(i, j) = ((codes(i) + numClasses) >> (j + 1)) - 1
   * @endcode
   */
  virtual void addByBitCode(size_t numClasses,
                            const IVector& codes,
                            const Matrix& vec) {
    (void)numClasses;
    (void)codes;
    (void)vec;
    LOG(FATAL) << "Not implemeted";
  }

  /**
   * @code
   * For j < codeLength:
   *   vec(index(i, j), 0) += this(i, j)
   * where index is same as the index for addByBitCode
   * @endcode
   */
  virtual void addByBitCodeBackward(size_t numClasses,
                                    const IVector& codes,
                                    Matrix& vec) {
    (void)numClasses;
    (void)codes;
    (void)vec;
    LOG(FATAL) << "Not implemeted";
  }

  /**
   * @code
   * For j < codeLength:
   *   this(i, j) += <mat.row(index(i, j)), input.row(i)>
   * where index is same as the index for addByBitCode
   * @endcode
   */
  virtual void mulByBitCode(size_t numClasses,
                            const IVector& codes,
                            const Matrix& mat,
                            const Matrix& input) {
    (void)numClasses;
    (void)codes;
    (void)mat;
    (void)input;
    LOG(FATAL) << "Not implemeted";
  }

  /**
   * @code
   * For j < codeLength:
   *   mat.row(index(i, j)) += this(i, j) * input.row(i)
   * where index is same as the index for addByBitCode
   * @endcode
   */
  virtual void mulByBitCodeBackwardWeight(size_t numClasses,
                                          const IVector& codes,
                                          Matrix& mat,
                                          const Matrix& input) {
    (void)numClasses;
    (void)codes;
    (void)mat;
    (void)input;
    LOG(FATAL) << "Not implemeted";
  }

  /**
   * @code
   * For j < codeLength:
   *   input.row(i) += this(i, j) * mat.row(index(i, j))
   * where index is same as the index for addByBitCode
   * @endcode
   */
  virtual void mulByBitCodeBackwardError(size_t numClasses,
                                         const IVector& codes,
                                         const Matrix& mat,
                                         Matrix& input) {
    (void)numClasses;
    (void)codes;
    (void)mat;
    (void)input;
    LOG(FATAL) << "Not implemeted";
  }

  /**
   * @code
   * For j < codeLength
   *   sum(i, 0) = scaleSum * \sum_j  bit(i, j) * this(i, j)
   * where bit(i, j) = ((codes(i) + numClasses) & 2^j) ? 1 : 0
   * @endcode
   */
  virtual void sumByBitCode(size_t numClasses,
                            IVector& codes,
                            Matrix& sum,
                            real scaleSum) {
    (void)numClasses;
    (void)codes;
    (void)sum;
    (void)scaleSum;
    LOG(FATAL) << "Not implemeted";
  }

  /**
   * @code
   * For j < codeLength
   *  this(i, j) -= bit(i, j)
   * where bit(i, j) is same as that for sumByBitCode
   * @endcode
   */
  virtual void subByBitCode(size_t numClasses_, IVector& codes) {
    (void)numClasses_;
    (void)codes;
    LOG(FATAL) << "Not implemeted";
  }

  /**
   * add the sum of each row of this to mat
   */
  virtual void rowSum(Matrix& sum) {
    (void)sum;
    LOG(FATAL) << "Not implemeted";
  }

  /**
   * set the max of each row of this to mat
   */
  virtual void rowMax(Matrix& max) {
    (void)max;
    LOG(FATAL) << "Not implemeted";
  }

  /**
   * set the max of each column of this to mat
   */
  virtual void colMax(Matrix& max) { LOG(FATAL) << "not implemented"; }

  /**
   * @brief Get the top k elements of each column of this matrix.
   *
   * The row ids and values of these elements are stored in
   * maxIds and max respectively. where k is the size of maxIds.
   * And note that the top k elements are not sorted.
   */
  virtual void colMax(IVector& maxIds, Matrix& maxVal) {
    LOG(FATAL) << "not implemented";
  }

  virtual void maxoutForward(Matrix& a,
                             IVector& id,
                             size_t channels,
                             size_t groups) {
    LOG(FATAL) << "not implemented";
  }

  virtual void maxoutBackward(Matrix& a,
                              IVector& id,
                              size_t channels,
                              size_t groups) {
    LOG(FATAL) << "not implemented";
  }

  virtual void rowMaxId(IVector& maxIds) { LOG(FATAL) << "Not implemented"; }

  /**
   * @brief Get the top k elements of each row of this matrix.
   *
   * The column ids and values of these elements are stored in
   * maxIds and max respectively. where k is the size of maxIds.
   * And note that the top k elements are not sorted.
   */
  virtual void rowMax(IVector& maxIds, Matrix& max) {
    LOG(FATAL) << "Not implemented";
  }

  /// normalize each row so that the sum of each row is 1.
  virtual void rowNormalizeL1(Matrix& out) {
    (void)out;
    LOG(FATAL) << "Not implemeted";
  }

  /**
   * @code
   *  this = a*b
   * @endcode
   */
  virtual void mul(const MatrixPtr a, const MatrixPtr b) {
    LOG(FATAL) << "Not implemented";
  }

  /**
   * @code
   * this = scaleAB*(this*b) +  scaleT*this
   * @endcode
   */
  virtual void rightMul(Matrix& b, real scaleAB, real scaleT) {
    LOG(FATAL) << "Not implemented";
  }

  /**
   * @code
   * this = this* b
   * @endcode
   */
  virtual void rightMul(Matrix& b) { LOG(FATAL) << "Not implemented"; }

  /**
   * @code
   * this = scaleAB*(a*this) +  scaleT*this
   * @endcode
   */
  virtual void leftMul(Matrix& a, real scaleAB, real scaleT) {
    LOG(FATAL) << "Not implemented";
  }

  /**
   * @code
   * this = a*this)
   * @endcode
   */
  virtual void leftMul(Matrix& a) { LOG(FATAL) << "Not implemented"; }

  /// merge the element for each col.
  virtual void colMerge(Matrix& src) { LOG(FATAL) << "Not implemented"; }

  /// copy -log(output[label]) to this->data[i].
  virtual void oneHotCrossEntropy(Matrix& output, IVector& label) {
    LOG(FATAL) << "Not implemented";
  }

  /// calculate the error of outputV according to label.
  virtual void oneHotCrossEntropyBp(Matrix& outputV, IVector& label) {
    LOG(FATAL) << "Not implemented";
  }

  /// copy -log(output[label]) to this->data[i].
  virtual void oneHotCrossEntropyWithSelfNorm(Matrix& output,
                                              IVector& label,
                                              real alpha) {
    LOG(FATAL) << "Not implemented";
  }

  /// calculate the error of outputV according to label.
  virtual void oneHotCrossEntropyWithSelfNormBp(Matrix& outputV,
                                                IVector& label,
                                                real alpha) {
    LOG(FATAL) << "Not implemented";
  }

  /**
   * \f[
   *  a[i] = \sum_{j=-(N-1)/2}^{(N-1)/2} b_{i+j} * c_{j}
   * \f]
   *
   * b contains M elements,
   * c contains N elements (N is odd),
   * b's index arithmetic is computed modulo M,
   * c's index arithmetic is computed modulo N.
   */
  virtual void circularConv(Matrix& b, Matrix& c) {
    LOG(FATAL) << "Not implemented";
  }

  virtual void circularConvDerivative(Matrix& output,
                                      Matrix& prevOut1,
                                      Matrix& prevOut2,
                                      Matrix& prevGrad1,
                                      Matrix& prevGrad2) {
    LOG(FATAL) << "Not implemented";
  }

  /* output_ij = exp(this_{ij}) / (sum_j exp(this_ij)) */
  virtual void softmax(Matrix& output) {
    (void)output;
    LOG(FATAL) << "Not implemeted";
  }
  virtual void sequenceSoftmax(Matrix& output, const IVector& index) {
    (void)output;
    LOG(FATAL) << "Not implemeted";
  }

  virtual void softmaxBackward(Matrix& outputV) {
    (void)outputV;
    LOG(FATAL) << "Not implemeted";
  }

  /*
    sum_i = sum_j this_ij * output_ij
    this_ij = output_ij* (this_ij - sum_i)
  */
  virtual void softmaxDerivative(Matrix& output, Matrix& sftmaxSum) {
    LOG(FATAL) << "Not implemented";
  }

  /// calculate the sum of squares diff cost.
  virtual void sumOfSquares(Matrix& output, Matrix& label) {
    LOG(FATAL) << "Not implemented";
  }

  /// gradient of sumOfSquares.
  virtual void sumOfSquaresBp(Matrix& outputV, Matrix& label) {
    LOG(FATAL) << "Not implemented";
  }

  virtual void tanh(Matrix& output) { LOG(FATAL) << "Not implemented"; }

  virtual void tanhDerivative(Matrix& output) {
    LOG(FATAL) << "Not implemented";
  }

  virtual void softrelu(Matrix& output) { LOG(FATAL) << "Not implemented"; }

  virtual void softreluDerivative(Matrix& output) {
    LOG(FATAL) << "Not implemented";
  }

  virtual void scaledTanh(Matrix& output, real p1, real p2) {
    LOG(FATAL) << "Not implemented";
  }

  /**
   * cosine similarity, for each row i,
   *   this[i] = cos(output1[i], output2[i])
   *
   * output2 can only have one row, then for each row i,
   *   this[i] = cos(output1[i], output2[0])
   */
  virtual void cosSim(Matrix& output1, Matrix& output2, real scale = 1.0f) {
    LOG(FATAL) << "Not implemented";
  }

  virtual void cosSimDerivative(Matrix& output,
                                Matrix& prevOut1,
                                Matrix& prevOut2,
                                Matrix& prevGrad1,
                                Matrix& prevGrad2,
                                real scale = 1.0f) {
    LOG(FATAL) << "Not implemented";
  }

  /// print out the values of elements to os
  virtual void print(std::ostream& os) const {
    LOG(FATAL) << "Not implemented";
  }

  /**
   * print a part of the matrix
   * from the (top,left) value to the (height, width) value (not included)
   */
  virtual void print(std::ostream& os, size_t height, size_t width) const {
    LOG(FATAL) << "Not implemented";
  }

  /// print one row to os
  virtual void printOneRow(std::ostream& os, size_t idx) const {
    LOG(FATAL) << "Not implemented";
  }

  virtual void check(std::ostream& os, Matrix& refMat, bool printDiff = true) {}

  virtual real getMin() {
    LOG(FATAL) << "Not implemented";
    return 0;
  }
  virtual real getMax() {
    LOG(FATAL) << "Not implemented";
    return 0;
  }

  virtual void randomizeUniform() { LOG(FATAL) << "Not implemented"; }

  /**
   * @brief  calulate the error of classification
   *
   * output[i] = 1 if row i is an error.
   *
   * output[i] = 0 if row i is correct.
   */
  virtual void classificationError(MatrixPtr output, IVectorPtr label) {
    LOG(FATAL) << "Not implemented";
  }

  /**
   * This function is used to calculate the convolution:
   *
   * It will expand a feature matrix according to the
   * convolution filters
   */
  virtual void convExpand(Matrix& feature,
                          int feaImgHeight,
                          int feaImgWidth,
                          int channels,
                          int blockH,
                          int blockW,
                          int strideH,
                          int strideW,
                          int paddingH,
                          int paddingW,
                          int outputH,
                          int outputW) {
    LOG(FATAL) << "Not implemeted";
  }

  /**
   * This function is the reverse implementation of convExpand:
   *
   * Its function is to restore a expanded-matrix into a feature matrix
   */
  virtual void convShrink(Matrix& expandColMat,
                          int thisImgHeight,
                          int thisImgWidth,
                          int channels,
                          int blockH,
                          int blockW,
                          int strideH,
                          int strideW,
                          int paddingH,
                          int paddingW,
                          int outputH,
                          int outputW,
                          real alpha = 1.0f,
                          real beta = 0.0f) {
    LOG(FATAL) << "Not implemeted";
  }

  /**
   * Pooling forward operation, pick out the largest element
   * in the sizeX of value
   */
  virtual void maxPoolForward(Matrix& inputMat,
                              size_t imgSizeH,
                              size_t imgSizeW,
                              size_t channels,
                              size_t sizeX,
                              size_t sizeY,
                              size_t strideH,
                              size_t strideW,
                              size_t outputH,
                              size_t outputW,
                              size_t paddingH,
                              size_t paddingW) {
    LOG(FATAL) << "Not implemeted";
  }

  /// Pooling backward operation.
  virtual void maxPoolBackward(Matrix& image,
                               size_t imgSizeH,
                               size_t imgSizeW,
                               Matrix& outGrad,
                               Matrix& outV,
                               size_t sizeX,
                               size_t sizeY,
                               size_t strideH,
                               size_t strideW,
                               size_t outputH,
                               size_t outputW,
                               real scaleTargets,
                               real scaleOutput,
                               size_t paddingH,
                               size_t paddingW) {
    LOG(FATAL) << "Not implemeted";
  }

  /// Pooling forward operation, caculate the average of sizeX elements.
  virtual void avgPoolForward(Matrix& input,
                              size_t imgSizeH,
                              size_t imgSizeW,
                              size_t channels,
                              size_t sizeX,
                              size_t sizeY,
                              size_t strideH,
                              size_t strideW,
                              size_t outputH,
                              size_t outputW,
                              size_t paddingH,
                              size_t paddingW) {
    LOG(FATAL) << "Not implemeted";
  }

  virtual void avgPoolBackward(Matrix& input,
                               size_t imgSizeH,
                               size_t imgSizeW,
                               size_t sizeX,
                               size_t sizeY,
                               size_t strideH,
                               size_t strideW,
                               size_t outputH,
                               size_t outputW,
                               real scaleTargets,
                               real scaleOutput,
                               size_t paddingH,
                               size_t paddingW) {
    LOG(FATAL) << "Not implemeted";
  }

  /// normalize-operation.
  virtual void crossMapNormalFwd(Matrix& input,
                                 size_t imgSizeH,
                                 size_t imgSizeW,
                                 Matrix& denoms,
                                 size_t channels,
                                 size_t sizeX,
                                 float scale,
                                 float pow) {
    LOG(FATAL) << "Not implemeted";
  }

  virtual void crossMapNormalBwd(Matrix& localGrad,
                                 Matrix& denoms,
                                 Matrix& preOutV,
                                 Matrix& localOutV,
                                 size_t channels,
                                 size_t imgSizeH,
                                 size_t imgSizeW,
                                 size_t size,
                                 float scale,
                                 float pow) {
    LOG(FATAL) << "Not implemeted";
  }

  /**
   * Input: one or more sequences. Each sequence contains some instances.
   *
   * Output: output size is the number of input sequences (NOT input
   * instances).
   *
   * output[i] is set to max_input[i].
   */
  virtual void maxSequenceForward(Matrix& input,
                                  const IVector& sequence,
                                  IVector& index) {
    LOG(FATAL) << "Not implemeted";
  }

  virtual void maxSequenceBackward(Matrix& outputGrad,
                                   const IVector& sequence,
                                   IVector& index) {
    LOG(FATAL) << "Not implemeted";
  }

  virtual void contextProjectionForward(MatrixPtr input,
                                        MatrixPtr weight,
                                        const IVector& sequence,
                                        int contextLength,
                                        int contextStart,
                                        size_t beginPad,
                                        bool isPadding) {
    LOG(FATAL) << "Not implemeted";
  }

  virtual void contextProjectionBackward(MatrixPtr inputGrad,
                                         MatrixPtr weightGrad,
                                         const IVector& sequence,
                                         int contextLength,
                                         int contextStart,
                                         size_t beginPad,
                                         bool isPadding) {
    LOG(FATAL) << "Not implemeted";
  }

  virtual void contextProjectionBackwardData(MatrixPtr inputGrad,
                                             const IVector& sequence,
                                             int contextLength,
                                             int contextStart) {
    LOG(FATAL) << "Not implemeted";
  }

  virtual void contextProjectionBackwardWeight(MatrixPtr weightGrad,
                                               const IVector& sequence,
                                               int contextLength,
                                               int contextStart,
                                               int totalPad,
                                               size_t beginPad) {
    LOG(FATAL) << "Not implemeted";
  }

  /**
   * @code
   * this.row[i] += table.row[ids[i]]
   * if ids[i] == -1, it will be ignored
   * @endcode
   */
  virtual void selectRows(Matrix& table, IVector& ids) {
    (void)table;
    (void)ids;
    LOG(FATAL) << "Not implemented";
  }

  /**
   * @code
   * this[i] = table[i, id[i]]
   * @endcode
   */
  virtual void selectElements(Matrix& table, IVector& ids) {
    LOG(FATAL) << "Not implemented";
  }

  /**
   * @code
   * table.row[ids[i]] += this.row[i]
   * if ids[i] == -1, it will be ignored
   * @endcode
   */
  virtual void addToRows(Matrix& table, IVector& ids) {
    (void)table;
    (void)ids;
    LOG(FATAL) << "Not implemented";
  }

  /**
   * @code
   * table[i, id[i]] += this[i]
   * @endcode
   */
  virtual void addElements(Matrix& table, IVector& ids) {
    LOG(FATAL) << "Not implemented";
  }
  /**
   * @brief  cross entropy for multi binary labels
   *
   * @code
   * this[i] = -sum(label[i][j]*log(output[i][j])
   *           + (1-label[i][j])*log(1-output[i][j]))
   * @endcode
   */
  virtual void multiBinaryLabelCrossEntropy(Matrix& output, Matrix& label) {
    LOG(FATAL) << "Not implemented";
  }

  /**
   * @brief  The gradient of cross entropy for multi binary labels on output
   *
   * @code
   * this[i][j] = -label[i][j]/output[i][j]
   *              + (1-label[i][j])/(1-output[i][j])
   * @endcode
   */
  virtual void multiBinaryLabelCrossEntropyBp(Matrix& output, Matrix& label) {
    LOG(FATAL) << "Not implemented";
  }

  /**
   * @brief  Calculate the classification error for multi binary labels
   *
   * @code
   * this[i] = sum((output[i][j] >= threshold && label[i][j] == 0)
   *            || (output[i][j] < threshold && label[i][j] == 1))
   *            / output->getWidth()
   * @endcode
   */
  virtual void classificationErrorMulti(Matrix& output,
                                        Matrix& label,
                                        real threshold) {
    LOG(FATAL) << "Not implemented";
  }

  virtual void paramReluForward(Matrix& data, Matrix& W) {
    LOG(FATAL) << "Not implemented";
  }
  virtual void paramReluBackwardW(Matrix& oGrad, Matrix& data) {
    LOG(FATAL) << "Not implemented";
  }
  virtual void paramReluBackwardDiff(Matrix& oGrad, Matrix& data, Matrix& W) {
    LOG(FATAL) << "Not implemented";
  }
<<<<<<< HEAD

  template<typename ExpressionType>
  void operator=(const ExpressionType& expr) {
    if (useGpu_) {
      TensorGpuApply<real>(*this, expr);
    } else {
      TensorCpuApply<real>(*this, expr);
    }
=======
  virtual void bilinearForward(const Matrix& in,
                               const size_t inImgH,
                               const size_t inImgW,
                               const size_t outImgH,
                               const size_t outImgW,
                               const size_t numChannels,
                               const real ratioH,
                               const real ratioW) {
    LOG(FATAL) << "Not implemented";
  }
  virtual void bilinearBackward(const Matrix& out,
                                const size_t outImgH,
                                const size_t outImgW,
                                const size_t inImgH,
                                const size_t inImgW,
                                const size_t numChannels,
                                const real ratioH,
                                const real ratioW) {
    LOG(FATAL) << "Not implemented";
>>>>>>> f93af824
  }
};

inline std::ostream& operator<<(std::ostream& os, const Matrix& mat) {
  mat.print(os);
  return os;
}

class GpuMatrix : public Matrix {
public:
  GpuMatrix();

  GpuMatrix(size_t height, size_t width, bool trans = false);
  GpuMatrix(real* data, size_t height, size_t width, bool trans = false)
      : Matrix(data, height, width, trans, true) {}
  GpuMatrix(real* data,
            size_t height,
            size_t width,
            size_t stride,
            bool trans = false)
      : Matrix(data, height, width, stride, trans, true) {}
  GpuMatrix(GpuMemHandlePtr dataHandle,
            size_t height,
            size_t width,
            bool trans = false)
      : Matrix(dataHandle, height, width, trans, true) {}
  ~GpuMatrix();

  void zeroMem();
  void resetOne();
  void setDiag(real value);

  void resize(size_t newHeight, size_t newWidth);
  void resize(size_t newHeight,
              size_t newWidth,
              size_t newNnz, /* used to allocate space */
              SparseValueType valueType,
              SparseFormat format) {
    LOG(FATAL) << "Only Support Sparse Matrix";
  }
  void setRow(size_t row,
              size_t colNum,
              const unsigned int* cols,
              const real* values) {
    LOG(FATAL) << "Only Support Sparse Matrix";
  }

  /**
   * Copy the data from cpu_memory buffer
   */
  void copyFrom(const real* hostSrc, size_t size);

  void copyFrom(const real* hostSrc, const int64_t* seq);

  void copyFrom(const Matrix& src, hl_stream_t stream);

  void copyFrom(const Matrix& src);

  void copyFrom(const IVector& src);

  void copyByRowIndex(Matrix& b, const IVector& rowIndex);

  MatrixPtr clone(size_t height, size_t width, bool useGpu = false);

  real getElement(size_t x, size_t y) const;

  real* getRow(size_t row) { return BaseMatrix::rowBuf(row); }
  virtual real* getRowBuf(size_t row) { return getRow(row); }

  real getSum();
  void accumulateColSum(Matrix& src);
  real getAbsSum();

  MatrixPtr getTranspose();
  void transpose(MatrixPtr matTrans, bool memAlloc);

  MatrixPtr getInverse();
  void inverse(MatrixPtr matInv, bool memAlloc);

  /// add b to each sample of this.
  void addBias(Matrix& b, real scale);
  void addSharedBias(Matrix& b, real scale);

  /**
   * @code
   * add each sample from a to this.
   * @endcode
   */
  void collectBias(Matrix& a, real scale);
  void collectSharedBias(Matrix& a, real scale);

  void sequenceAvgForward(Matrix& a, const IVector& startsPos, int mode);

  /**
   * @code
   * this.row[i] += table.row[ids[i]]
   * @endcode
   */
  virtual void selectRows(Matrix& table, IVector& ids);

  /**
   * @code
   * this[i] = table[i, id[i]]
   * @endcode
   */
  virtual void selectElements(Matrix& table, IVector& ids);

  /**
   * @code
   * table.row[ids[i]] += this.row[i]
   * @endcode
   */
  virtual void addToRows(Matrix& table, IVector& ids);

  void addColumnVector(const Matrix& b);

  /**
   * @code
   * this = scaleAB*(a*b) + scaleT*this
   * @endcode
   */
  void mul(const MatrixPtr a, const MatrixPtr b, real scaleAB, real scaleT);

  /**
   * @code
   * this = a*b
   * @endcode
   */
  void mul(const MatrixPtr a, const MatrixPtr b);

  void mul(const GpuMatrix& a, const GpuMatrix& b, real scaleAB, real scaleT);

  void mul(const GpuSparseMatrix& a,
           const GpuMatrix& b,
           real scaleAB,
           real scaleT);

  void mul(const GpuMatrix& a,
           const GpuSparseMatrix& b,
           real scaleAB,
           real scaleT);

  /**
   * @code
   * this = scaleAB*(this*b) +  scaleT*this
   * @endcode
   */
  void rightMul(Matrix& b, real scaleAB, real scaleT);

  /**
   * @code
   * this = this* b
   * @endcode
   */
  void rightMul(Matrix& b);

  /**
   * @code
   * this = scaleAB*(a*this) +  scaleT*this
   * @endcode
   */
  void leftMul(Matrix& a, real scaleAB, real scaleT);

  /**
   * @code
   * this = a*this
   * @endcode
   */
  void leftMul(Matrix& a);

  void colMerge(Matrix& src);
  void rowSum(Matrix& sum);
  void rowMax(Matrix& max);
  void rowMax(IVector& maxIds, Matrix& max);
  void colMax(Matrix& max);
  void colMax(IVector& maxIds, Matrix& max);
  void maxoutForward(Matrix& a, IVector& id, size_t channels, size_t groups);
  void maxoutBackward(Matrix& a, IVector& id, size_t channels, size_t groups);

  void oneHotCrossEntropy(Matrix& output, IVector& label);
  void oneHotCrossEntropyBp(Matrix& outputV, IVector& label);
  void oneHotCrossEntropyWithSelfNorm(Matrix& output,
                                      IVector& label,
                                      real alpha);
  void oneHotCrossEntropyWithSelfNormBp(Matrix& outputV,
                                        IVector& label,
                                        real alpha);

  void softmax(Matrix& output);
  void sequenceSoftmax(Matrix& output, const IVector& index);
  void softmaxBackward(Matrix& outputV);
  void softmaxDerivative(Matrix& output, Matrix& sftmaxSum);

  /// calculate the sum of squares diff cost.
  void sumOfSquares(Matrix& output, Matrix& label);

  /// gradient of sumOfSquares.
  void sumOfSquaresBp(Matrix& outputV, Matrix& label);
  void tanh(Matrix& output);
  void tanhDerivative(Matrix& output);
  void softrelu(Matrix& output);
  void softreluDerivative(Matrix& output);
  void scaledTanh(Matrix& output, real p1, real p2);

  void cosSim(Matrix& output1, Matrix& output2, real scale);
  void cosSimDerivative(Matrix& output,
                        Matrix& prevOut1,
                        Matrix& prevOut2,
                        Matrix& prevGrad1,
                        Matrix& prevGrad2,
                        real scale);

  virtual void print(std::ostream& os) const;
  virtual void print(std::ostream& os, size_t height, size_t width) const;

  void paramReluForward(Matrix& data, Matrix& W);
  void paramReluBackwardW(Matrix& oGrad, Matrix& data);
  void paramReluBackwardDiff(Matrix& oGrad, Matrix& data, Matrix& W);

  void check(std::ostream& os, Matrix& refMat, bool printDiff = true);
  void randomizeUniform();

  void classificationError(MatrixPtr output, IVectorPtr label);

  void convExpand(Matrix& feature,
                  int feaImgHeight,
                  int feaImgWidth,
                  int channels,
                  int blockH,
                  int blockW,
                  int strideH,
                  int strideW,
                  int paddingH,
                  int paddingW,
                  int outputH,
                  int outputW);

  void convShrink(Matrix& expandColMat,
                  int thisImgHeight,
                  int thisImgWidth,
                  int channels,
                  int blockH,
                  int blochW,
                  int strideH,
                  int strideW,
                  int paddingH,
                  int paddingWreal,
                  int outputH,
                  int outputW,
                  real alpha = 1.0f,
                  real beta = 0.0f);

  void maxPoolForward(Matrix& inputMat,
                      size_t imgSizeH,
                      size_t imgSizeW,
                      size_t channels,
                      size_t sizeX,
                      size_t sizeY,
                      size_t strideH,
                      size_t strideW,
                      size_t outputH,
                      size_t outputW,
                      size_t paddingH,
                      size_t paddingW);

  void maxPoolBackward(Matrix& image,
                       size_t imgSizeH,
                       size_t imgSizeW,
                       Matrix& outGrad,
                       Matrix& outV,
                       size_t sizeX,
                       size_t sizeY,
                       size_t strideH,
                       size_t strideW,
                       size_t outputH,
                       size_t outputW,
                       real scaleTargets,
                       real scaleOutput,
                       size_t paddingH,
                       size_t paddingW);

  void avgPoolForward(Matrix& input,
                      size_t imgSizeH,
                      size_t imgSizeW,
                      size_t channels,
                      size_t sizeX,
                      size_t sizeY,
                      size_t strideH,
                      size_t strideW,
                      size_t outputH,
                      size_t outputW,
                      size_t paddingH,
                      size_t paddingW);

  void avgPoolBackward(Matrix& input,
                       size_t imgSizeH,
                       size_t imgSizeW,
                       size_t sizeX,
                       size_t sizeY,
                       size_t strideH,
                       size_t strideW,
                       size_t outputH,
                       size_t outputW,
                       real scaleTargets,
                       real scaleOutput,
                       size_t paddingH,
                       size_t paddingW);

  void crossMapNormalFwd(Matrix& input,
                         size_t imgSizeH,
                         size_t imgSizeW,
                         Matrix& denoms,
                         size_t channels,
                         size_t sizeX,
                         float scale,
                         float pow);

  void crossMapNormalBwd(Matrix& localGrad,
                         Matrix& denoms,
                         Matrix& preOutV,
                         Matrix& localOutV,
                         size_t channels,
                         size_t imgSizeH,
                         size_t imgSizeW,
                         size_t sizeX,
                         float scale,
                         float pow);

  void maxSequenceForward(Matrix& input,
                          const IVector& sequence,
                          IVector& index);

  void maxSequenceBackward(Matrix& outputGrad,
                           const IVector& sequence,
                           IVector& index);

  void contextProjectionForward(MatrixPtr input,
                                MatrixPtr weight,
                                const IVector& sequence,
                                int contextLength,
                                int contextStart,
                                size_t beginPad,
                                bool isPadding);

  void contextProjectionBackwardData(MatrixPtr inputGrad,
                                     const IVector& sequence,
                                     int contextLength,
                                     int contextStart);

  void contextProjectionBackwardWeight(MatrixPtr weightGrad,
                                       const IVector& sequence,
                                       int contextLength,
                                       int contextStart,
                                       int totalPad,
                                       size_t beginPad);

<<<<<<< HEAD
  template<typename ExpressionType>
  void operator=(const ExpressionType& expr) {
    TensorGpuApply<real>(*this, expr);
  }
=======
  void bilinearForward(const Matrix& in,
                       const size_t inImgH,
                       const size_t inImgW,
                       const size_t outImgH,
                       const size_t outImgW,
                       const size_t numChannels,
                       const real ratioH,
                       const real ratioW);

  void bilinearBackward(const Matrix& out,
                        const size_t outImgH,
                        const size_t outImgW,
                        const size_t inImgH,
                        const size_t inImgW,
                        const size_t numChannels,
                        const real ratioH,
                        const real ratioW);

  void multiBinaryLabelCrossEntropy(Matrix& output, Matrix& label);

  void multiBinaryLabelCrossEntropyBp(Matrix& output, Matrix& label);
>>>>>>> f93af824
};

class CpuMatrix : public Matrix {
public:
  CpuMatrix(size_t height, size_t width, bool trans = false);
  CpuMatrix(real* data, size_t height, size_t width, bool trans = false)
      : Matrix(data, height, width, trans, false) {}
  CpuMatrix(real* data,
            size_t height,
            size_t width,
            size_t stride,
            bool trans = false)
      : Matrix(data, height, width, stride, trans, false) {}

  CpuMatrix(CpuMemHandlePtr dataHandle,
            size_t height,
            size_t width,
            bool trans = false)
      : Matrix(dataHandle, height, width, trans, false) {}

  ~CpuMatrix();

  void zeroMem();
  void resetOne();
  void setDiag(real value);

  void resize(size_t newHeight, size_t newWidth);
  void resize(size_t newHeight,
              size_t newWidth,
              size_t newNnz, /* used to allocate space */
              SparseValueType valueType,
              SparseFormat format) {
    LOG(FATAL) << "Only Support Sparse Matrix";
  }
  void setRow(size_t row,
              size_t colNum,
              const unsigned int* cols,
              const real* values) {
    LOG(FATAL) << "Only Support Sparse Matrix";
  }

  real getElement(size_t x, size_t y) const;
  real getSum();
  void accumulateColSum(Matrix& src);
  real getAbsSum();

  MatrixPtr getTranspose();
  void transpose(MatrixPtr matTrans, bool memAlloc);

  MatrixPtr getInverse();
  void inverse(MatrixPtr matInv, bool memAlloc);

  void copyFrom(const Matrix& src);

  void copyFrom(const Matrix& src, hl_stream_t stream);

  void copyFrom(const real* cpuSrc, size_t size);

  void copyFrom(const real* cpuSrc, const int64_t* seq);

  void copyFrom(const IVector& src);

  void copyFrom(CpuSparseMatrix& src);

  void copyByRowIndex(Matrix& b, const IVector& rowIndex);

  MatrixPtr clone(size_t height, size_t width, bool useGpu = false);

  void convExpand(Matrix& feature,
                  int feaImgHeight,
                  int feaImgWidth,
                  int channels,
                  int blcokH,
                  int blockW,
                  int strideH,
                  int strideW,
                  int paddingH,
                  int paddingW,
                  int outputH,
                  int outputW);

  void convShrink(Matrix& expandFeat,
                  int thisImgHeight,
                  int thisImgWidth,
                  int channels,
                  int blockH,
                  int blockW,
                  int strideH,
                  int strideW,
                  int paddingH,
                  int paddingW,
                  int outputH,
                  int outputW,
                  real alpha = 1.0f,
                  real beta = 0.0f);

  void maxPoolForward(Matrix& inputMat,
                      size_t imgSizeH,
                      size_t imgSizeW,
                      size_t channels,
                      size_t sizeX,
                      size_t sizeY,
                      size_t strideH,
                      size_t strideW,
                      size_t outputH,
                      size_t outputW,
                      size_t paddingH,
                      size_t paddingW);

  void maxPoolBackward(Matrix& image,
                       size_t imgSizeH,
                       size_t imgSizeW,
                       Matrix& outGrad,
                       Matrix& outV,
                       size_t sizeX,
                       size_t sizeY,
                       size_t strideH,
                       size_t strideW,
                       size_t outputH,
                       size_t outputW,
                       real scaleTargets,
                       real scaleOutput,
                       size_t paddingH,
                       size_t paddingW);

  void avgPoolForward(Matrix& input,
                      size_t imgSizeH,
                      size_t imgSizeW,
                      size_t channels,
                      size_t sizeX,
                      size_t sizeY,
                      size_t strideH,
                      size_t strideW,
                      size_t outputH,
                      size_t outputW,
                      size_t paddingH,
                      size_t paddingW);

  void avgPoolBackward(Matrix& input,
                       size_t imgSizeH,
                       size_t imgSizeW,
                       size_t sizeX,
                       size_t sizeY,
                       size_t strideH,
                       size_t strideW,
                       size_t outputH,
                       size_t outputW,
                       real scaleTargets,
                       real scaleOutput,
                       size_t paddingH,
                       size_t paddingW);

  void crossMapNormalFwd(Matrix& input,
                         size_t imgSizeH,
                         size_t imgSizeW,
                         Matrix& denoms,
                         size_t channels,
                         size_t sizeX,
                         float scale,
                         float pow);

  void crossMapNormalBwd(Matrix& localGrad,
                         Matrix& denoms,
                         Matrix& preOutV,
                         Matrix& localOutV,
                         size_t channels,
                         size_t imgSizeH,
                         size_t imgSizeW,
                         size_t sizeX,
                         float scale,
                         float pow);

  void maxSequenceForward(Matrix& input,
                          const IVector& sequence,
                          IVector& index);

  void maxSequenceBackward(Matrix& outputGrad,
                           const IVector& sequence,
                           IVector& index);

  void contextProjectionForward(MatrixPtr input,
                                MatrixPtr weight,
                                const IVector& sequence,
                                int contextLength,
                                int contextStart,
                                size_t beginPad,
                                bool isPadding);

  void contextProjectionBackward(MatrixPtr inputGrad,
                                 MatrixPtr weightGrad,
                                 const IVector& sequence,
                                 int contextLength,
                                 int contextStart,
                                 size_t beginPad,
                                 bool isPadding);

  real* getRow(size_t row) { return BaseMatrix::rowBuf(row); }
  virtual real* getRowBuf(size_t row) { return getRow(row); }

public:
  /// add b to each sample of this.
  void addBias(Matrix& b, real scale);
  void addSharedBias(Matrix& b, real scale);

  /// add each sample of a to this.
  void collectBias(Matrix& a, real scale);
  void collectSharedBias(Matrix& a, real scale);

  void sequenceAvgForward(Matrix& a, const IVector& startsPos, int mode);

  /**
   * @code
   * this.row[i] += table.row[ids[i]]
   * @endcode
   */
  virtual void selectRows(Matrix& table, IVector& ids);

  /**
   * @code
   * table.row[ids[i]] += this.row[i]
   * @endcode
   */
  virtual void addToRows(Matrix& table, IVector& ids);

  /**
   * @code
   * this[i] = table[i, id[i]]
   * @endcode
   */
  virtual void selectElements(Matrix& table, IVector& ids);

  /**
   * @code
   * table[i, id[i]] += this[i]
   * @endcode
   */
  virtual void addElements(Matrix& table, IVector& ids);

  /**
   * use abstract getRow() to get row from table.
   *
   * Define table as template instead of virtual class for performance sake.
   * internal used by above two virtual funcs.
   */
  template <typename TableMatType>
  void selectRowsImp(TableMatType& table, IVector& ids);
  template <typename TableMatType>
  void addToRowsImp(TableMatType& table, IVector& ids);

  void addColumnVector(const Matrix& b);

  void mul(const MatrixPtr a, const MatrixPtr b, real scaleAB, real scaleT);
  void mul(CpuMatrix* a, CpuMatrix* b, real scaleAB, real scaleT);

  void mul(CpuMatrix* a, CpuSparseMatrix* b, real scaleAB, real scaleT);

  static void mul(CpuMatrix* a,
                  CpuMatrix* b,
                  CpuSparseMatrix* c,
                  real scaleAB,
                  real scaleT);

  /**
   * c = a * b
   *
   * use abstract getRow() to get row from B,C.
   * Define B,C as template instead of virtual class for performance sake.
   */
  template <typename MatBType, typename MatCType>
  static void mul(
      CpuSparseMatrix* a, MatBType* b, MatCType* c, real scaleAB, real scaleT);

  virtual void mul(CpuSparseMatrix* a, CpuMatrix* b, real scaleAB, real scaleT);

  void mul(const MatrixPtr a, const MatrixPtr b);

  void rightMul(Matrix& b, real scaleAB, real scaleT);
  void rightMul(Matrix& b);

  void leftMul(Matrix& a, real scaleAB, real scaleT);
  void leftMul(Matrix& a);
  void colMerge(Matrix& src);
  void rowSum(Matrix& sum);
  void rowMaxId(IVector& maxIds);
  void rowMax(Matrix& max);
  void rowMax(IVector& maxIds, Matrix& maxVal);
  void colMax(Matrix& max);
  void colMax(IVector& maxIds, Matrix& maxVal);
  void maxoutForward(Matrix& a, IVector& id, size_t channels, size_t groups);
  void maxoutBackward(Matrix& a, IVector& id, size_t channels, size_t groups);
  void rowNormalizeL1(Matrix& out);

  void oneHotCrossEntropy(Matrix& output, IVector& label);
  void oneHotCrossEntropyBp(Matrix& outputV, IVector& label);
  void oneHotCrossEntropyWithSelfNorm(Matrix& output,
                                      IVector& label,
                                      real alpha);
  void oneHotCrossEntropyWithSelfNormBp(Matrix& outputV,
                                        IVector& label,
                                        real alpha);

  void circularConv(Matrix& b, Matrix& c);
  void circularConvDerivative(Matrix& output,
                              Matrix& prevOut1,
                              Matrix& prevOut2,
                              Matrix& prevGrad1,
                              Matrix& prevGrad2);

  void softmax(Matrix& output);
  void sequenceSoftmax(Matrix& output, const IVector& index);
  void softmaxDerivative(Matrix& output, Matrix& sftmaxSum);

  /// calculate the sum of squares diff cost.
  void sumOfSquares(Matrix& output, Matrix& label);

  /// gradient of sumOfSquares.
  void sumOfSquaresBp(Matrix& outputV, Matrix& label);

  void tanh(Matrix& output);
  void tanhDerivative(Matrix& output);

  void softrelu(Matrix& output);
  void softreluDerivative(Matrix& output);
  void scaledTanh(Matrix& output, real p1, real p2);

  void cosSim(Matrix& output1, Matrix& output2, real scale);
  void cosSimDerivative(Matrix& output,
                        Matrix& prevOut1,
                        Matrix& prevOut2,
                        Matrix& prevGrad1,
                        Matrix& prevGrad2,
                        real scale);

  void print(std::ostream& os) const;
  void print(std::ostream& os, size_t height, size_t width) const;
  void printOneRow(std::ostream& os, size_t idx) const;

  void paramReluForward(Matrix& data, Matrix& W);
  void paramReluBackwardW(Matrix& oGrad, Matrix& data);
  void paramReluBackwardDiff(Matrix& oGrad, Matrix& data, Matrix& W);

  void check(std::ostream& os, Matrix& refMat, bool printDiff = true);

  real getMin();
  real getMax();

  void randomizeUniform();

  void classificationError(MatrixPtr output, IVectorPtr label);

  void addByBitCode(size_t numClasses, const IVector& codes, const Matrix& vec);

  void addByBitCodeBackward(size_t numClasses,
                            const IVector& codes,
                            Matrix& vec);

  void mulByBitCode(size_t numClasses,
                    const IVector& codes,
                    const Matrix& mat,
                    const Matrix& input);

  void mulByBitCodeBackwardWeight(size_t numClasses,
                                  const IVector& codes,
                                  Matrix& mat,
                                  const Matrix& input);

  void mulByBitCodeBackwardError(size_t numClasses,
                                 const IVector& codes,
                                 const Matrix& mat,
                                 Matrix& input);

  void sumByBitCode(size_t numClasses,
                    IVector& codes,
                    Matrix& sum,
                    real scaleSum);

  void subByBitCode(size_t numClasses_, IVector& codes);

  void multiBinaryLabelCrossEntropy(Matrix& output, Matrix& label);
  void multiBinaryLabelCrossEntropyBp(Matrix& output, Matrix& label);
  void classificationErrorMulti(Matrix& output, Matrix& label, real threshold);

<<<<<<< HEAD
  template<typename ExpressionType>
  void operator=(const ExpressionType& expr) {
    TensorCpuApply<real>(*this, expr);
  }
=======
  void bilinearForward(const Matrix& in,
                       const size_t inImgH,
                       const size_t inImgW,
                       const size_t outImgH,
                       const size_t outImgW,
                       const size_t numChannels,
                       const real ratioH,
                       const real ratioW);

  void bilinearBackward(const Matrix& out,
                        const size_t outImgH,
                        const size_t outImgW,
                        const size_t inImgH,
                        const size_t inImgW,
                        const size_t numChannels,
                        const real ratioH,
                        const real ratioW);
>>>>>>> f93af824
};

class SharedCpuMatrix : public CpuMatrix {
public:
  /* blockNum is number of partitions of the matrix  */
  SharedCpuMatrix(int blockNum, size_t height, size_t width, bool trans = false)
      : CpuMatrix(height, width, trans) {
    initShared(blockNum);
  }
  SharedCpuMatrix(
      int blockNum, real* data, size_t height, size_t width, bool trans = false)
      : CpuMatrix(data, height, width, trans) {
    initShared(blockNum);
  }

  SharedCpuMatrix(int blockNum,
                  CpuMemHandlePtr dataHandle,
                  size_t height,
                  size_t width,
                  bool trans = false)
      : CpuMatrix(dataHandle, height, width, trans) {
    initShared(blockNum);
  }

  SharedCpuMatrix(CpuMemHandlePtr dataHandle,
                  size_t height,
                  size_t width,
                  bool trans = false)
      : CpuMatrix(dataHandle, height, width, trans) {
    initBlock(1);
  }

  ~SharedCpuMatrix() {}

public:
  virtual void mul(CpuSparseMatrix* a, CpuMatrix* b, real scaleAB, real scaleT);
  void add(Matrix& b, real p1, real p2);
  void add(real p1, real p2);

private:
  using Matrix::mul;
  void initShared(int blockNum);
  void initBlock(int blockNum);

  int blockNum_;
  std::vector<std::unique_ptr<std::mutex>> blockLocks_;
  ThreadLocal<CpuMatrixPtr> localBuf_;
  ThreadLocal<std::vector<int>> localBufRows_;
  ThreadLocal<std::vector<int>> blockSeq_;
};

typedef struct { unsigned int col; } sparse_non_value_t;

typedef struct {
  unsigned int col;
  float value;
} sparse_float_value_t;

}  // namespace paddle
#include "ExecViaCpu.h"<|MERGE_RESOLUTION|>--- conflicted
+++ resolved
@@ -1122,16 +1122,7 @@
   virtual void paramReluBackwardDiff(Matrix& oGrad, Matrix& data, Matrix& W) {
     LOG(FATAL) << "Not implemented";
   }
-<<<<<<< HEAD
-
-  template<typename ExpressionType>
-  void operator=(const ExpressionType& expr) {
-    if (useGpu_) {
-      TensorGpuApply<real>(*this, expr);
-    } else {
-      TensorCpuApply<real>(*this, expr);
-    }
-=======
+
   virtual void bilinearForward(const Matrix& in,
                                const size_t inImgH,
                                const size_t inImgW,
@@ -1151,7 +1142,15 @@
                                 const real ratioH,
                                 const real ratioW) {
     LOG(FATAL) << "Not implemented";
->>>>>>> f93af824
+  }
+
+  template <typename ExpressionType>
+  void operator=(const ExpressionType& expr) {
+    if (useGpu_) {
+      TensorGpuApply<real>(*this, expr);
+    } else {
+      TensorCpuApply<real>(*this, expr);
+    }
   }
 };
 
@@ -1508,12 +1507,6 @@
                                        int totalPad,
                                        size_t beginPad);
 
-<<<<<<< HEAD
-  template<typename ExpressionType>
-  void operator=(const ExpressionType& expr) {
-    TensorGpuApply<real>(*this, expr);
-  }
-=======
   void bilinearForward(const Matrix& in,
                        const size_t inImgH,
                        const size_t inImgW,
@@ -1535,7 +1528,11 @@
   void multiBinaryLabelCrossEntropy(Matrix& output, Matrix& label);
 
   void multiBinaryLabelCrossEntropyBp(Matrix& output, Matrix& label);
->>>>>>> f93af824
+
+  template <typename ExpressionType>
+  void operator=(const ExpressionType& expr) {
+    TensorGpuApply<real>(*this, expr);
+  }
 };
 
 class CpuMatrix : public Matrix {
@@ -1918,12 +1915,6 @@
   void multiBinaryLabelCrossEntropyBp(Matrix& output, Matrix& label);
   void classificationErrorMulti(Matrix& output, Matrix& label, real threshold);
 
-<<<<<<< HEAD
-  template<typename ExpressionType>
-  void operator=(const ExpressionType& expr) {
-    TensorCpuApply<real>(*this, expr);
-  }
-=======
   void bilinearForward(const Matrix& in,
                        const size_t inImgH,
                        const size_t inImgW,
@@ -1941,7 +1932,11 @@
                         const size_t numChannels,
                         const real ratioH,
                         const real ratioW);
->>>>>>> f93af824
+
+  template <typename ExpressionType>
+  void operator=(const ExpressionType& expr) {
+    TensorCpuApply<real>(*this, expr);
+  }
 };
 
 class SharedCpuMatrix : public CpuMatrix {
