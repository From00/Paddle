--- conflicted
+++ resolved
@@ -86,8 +86,6 @@
     platform::DeviceContextPool &pool = platform::DeviceContextPool::Instance();
     auto &dev_ctx = *pool.Get(dev_place);
     framework::Scope &recv_scope = scope.NewScope();
-    platform::DeviceContextPool &pool = platform::DeviceContextPool::Instance();
-    auto &dev_ctx = *pool.Get(dev_place);
 
     // FIXME(Yancey1989): initialize rpc server with laze mode.
     rpc_service_->SetScope(&recv_scope);
@@ -106,8 +104,6 @@
     rpc_service_->Reset();
     // TODO(typhoonzero): change this to a while_op for every cluster-batch.
     bool exit_flag = false;
-    VLOG(4) << "param_count:" << param_count
-            << " trainer_count:" << trainer_count;
     while (!exit_flag) {
       // Get from multiple trainers, we don't care about the order in which
       // the gradients arrives, just add suffix 0~n and merge the gradient.
@@ -131,19 +127,13 @@
         // Assume grad_var_name must appear in global scope.
         std::string grad_var_name_trainer;
         if (fan_in > 1) {
-          grad_var_name_trainer = this->GetGradVarNameForTrainer(grad_var_name);
+          grad_var_name = this->GetGradVarNameForTrainer(grad_var_name);
         }
-        auto *var = recv_scope.FindVar(grad_var_name_trainer);
+        auto *var = recv_scope.FindVar(grad_var_name);
         if (var == nullptr) {
-          LOG(ERROR) << "can not find server side var: "
-                     << grad_var_name_trainer;
+          LOG(ERROR) << "can not find server side var: " << grad_var_name;
           PADDLE_THROW("can not find server side var");
         }
-<<<<<<< HEAD
-=======
-
-        auto *var = recv_scope.Var(grad_var_name);
->>>>>>> 38c61053
         detail::DeserializeFromMessage(v.second, dev_ctx, var);
       }
       if (exit_flag) {
