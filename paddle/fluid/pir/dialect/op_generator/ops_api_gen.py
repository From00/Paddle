# Copyright (c) 2023 PaddlePaddle Authors. All Rights Reserved.
#
# Licensed under the Apache License, Version 2.0 (the "License");
# you may not use this file except in compliance with the License.
# You may obtain a copy of the License at
#
#     http://www.apache.org/licenses/LICENSE-2.0
#
# Unless required by applicable law or agreed to in writing, software
# distributed under the License is distributed on an "AS IS" BASIS,
# WITHOUT WARRANTIES OR CONDITIONS OF ANY KIND, either express or implied.
# See the License for the specific language governing permissions and
# limitations under the License.

import argparse
import os

from api_gen import NAMESPACE_TEMPLATE, CodeGen

CPP_FILE_TEMPLATE = """
#include <pybind11/pybind11.h>

#include "paddle/fluid/eager/api/utils/global_utils.h"
#include "paddle/fluid/pybind/eager_op_function.h"
#include "paddle/fluid/pybind/manual_static_op_function.h"
#include "paddle/fluid/pybind/static_op_function.h"
#include "paddle/phi/core/enforce.h"

{body}

"""

NAMESPACE_INNER_TEMPLATE = """
{function_impl}

static PyMethodDef OpsAPI[] = {{
{ops_api}
{{nullptr, nullptr, 0, nullptr}}
}};

void BindOpsAPI(pybind11::module *module) {{
  if (PyModule_AddFunctions(module->ptr(), OpsAPI) < 0) {{
    PADDLE_THROW(phi::errors::Fatal("Add C++ api to core.ops failed!"));
  }}
  if (PyModule_AddFunctions(module->ptr(), ManualOpsAPI) < 0) {{
    PADDLE_THROW(phi::errors::Fatal("Add C++ api to core.ops failed!"));
  }}
}}
"""

FUNCTION_IMPL_TEMPLATE = """
static PyObject *{name}(PyObject *self, PyObject *args, PyObject *kwargs) {{
  if (egr::Controller::Instance().GetCurrentTracer() == nullptr) {{
    VLOG(6) << "Call static_api_{name}";
    return static_api_{name}(self, args, kwargs);
  }} else {{
    VLOG(6) << "Call eager_api_{name}";
    return eager_api_{name}(self, args, kwargs);
  }}
}}"""

STATIC_ONLY_FUNCTION_IMPL_TEMPLATE = """
static PyObject *{name}(PyObject *self, PyObject *args, PyObject *kwargs) {{
  VLOG(6) << "Call static_api_{name}";
  return static_api_{name}(self, args, kwargs);
}}"""

OPS_API_TEMPLATE = """
{{"{name}", (PyCFunction)(void (*)(void)){name}, METH_VARARGS | METH_KEYWORDS, "C++ interface function for {name}."}},"""

NEED_GEN_STATIC_ONLY_APIS = [
    'fetch',
    'fused_bias_dropout_residual_layer_norm',
    'fused_embedding_eltwise_layernorm',
    'fused_fc_elementwise_layernorm',
    'fused_multi_transformer_xpu',
    'fused_scale_bias_relu_conv_bn',
    'fused_scale_bias_add_relu',
    'fused_dconv_drelu_dbn',
    'fused_dot_product_attention',
    'fusion_transpose_flatten_concat',
    'skip_layernorm',
    'generate_sequence_xpu',
    'layer_norm_act_xpu',
    'memcpy',
    'memcpy_d2h_multi_io',
    'batch_norm_',
    'multi_encoder_xpu',
    'multihead_matmul',
    'squeeze_excitation_block',
    'yolo_box_xpu',
    'fusion_gru',
    'fusion_seqconv_eltadd_relu',
    'fusion_seqexpand_concat_fc',
    'fused_conv2d_add_act',
    'fusion_repeated_fc_relu',
    'fusion_squared_mat_sub',
    'fused_attention',
    'fused_feedforward',
    'fc',
    'self_dp_attention',
    'get_tensor_from_selected_rows',
    'print',
    'number_count',
    'assign_value',
    'share_data',
    'onednn_to_paddle_layout',
    'lrn',
    'multi_gru',
    'matmul_with_flatten',
    'moving_average_abs_max_scale',
    'moving_average_abs_max_scale_',
    'quantize_linear',
    'quantize_linear_',
    'dequantize_linear',
    'dequantize_linear_',
]

NO_NEED_GEN_STATIC_ONLY_APIS = [
    'add_n_',
    'c_allgather',
    'c_allreduce_avg',
    'c_allreduce_avg_',
    'c_allreduce_max',
    'c_allreduce_min',
    'c_allreduce_min_',
    'c_allreduce_sum',
    'c_allreduce_prod',
    'c_allreduce_prod_',
    'c_embedding',
    'c_identity',
    'c_reduce_sum',
    'c_reducescatter',
    'c_softmax_with_cross_entropy',
    'decayed_adagrad',
    'distributed_lookup_table',
    'dpsgd',
    'embedding_grad_sparse',
    'ftrl',
    'fused_batch_norm_act_',
    'fused_bn_add_activation_',
    'fused_elemwise_add_activation',
    'fused_scale_bias_relu_conv_bn',
    'fused_scale_bias_add_relu',
    'fused_dconv_drelu_dbn',
    'fused_dot_product_attention',
    'nce',
    'lars_momentum',
    'lars_momentum_',
    'max_pool2d_v2',
    'recv_v2',
    'rnn_',
    'row_conv',
    'seed',
    'send_v2',
    'shadow_feed',
    'shuffle_batch',
    'sparse_momentum',
    'tdm_sampler',
    'soft_relu',
    'uniform_random_batch_size_like',
    'match_matrix_tensor',
<<<<<<< HEAD
    'c_reduce_avg',
    'c_reduce_avg_',
=======
    'c_reduce_max',
    'c_reduce_max_',
>>>>>>> d07406f7
    'c_reduce_min',
    'c_reduce_min_',
    'c_reduce_prod',
    'c_reduce_prod_',
    'push_sparse_v2',
    'push_sparse_v2_',
    'partial_send',
]


class OpsAPIGen(CodeGen):
    def __init__(self) -> None:
        super().__init__()

    def _need_skip(self, op_info, op_name):
        return (
            super()._need_skip(op_info, op_name)
            or op_name.endswith(('_grad', '_grad_', 'xpu'))
            or op_name in NO_NEED_GEN_STATIC_ONLY_APIS
        )

    def _gen_one_function_impl(self, name):
        if name in NEED_GEN_STATIC_ONLY_APIS:
            return STATIC_ONLY_FUNCTION_IMPL_TEMPLATE.format(name=name)
        else:
            return FUNCTION_IMPL_TEMPLATE.format(name=name)

    def _gen_one_ops_api(self, name):
        return OPS_API_TEMPLATE.format(name=name)

    def gen_cpp_file(
        self, op_yaml_files, op_compat_yaml_file, namespaces, cpp_file_path
    ):
        if os.path.exists(cpp_file_path):
            os.remove(cpp_file_path)
        op_info_items = self._parse_yaml(op_yaml_files, op_compat_yaml_file)
        function_impl_str = ''
        ops_api_str = ''
        for op_info in op_info_items:
            for op_name in op_info.op_phi_name:
                if self._need_skip(op_info, op_name):
                    continue
                function_impl_str += self._gen_one_function_impl(op_name)
                ops_api_str += self._gen_one_ops_api(op_name)

        inner_body = NAMESPACE_INNER_TEMPLATE.format(
            function_impl=function_impl_str, ops_api=ops_api_str
        )

        body = inner_body
        for namespace in reversed(namespaces):
            body = NAMESPACE_TEMPLATE.format(namespace=namespace, body=body)
        with open(cpp_file_path, 'w') as f:
            f.write(CPP_FILE_TEMPLATE.format(body=body))


def ParseArguments():
    parser = argparse.ArgumentParser(
        description='Generate Dialect Python C Files By Yaml'
    )
    parser.add_argument('--op_yaml_files', type=str)
    parser.add_argument('--op_compat_yaml_file', type=str)
    parser.add_argument('--namespaces', type=str)
    parser.add_argument('--ops_api_file', type=str)
    return parser.parse_args()


if __name__ == '__main__':
    args = ParseArguments()
    op_yaml_files = args.op_yaml_files.split(",")
    op_compat_yaml_file = args.op_compat_yaml_file
    if args.namespaces is not None:
        namespaces = args.namespaces.split(",")
    ops_api_file = args.ops_api_file

    code_gen = OpsAPIGen()
    code_gen.gen_cpp_file(
        op_yaml_files, op_compat_yaml_file, namespaces, ops_api_file
    )<|MERGE_RESOLUTION|>--- conflicted
+++ resolved
@@ -160,13 +160,10 @@
     'soft_relu',
     'uniform_random_batch_size_like',
     'match_matrix_tensor',
-<<<<<<< HEAD
     'c_reduce_avg',
     'c_reduce_avg_',
-=======
     'c_reduce_max',
     'c_reduce_max_',
->>>>>>> d07406f7
     'c_reduce_min',
     'c_reduce_min_',
     'c_reduce_prod',
