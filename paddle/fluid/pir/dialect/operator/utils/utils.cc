// Copyright (c) 2023 PaddlePaddle Authors. All Rights Reserved.
//
// Licensed under the Apache License, Version 2.0 (the "License");
// you may not use this file except in compliance with the License.
// You may obtain a copy of the License at
//
//     http://www.apache.org/licenses/LICENSE-2.0
//
// Unless required by applicable law or agreed to in writing, software
// distributed under the License is distributed on an "AS IS" BASIS,
// WITHOUT WARRANTIES OR CONDITIONS OF ANY KIND, either express or implied.
// See the License for the specific language governing permissions and
// limitations under the License.

#include <glog/logging.h>
#include <sstream>
#include <unordered_set>

#include "paddle/common/errors.h"
#include "paddle/fluid/framework/phi_utils.h"
#include "paddle/fluid/pir/dialect/kernel/ir/kernel_type.h"
#include "paddle/fluid/pir/dialect/operator/ir/manual_op.h"
#include "paddle/fluid/pir/dialect/operator/ir/op_attribute.h"
#include "paddle/fluid/pir/dialect/operator/ir/op_type.h"
#include "paddle/fluid/pir/dialect/operator/ir/pd_op.h"
#include "paddle/fluid/pir/dialect/operator/utils/utils.h"
#include "paddle/phi/core/kernel_factory.h"
#include "paddle/pir/include/core/builtin_type.h"
#include "paddle/utils/string/string_helper.h"

#ifdef PADDLE_WITH_DNNL
#include "paddle/fluid/pir/dialect/operator/ir/onednn_op.h"
#endif

namespace paddle {
namespace dialect {

const std::unordered_set<std::string> LegacyOpList = {
    LoadCombineOp::name(),
    CConcatOp::name(),
    CBroadcast_Op::name(),
    CSyncCalcStream_Op::name(),
    CSyncCommStream_Op::name(),
    FtrlOp::name(),
    FusedElemwiseAddActivationOp::name(),
    FusedElemwiseAddActivationGradOp::name(),
    DpsgdOp::name(),
    SendV2Op::name(),
    RecvV2Op::name(),
    CAllreduceProd_Op::name(),
    CAllreduceSumOp::name(),
    CAllreduceSum_Op::name(),
    CAllreduceAvgOp::name(),
    CAllreduceAvg_Op::name(),
    CReduceSumOp::name(),
    CReduceSum_Op::name(),
    CAllreduceMax_Op::name(),
    CAllreduceMin_Op::name(),
    CAllgatherOp::name(),
    CSoftmaxWithCrossEntropyOp::name(),
    CSoftmaxWithCrossEntropyGradOp::name(),
    SeedOp::name(),
    ShareDataOp::name(),
    SparseMomentumOp::name(),
    GetTensorFromSelectedRowsOp::name(),
    TdmSamplerOp::name(),
    RowConvOp::name(),
    RowConvGradOp::name(),
    SoftReluOp::name(),
    SoftReluGradOp::name(),
    MatchMatrixTensorOp::name(),
    MatchMatrixTensorGradOp::name(),
    NceOp::name(),
    NceGradOp::name(),
    LrnOp::name(),
    LrnGradOp::name(),
    MovingAverageAbsMaxScaleOp::name(),
    MovingAverageAbsMaxScale_Op::name(),
    QuantizeLinearOp::name(),
    QuantizeLinear_Op::name(),
    DequantizeLinearOp::name(),
    DequantizeLinear_Op::name(),
#ifdef PADDLE_WITH_DNNL
    paddle::onednn::dialect::LrnOp::name(),
    paddle::onednn::dialect::LrnGradOp::name(),
    paddle::onednn::dialect::QuantizeOp::name(),
    paddle::onednn::dialect::RequantizeOp::name(),
    paddle::onednn::dialect::MultiGruOp::name(),
    paddle::onednn::dialect::FusionLstmOp::name(),
#endif
<<<<<<< HEAD
    CReduceAvgOp::name(),
    CReduceAvg_Op::name(),
=======
    CReduceMaxOp::name(),
>>>>>>> d07406f7
    CReduceMinOp::name(),
    CReduceProdOp::name(),
    PushSparseV2Op::name(),
    PartialSendOp::name()};

enum class AttrType {
  UNDEFINED = 0,
  BOOL,
  INT32,
  INT64,

  FLOAT,
  DOUBLE,

  ARRAY,
  INT_ARRAY,

  SCALAR,
  DATA_TYPE,
  DATA_LAYOUT,
  PLACE,

  STRING,

  NUM_ATTR_TYPES,
};

static inline AttrType GetAttributeType(const pir::Attribute& attr) {
  if (attr.isa<pir::BoolAttribute>()) {
    return AttrType::BOOL;
  } else if (attr.isa<pir::FloatAttribute>()) {
    return AttrType::FLOAT;
  } else if (attr.isa<pir::DoubleAttribute>()) {
    return AttrType::DOUBLE;
  } else if (attr.isa<pir::Int32Attribute>()) {
    return AttrType::INT32;
  } else if (attr.isa<pir::Int64Attribute>()) {
    return AttrType::INT64;
  } else if (attr.isa<pir::ArrayAttribute>()) {
    return AttrType::ARRAY;
  } else if (attr.isa<pir::StrAttribute>()) {
    return AttrType::STRING;
  } else if (attr.isa<paddle::dialect::IntArrayAttribute>()) {
    return AttrType::INT_ARRAY;
  } else if (attr.isa<paddle::dialect::DataTypeAttribute>()) {
    return AttrType::DATA_TYPE;
  } else if (attr.isa<paddle::dialect::PlaceAttribute>()) {
    return AttrType::PLACE;
  } else {
    PADDLE_THROW(phi::errors::Unimplemented(
        "Unsupported ir Attribute type when casting it into "
        "AttrType."));
  }
}

static std::unordered_map<
    AttrType,
    std::function<VariantType(const pir::Attribute& attr)>>
    kAttrCastMap = {
        {AttrType::BOOL,
         [](const pir::Attribute& attr) {
           return VariantType{attr.dyn_cast<pir::BoolAttribute>().data()};
         }},
        {AttrType::FLOAT,
         [](const pir::Attribute& attr) {
           return VariantType{attr.dyn_cast<pir::FloatAttribute>().data()};
         }},
        {AttrType::DOUBLE,
         [](const pir::Attribute& attr) {
           return VariantType{attr.dyn_cast<pir::DoubleAttribute>().data()};
         }},
        {AttrType::INT32,
         [](const pir::Attribute& attr) {
           return VariantType{attr.dyn_cast<pir::Int32Attribute>().data()};
         }},
        {AttrType::INT64,
         [](const pir::Attribute& attr) {
           return VariantType{attr.dyn_cast<pir::Int64Attribute>().data()};
         }},
        {AttrType::INT_ARRAY,
         [](const pir::Attribute& attr) {
           return VariantType{
               attr.dyn_cast<paddle::dialect::IntArrayAttribute>()
                   .data()
                   .GetData()};
         }},
        {AttrType::STRING,
         [](const pir::Attribute& attr) {
           return VariantType{attr.dyn_cast<pir::StrAttribute>().AsString()};
         }},
        {AttrType::DATA_TYPE,
         [](const pir::Attribute& attr) {
           return VariantType{
               attr.dyn_cast<paddle::dialect::DataTypeAttribute>().data()};
         }},
        {AttrType::PLACE,
         [](const pir::Attribute& attr) {
           return VariantType{
               attr.dyn_cast<paddle::dialect::PlaceAttribute>().data()};
         }},
        {AttrType::ARRAY,
         [](const pir::Attribute& attr) {
           auto attr_vec = attr.dyn_cast<pir::ArrayAttribute>().AsVector();
           if (attr_vec.empty()) {
             return VariantType{std::vector<int>()};
           }
           AttrType element_type = GetAttributeType(attr_vec[0]);

           if (element_type == AttrType::BOOL) {
             std::vector<bool> vec_bools;
             vec_bools.reserve(attr_vec.size());
             for (auto vec_element : attr_vec) {
               vec_bools.push_back(
                   vec_element.dyn_cast<pir::BoolAttribute>().data());
             }
             return VariantType{vec_bools};
           } else if (element_type == AttrType::INT32) {
             std::vector<int> vec_int32;
             vec_int32.reserve(attr_vec.size());
             for (auto vec_element : attr_vec) {
               vec_int32.push_back(
                   vec_element.dyn_cast<pir::Int32Attribute>().data());
             }
             return VariantType{vec_int32};
           } else if (element_type == AttrType::INT64) {
             std::vector<int64_t> vec_int64;
             vec_int64.reserve(attr_vec.size());
             for (auto vec_element : attr_vec) {
               vec_int64.push_back(
                   vec_element.dyn_cast<pir::Int64Attribute>().data());
             }
             return VariantType{vec_int64};
           } else if (element_type == AttrType::FLOAT) {
             std::vector<float> vec_float;
             vec_float.reserve(attr_vec.size());
             for (auto vec_element : attr_vec) {
               vec_float.push_back(
                   vec_element.dyn_cast<pir::FloatAttribute>().data());
             }
             return VariantType{vec_float};
           } else if (element_type == AttrType::DOUBLE) {
             std::vector<double> vec_double;
             vec_double.reserve(attr_vec.size());
             for (auto vec_element : attr_vec) {
               vec_double.push_back(
                   vec_element.dyn_cast<pir::DoubleAttribute>().data());
             }
             return VariantType{vec_double};
           } else if (element_type == AttrType::STRING) {
             std::vector<std::string> vec_string;
             vec_string.reserve(attr_vec.size());
             for (auto vec_element : attr_vec) {
               vec_string.push_back(
                   vec_element.dyn_cast<pir::StrAttribute>().AsString());
             }
             return VariantType{vec_string};
           } else {
             PADDLE_THROW(phi::errors::Unimplemented(
                 "Unsupported ir Attribute type when casting it into "
                 "vector."));
           }
         }},
};

VariantType GetAttributeData(const pir::Attribute& attr) {
  AttrType attr_type = GetAttributeType(attr);
  return kAttrCastMap[attr_type](attr);
}

paddle::any TransAttrToAny(const pir::Attribute& attr) {
  AttrType attr_type = GetAttributeType(attr);
  return kAttrCastMap[attr_type](attr);
}

bool IsLegacyOp(const std::string& name) { return LegacyOpList.count(name); }

bool IsEmptyValue(const pir::Value& value) {
  return !value.impl() || !value.type();
}

std::vector<int64_t> GetInt64Vector(const pir::Attribute& attr) {
  PADDLE_ENFORCE_EQ(attr.isa<pir::ArrayAttribute>(),
                    true,
                    phi::errors::PreconditionNotMet(
                        "attribute MUST be a pir::ArrayAttribute"));
  auto attr_vec = attr.dyn_cast<pir::ArrayAttribute>().AsVector();

  std::vector<int64_t> vec_int64;
  for (auto vec_element : attr_vec) {
    PADDLE_ENFORCE_EQ(
        vec_element.isa<pir::Int64Attribute>(),
        true,
        phi::errors::PreconditionNotMet("element MUST be a Int64Attribute"));
    vec_int64.push_back(vec_element.dyn_cast<pir::Int64Attribute>().data());
  }

  return vec_int64;
}

std::set<std::string> GetRegisterDataType(const std::string& op_name) {
  std::string non_inplace_op_name;
  if (paddle::string::ends_with(op_name, "_")) {
    non_inplace_op_name = op_name.substr(0, op_name.size() - 1);
  }

  std::set<std::string> data_type;
  auto& phi_kernels = phi::KernelFactory::Instance().kernels();
  for (auto& kernel_pair : phi_kernels) {
    auto fluid_op_name = phi::TransToFluidOpName(kernel_pair.first);
    if (kernel_pair.first != op_name && fluid_op_name != op_name &&
        kernel_pair.first != non_inplace_op_name &&
        fluid_op_name != non_inplace_op_name) {
      continue;
    }
    for (auto& info_pair : kernel_pair.second) {
      data_type.insert(phi::DataTypeToString(info_pair.first.dtype()));
    }
  }

  return data_type;
}

phi::DataType GetValueDataType(const pir::Type& type) {
  if (type.isa<pir::DenseTensorType>()) {
    return dialect::TransToPhiDataType(
        type.dyn_cast<pir::DenseTensorType>().dtype());
  } else if (type.isa<paddle::dialect::SelectedRowsType>()) {
    return dialect::TransToPhiDataType(
        type.dyn_cast<paddle::dialect::SelectedRowsType>().dtype());
  } else if (type.isa<DenseTensorArrayType>()) {
    return dialect::TransToPhiDataType(
        type.dyn_cast<DenseTensorArrayType>().dtype());
  } else if (type.isa<pir::VectorType>()) {
    auto vec_value = type.dyn_cast<pir::VectorType>();
    if (vec_value.size() > 0) {
      return GetValueDataType(vec_value[0]);
    } else {
      return phi::DataType::UNDEFINED;
    }
  } else if (type.isa<paddle::dialect::AllocatedDenseTensorType>()) {
    return dialect::TransToPhiDataType(
        type.dyn_cast<paddle::dialect::AllocatedDenseTensorType>().dtype());
  } else if (type.isa<paddle::dialect::AllocatedSelectedRowsType>()) {
    return dialect::TransToPhiDataType(
        type.dyn_cast<paddle::dialect::AllocatedSelectedRowsType>().dtype());
  } else if (type.isa<paddle::dialect::AllocatedDenseTensorArrayType>()) {
    return dialect::TransToPhiDataType(
        type.dyn_cast<paddle::dialect::AllocatedDenseTensorArrayType>()
            .dtype());
  } else {
    PADDLE_THROW(
        phi::errors::InvalidType("Currently, we can only get dtype for "
                                 "DenseTensorType and SelectedRowsType."));
  }
}

phi::DataType GetValueDataType(const pir::Value& value) {
  if (value.impl() == nullptr) {
    return phi::DataType::UNDEFINED;
  }
  if (value.type().isa<pir::DenseTensorType>()) {
    return dialect::TransToPhiDataType(
        value.type().dyn_cast<pir::DenseTensorType>().dtype());
  } else if (value.type().isa<paddle::dialect::SelectedRowsType>()) {
    return dialect::TransToPhiDataType(
        value.type().dyn_cast<paddle::dialect::SelectedRowsType>().dtype());
  } else if (value.type().isa<DenseTensorArrayType>()) {
    return dialect::TransToPhiDataType(
        value.type().dyn_cast<DenseTensorArrayType>().dtype());
  } else if (value.type().isa<pir::VectorType>()) {
    auto vec_value = value.type().dyn_cast<pir::VectorType>();
    if (vec_value.size() > 0) {
      return GetValueDataType(vec_value[0]);
    } else {
      return phi::DataType::UNDEFINED;
    }
  } else if (value.type().isa<paddle::dialect::AllocatedDenseTensorType>()) {
    return dialect::TransToPhiDataType(
        value.type()
            .dyn_cast<paddle::dialect::AllocatedDenseTensorType>()
            .dtype());
  } else if (value.type().isa<paddle::dialect::AllocatedSelectedRowsType>()) {
    return dialect::TransToPhiDataType(
        value.type()
            .dyn_cast<paddle::dialect::AllocatedSelectedRowsType>()
            .dtype());
  } else if (value.type()
                 .isa<paddle::dialect::AllocatedDenseTensorArrayType>()) {
    return dialect::TransToPhiDataType(
        value.type()
            .dyn_cast<paddle::dialect::AllocatedDenseTensorArrayType>()
            .dtype());
  } else {
    PADDLE_THROW(
        phi::errors::InvalidType("Currently, we can only get dtype for "
                                 "DenseTensorType and SelectedRowsType."));
  }
}

void DoValueCheck(const pir::Value& value,
                  const std::string& input_name,
                  const std::set<std::string>& expected_dtype,
                  const std::string& op_name) {
  std::string value_type = phi::DataTypeToString(GetValueDataType(value));
  if (expected_dtype.find(value_type) == expected_dtype.end()) {
    std::ostringstream joined;
    std::copy(expected_dtype.begin(),
              expected_dtype.end(),
              std::ostream_iterator<std::string>(joined, ", "));
    PADDLE_THROW(phi::errors::InvalidType(
        "Check data type error for op: %s, input: %s, %s.dtype: %s, and "
        "expected_dtype: %s",
        op_name,
        input_name,
        input_name,
        value_type,
        joined.str()));
  }
}

void CheckValueDataType(const pir::Value& value,
                        const std::string& input_name,
                        const std::string& op_name) {
  VLOG(6) << "CheckValueDataType for " << op_name << ", input: " << input_name;
  std::set<std::string> expected_dtype = GetRegisterDataType(op_name);
  DoValueCheck(value, input_name, expected_dtype, op_name);
}

bool IsSameDataTypeForValues(const std::vector<pir::Value>& vector_value) {
  if (vector_value.size() <= 1) {
    return true;
  }
  auto dtype = GetValueDataType(vector_value[0]);
  for (size_t i = 1; i < vector_value.size(); ++i) {
    if (GetValueDataType(vector_value[i]) != dtype) {
      return false;
    }
  }
  return true;
}

void CheckVectorOfValueDataType(const std::vector<pir::Value>& vector_value,
                                const std::string& input_name,
                                const std::string& op_name) {
  VLOG(6) << "CheckVectorOfValueDataType for " << op_name
          << ", input: " << input_name;
  if (vector_value.size() == 0) {
    return;
  }
  if (!IsSameDataTypeForValues(vector_value)) {
    PADDLE_THROW(phi::errors::InvalidType(
        "All the Values in the input must have the same data type."));
  }
  std::set<std::string> expected_dtype = GetRegisterDataType(op_name);
  DoValueCheck(vector_value[0], input_name, expected_dtype, op_name);
}

void CheckDataType(const phi::DataType& dtype,
                   const std::string& dtype_name,
                   const std::string& op_name) {
  VLOG(6) << "CheckDataType for " << op_name << ", input dtype: " << dtype_name;
  std::set<std::string> expected_dtype = GetRegisterDataType(op_name);

  std::string str_dtype = phi::DataTypeToString(dtype);
  if (expected_dtype.find(str_dtype) == expected_dtype.end()) {
    std::ostringstream joined;
    std::copy(expected_dtype.begin(),
              expected_dtype.end(),
              std::ostream_iterator<std::string>(joined, ", "));
    PADDLE_THROW(phi::errors::InvalidType(
        "Check data type error for op: %s, dtype: %s, and "
        "expected_dtype: %s",
        op_name,
        str_dtype,
        joined.str()));
  }
}

void CheckDataTypeOrValue(const phi::DataType& dtype,
                          const std::string& dtype_name,
                          const pir::Value& value,
                          const std::string& value_name,
                          const std::string& op_name) {
  if (dtype == phi::DataType::UNDEFINED) {
    CheckValueDataType(value, value_name, op_name);
  } else {
    CheckDataType(dtype, dtype_name, op_name);
  }
}

std::vector<int64_t> ParseValueShape(const pir::Value& shape,
                                     bool* is_from_tensor) {
  std::vector<int64_t> vec_shape;
  if (shape.isa<pir::OpResult>() &&
      shape.defining_op()->isa<paddle::dialect::FullIntArrayOp>()) {
    vec_shape = paddle::dialect::GetInt64Vector(
        shape.defining_op()
            ->dyn_cast<paddle::dialect::FullIntArrayOp>()
            .attribute("value"));
  } else if (shape.isa<pir::OpResult>() &&
             shape.defining_op()->isa<paddle::dialect::FullOp>()) {
    auto shape_item = shape.defining_op()
                          ->dyn_cast<paddle::dialect::FullOp>()
                          .attribute("value")
                          .dyn_cast<pir::FloatAttribute>()
                          .data();
    vec_shape = {static_cast<int64_t>(shape_item)};
  } else if (shape.isa<pir::OpResult>() &&
             shape.defining_op()->isa<paddle::dialect::StackOp>()) {
    std::vector<pir::Value> inputs =
        shape.defining_op()->operand_source(0).defining_op()->operands_source();
    for (auto item : inputs) {
      auto tmp = ParseValueShape(item, is_from_tensor);
      vec_shape.insert(vec_shape.end(), tmp.begin(), tmp.end());
    }
  } else if (shape.type().isa<pir::VectorType>()) {
    size_t shape_size = shape.type().dyn_cast<pir::VectorType>().size();
    vec_shape = std::vector<int64_t>(shape_size, -1);
    *is_from_tensor = true;
  } else if (shape.type().isa<paddle::dialect::DenseTensorType>()) {
    common::DDim shape_dim =
        shape.type().dyn_cast<paddle::dialect::DenseTensorType>().dims();
    size_t shape_size = common::product(shape_dim);
    if (common::contain_unknown_dim(shape_dim)) {
      shape_size = 1;
    }
    vec_shape = std::vector<int64_t>(shape_size, -1);
    *is_from_tensor = true;
  } else if (shape.type().isa<paddle::dialect::AllocatedDenseTensorType>()) {
    common::DDim shape_dim =
        shape.type()
            .dyn_cast<paddle::dialect::AllocatedDenseTensorType>()
            .dims();
    size_t shape_size = common::product(shape_dim);
    if (common::contain_unknown_dim(shape_dim)) {
      shape_size = 1;
    }
    vec_shape = std::vector<int64_t>(shape_size, -1);
    *is_from_tensor = true;
  } else {
    PADDLE_THROW(
        phi::errors::Unimplemented("Only support VectorType or DenseTensorType "
                                   "or AllocatedDenseTensorType"));
  }
  return vec_shape;
}

}  // namespace dialect
}  // namespace paddle<|MERGE_RESOLUTION|>--- conflicted
+++ resolved
@@ -88,12 +88,9 @@
     paddle::onednn::dialect::MultiGruOp::name(),
     paddle::onednn::dialect::FusionLstmOp::name(),
 #endif
-<<<<<<< HEAD
     CReduceAvgOp::name(),
     CReduceAvg_Op::name(),
-=======
     CReduceMaxOp::name(),
->>>>>>> d07406f7
     CReduceMinOp::name(),
     CReduceProdOp::name(),
     PushSparseV2Op::name(),
