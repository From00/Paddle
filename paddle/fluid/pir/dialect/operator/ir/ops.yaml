# The operators included in this file are:
# 1) Operators defined only in PIR, dynamic graphs do not exist;
# 2) The definitions of static graphs and dynamic graphs are inconsistent, but the final definition plan has not yet been clarified.
# After the definition is clearly defined, migrate to paddle /fluid/pir/dialect/operator/ir/update_ops.yaml or paddle/phi/api/yaml/ops.yaml

- op : adadelta_
  args : (Tensor param, Tensor grad, Tensor avg_squared_grad, Tensor avg_squared_update, Tensor learning_rate, Tensor master_param, float rho, float epsilon, bool multi_precision)
  output : Tensor(param_out), Tensor(moment_out), Tensor(inf_norm_out), Tensor(master_param_out)
  infer_meta :
    func : AdadeltaInferMeta
  kernel :
    func : adadelta
    data_type : param
  optional : master_param, master_param_out
  inplace : (param -> param_out), (avg_squared_grad -> moment_out), (avg_squared_update -> inf_norm_out), (master_param -> master_param_out)

- op : add
  args : (Tensor x, Tensor y)
  output : Tensor(out)
  infer_meta :
    func : ElementwiseInferMeta
    spmd_rule : ElementwiseBinaryInferSpmd
  kernel :
    func : add
  inplace : (x -> out)
  backward : add_grad
  data_transform :
    support_trans_dtype : x, y
  interfaces : paddle::dialect::InferSymbolicShapeInterface

# this add_n is only for ops_api_gen.py
- op : add_n
  args : (Tensor[] inputs)
  output : Tensor
  invoke : add_n_impl(inputs)
  backward : add_n_grad

- op : all
  args : (Tensor x, int64_t[] axis={}, bool keepdim=false)
  output : Tensor(out)
  infer_meta :
    func : ReduceInferMeta
  kernel :
    func : all

- op : amax
  args : (Tensor x, int64_t[] axis={}, bool keepdim=false)
  output : Tensor(out)
  infer_meta :
    func : ReduceInferMeta
  kernel :
    func : amax
  backward : amax_grad

- op : amin
  args : (Tensor x, int64_t[] axis={}, bool keepdim=false)
  output : Tensor(out)
  infer_meta :
    func : ReduceInferMeta
  kernel :
    func : amin
  backward : amin_grad

- op : any
  args : (Tensor x, int64_t[] axis={}, bool keepdim=false)
  output : Tensor(out)
  infer_meta :
    func : ReduceInferMeta
  kernel :
    func : any

- op : assign
  args : (Tensor x)
  output : Tensor
  infer_meta :
    func : UnchangedInferMeta
  kernel :
    func : assign
  backward : assign_grad
  inplace : (x -> out)
  interfaces : paddle::dialect::InferSymbolicShapeInterface

- op : assign_out_
  args : (Tensor x, Tensor output)
  output : Tensor(out)
  infer_meta :
    func : UnchangedInferMeta
    param : [x]
  kernel :
    func : assign
    param : [x]
  inplace : (output -> out)
  backward : assign_out__grad

- op : assign_value
  args : (int[] shape, DataType dtype, Scalar[] values, Place place = {})
  output : Tensor(out)
  infer_meta :
    func : AssignValueInferMeta
    param: [shape, dtype]
  kernel :
    func : assign_value
    param : [shape, dtype, values]
    backend: place>
    data_type : dtype

- op : assign_value_
  args : (Tensor output, int[] shape, DataType dtype, Scalar[] values, Place place = {})
  output : Tensor(out)
  inplace: (output -> out)
  infer_meta :
    func : AssignValueInferMeta
    param : [shape, dtype]
  kernel :
    func : assign_value
    param : [shape, dtype, values]
    data_type : dtype
    backend : place > output

- op : batch_norm
  args : (Tensor x, Tensor mean, Tensor variance, Tensor scale, Tensor bias, bool is_test, float momentum, float epsilon, str data_format, bool use_global_stats, bool trainable_statistics)
  output : Tensor(out), Tensor(mean_out), Tensor(variance_out), Tensor(saved_mean), Tensor(saved_variance), Tensor(reserve_space)
  infer_meta:
    func : BatchNormInferMeta
  kernel :
    func : batch_norm
    data_type : x
  view : (mean -> mean_out), (variance -> variance_out)
  backward : batch_norm_grad
  optional : scale, bias, reserve_space

- op : c_allgather
  args : (Tensor x, int ring_id, int nranks, bool use_calc_stream)
  output : Tensor(out)
  infer_meta :
    func : AllGatherInferMeta
    param: [x, nranks]
  kernel :
    func : c_allgather

- op : c_allreduce_avg
  args : (Tensor x, int ring_id, bool use_calc_stream, bool use_model_parallel)
  output : Tensor(out)
  infer_meta :
    func : AllReduceInferMeta
    param : [x]
  kernel :
    func : c_allreduce_avg
  inplace : (x -> out)

- op : c_allreduce_max
  args : (Tensor x, int ring_id, bool use_calc_stream, bool use_model_parallel)
  output : Tensor(out)
  infer_meta :
    func : AllReduceInferMeta
    param : [x]
  kernel :
    func : c_allreduce_max
  inplace : (x -> out)

- op : c_allreduce_min
  args : (Tensor x, int ring_id, bool use_calc_stream, bool use_model_parallel)
  output : Tensor(out)
  infer_meta :
    func : AllReduceInferMeta
    param : [x]
  kernel :
    func : c_allreduce_min
  inplace : (x -> out)

- op : c_allreduce_prod
  args : (Tensor x, int ring_id, bool use_calc_stream, bool use_model_parallel)
  output : Tensor(out)
  infer_meta :
    func : AllReduceInferMeta
    param : [x]
  kernel :
    func : c_allreduce_prod
  inplace : (x -> out)

- op : c_allreduce_sum
  args : (Tensor x, int ring_id, bool use_calc_stream, bool use_model_parallel)
  output : Tensor(out)
  infer_meta :
    func : AllReduceInferMeta
    param : [x]
  kernel :
    func : c_allreduce_sum
  inplace : (x -> out)

- op : c_broadcast
  args : (Tensor x, int ring_id=0, int root=0, bool use_calc_stream=false)
  output : Tensor(out)
  infer_meta :
    func : UnchangedInferMeta
    param : [x]
  kernel :
    func : c_broadcast
  inplace : (x -> out)

- op : c_concat
  args : (Tensor x, int rank, int nranks, int ring_id, bool use_calc_stream, bool use_model_parallel)
  output : Tensor(out)
  infer_meta :
    func : CConcatInferMeta
    param : [x, nranks]
  kernel :
    func : c_concat

- op : c_embedding
  args : (Tensor weight, Tensor x, int64_t start_index=0, int64_t vocab_size=-1)
  output : Tensor(out)
  infer_meta :
    func : CEmbeddingInferMeta
    param : [weight, x, start_index]
  kernel :
    func : c_embedding
    param : [weight, x, start_index, vocab_size]
    data_type : weight
  backward : c_embedding_grad

- op : c_identity
  args : (Tensor x, int ring_id, bool use_calc_stream, bool use_model_parallel)
  output : Tensor(out)
  infer_meta :
    func : CIdentityInferMeta
  kernel :
    func : c_identity
  inplace : (x -> out)

<<<<<<< HEAD
- op : c_reduce_avg
=======
- op : c_reduce_max
>>>>>>> d07406f7
  args : (Tensor x, int ring_id, int root_id, bool use_calc_stream)
  output : Tensor(out)
  infer_meta :
    func : DistReduceInferMeta
    param : [x]
  kernel :
<<<<<<< HEAD
    func : c_reduce_avg
=======
    func : c_reduce_max
>>>>>>> d07406f7
  inplace : (x -> out)

- op : c_reduce_min
  args : (Tensor x, int ring_id, int root_id, bool use_calc_stream)
  output : Tensor(out)
  infer_meta :
    func : DistReduceInferMeta
    param : [x]
  kernel :
    func : c_reduce_min
  inplace : (x -> out)

- op : c_reduce_prod
  args : (Tensor x, int ring_id, int root_id, bool use_calc_stream)
  output : Tensor(out)
  infer_meta :
    func : DistReduceInferMeta
    param : [x]
  kernel :
    func : c_reduce_prod
  inplace : (x -> out)

- op : c_reduce_sum
  args : (Tensor x, int ring_id, int root_id, bool use_calc_stream)
  output : Tensor(out)
  infer_meta :
    func : DistReduceInferMeta
    param : [x]
  kernel :
    func : c_reduce_sum
  inplace : (x -> out)

- op : c_reducescatter
  args : (Tensor x, int ring_id = 0, int nranks = 1, bool use_calc_stream = false)
  output : Tensor(out)
  infer_meta :
    func : ReduceScatterInferMeta
    param: [x, nranks]
  kernel :
    func : reduce_scatter
    param: [x, nranks]

- op : c_sync_calc_stream
  args : (Tensor x)
  output : Tensor(out)
  infer_meta :
    func : UnchangedInferMeta
    param : [x]
  kernel :
    func : c_sync_calc_stream
  inplace : (x -> out)

- op : c_sync_comm_stream
  args : (Tensor x, int ring_id)
  output : Tensor(out)
  infer_meta :
    func : UnchangedInferMeta
    param : [x]
  kernel :
    func : c_sync_comm_stream
  inplace : (x -> out)

- op : cast
  args : (Tensor x, DataType dtype)
  output : Tensor(out)
  infer_meta :
    func : CastInferMeta
    spmd_rule : CastInferSpmd
  kernel :
    func : cast
    param : [x, dtype]
    data_type : x
  inplace: (x -> out)
  backward : cast_grad
  interfaces : paddle::dialect::InferSymbolicShapeInterface

- op : channel_shuffle
  args : (Tensor x, int groups, str data_format="NCHW")
  output : Tensor(out)
  infer_meta :
    func : ChannelShuffleInferMeta
  kernel :
    func : channel_shuffle
  backward : channel_shuffle_grad

- op : conv2d_transpose
  args : (Tensor x, Tensor filter, int[] strides={1, 1}, int[] paddings={0, 0}, int[] output_padding={}, IntArray output_size={}, str padding_algorithm="EXPLICIT", int groups=1, int[] dilations={1, 1}, str data_format="NCHW")
  output : Tensor(out)
  infer_meta :
    func : Conv2dTransposeInferMeta
  kernel :
    func : conv2d_transpose
    data_type : x
  backward : conv2d_transpose_grad

- op : copy_to
  args : (Tensor x, Place place, bool blocking)
  output : Tensor(out)
  invoke : copy_to_impl(x, place, blocking)

- op : decayed_adagrad
  args : (Tensor param, Tensor grad, Tensor moment, Tensor learning_rate, float decay = 0.95f, float epsilon = 1.0e-6f)
  output : Tensor(param_out), Tensor(moment_out)
  infer_meta :
    func : DecayedAdagradInferMeta
  kernel :
    func : decayed_adagrad
    data_type : param

- op : decode_jpeg
  args : (Tensor x, str mode, Place place)
  output : Tensor(out)
  infer_meta :
    func : DecodeJpegInferMeta
    param : [x, mode]
  kernel :
    func : decode_jpeg
    param : [x, mode]
    backend : place

- op : deformable_conv
  args : (Tensor x, Tensor offset, Tensor filter, Tensor mask, int[] strides, int[] paddings, int[] dilations, int deformable_groups, int groups, int im2col_step)
  output : Tensor(out)
  infer_meta :
    func : DeformableConvInferMeta
  kernel :
    func : deformable_conv
    data_type : x
  optional : mask
  backward : deformable_conv_grad

- op : depthwise_conv2d_transpose
  args : (Tensor x, Tensor filter, int[] strides={1, 1}, int[] paddings={0, 0}, int[] output_padding={}, IntArray output_size={}, str padding_algorithm="EXPLICIT", int groups=1, int[] dilations={1, 1}, str data_format="NCHW")
  output : Tensor(out)
  infer_meta :
    func : Conv2dTransposeInferMeta
  kernel :
    func : depthwise_conv2d_transpose
    data_type : x
  backward : depthwise_conv2d_transpose_grad

- op : dequantize_linear
  args : (Tensor x, Tensor scale, Tensor zero_point, Tensor in_accum, Tensor in_state, int quant_axis = 0, int bit_length = 8, int round_type = 0, bool is_test = true, bool only_observer = false, float moving_rate=0.9f)
  output : Tensor(y), Tensor(out_scale), Tensor(out_accum), Tensor(out_state)
  infer_meta :
    func : QuantizeLinearInferMeta
    param : [x, scale, in_accum, in_state, quant_axis]
  kernel :
    func : quantize_linear
    param : [x, scale, zero_point, in_accum, in_state, quant_axis, bit_length, round_type, is_test, only_observer, moving_rate]
    data_type : x
  optional : in_accum, in_state, out_scale, out_accum, out_state
  inplace : (scale -> out_scale, in_accum -> out_accum, in_state -> out_state)

- op : disable_check_model_nan_inf
  args: (Tensor x, int flag = 0)
  output: Tensor(out)
  infer_meta:
    func: UnchangedInferMeta
    param : [x]
  kernel:
    func: check_model_nan_inf
    data_type: x
  backward: disable_check_model_nan_inf_grad

- op : distribute_fpn_proposals
  args : (Tensor fpn_rois, Tensor rois_num, int min_level, int max_level, int refer_level, int refer_scale, bool pixel_offset)
  output : Tensor[](multi_fpn_rois){max_level - min_level + 1}, Tensor[](multi_level_rois_num){max_level - min_level + 1}, Tensor(restore_index)
  infer_meta :
    func : DistributeFpnProposalsInferMeta
  kernel :
    func : distribute_fpn_proposals
    data_type : fpn_rois
  optional : rois_num, multi_level_rois_num

- op : distributed_lookup_table
  args : (Tensor[] ids, Tensor w, int table_id = 0, bool is_distributed = false, str lookup_table_version = "lookup_table", int64_t padding_idx = -1, DataType dtype = DataType::FLOAT32, bool is_test = false)
  output : Tensor[](outputs){ids.size()}
  infer_meta :
    func : DistributeLookupTableInferMeta
  kernel :
    func : distributed_lookup_table
    data_type : dtype

- op : divide
  args : (Tensor x, Tensor y)
  output : Tensor(out)
  infer_meta :
    func : ElementwiseInferMeta
    spmd_rule : ElementwiseBinaryInferSpmd
  kernel :
    func : divide
  inplace: (x -> out)
  data_transform :
    support_trans_dtype : x, y
  backward : divide_grad
  interfaces : paddle::dialect::InferSymbolicShapeInterface

- op : dropout
  args : (Tensor x, Tensor seed_tensor, Scalar p, bool is_test, str mode, int seed, bool fix_seed)
  output : Tensor(out), Tensor(mask)
  infer_meta :
    func : DropoutInferMeta
  kernel :
    func : dropout
    data_type : x
  optional : seed_tensor
  intermediate : mask
  backward : dropout_grad

- op : einsum
  args : (Tensor[] x, str equation)
  output : Tensor(out), Tensor[](inner_cache){x.size()}, Tensor[](xshape){x.size()}
  infer_meta :
    func : EinsumRawInferMeta
    param : [x, equation]
  kernel :
    func : einsum
  optional : inner_cache, xshape
  backward : einsum_grad
  interfaces : paddle::dialect::InferSymbolicShapeInterface

- op : elementwise_pow
  args : (Tensor x, Tensor y)
  output : Tensor(out)
  infer_meta :
    func : ElementwiseInferMeta
    spmd_rule: ElementwiseBinaryInferSpmd
  kernel :
    func : elementwise_pow
  data_transform :
    support_trans_dtype : x, y
  backward : elementwise_pow_grad
  interfaces : paddle::dialect::InferSymbolicShapeInterface

- op : embedding
  args : (Tensor x, Tensor weight, int64_t padding_idx=-1, bool sparse=false)
  output : Tensor
  infer_meta :
    func : EmbeddingInferMeta
    param : [x, weight, padding_idx]
  kernel :
    func : embedding {dense, dense -> dense}
           sparse_weight_embedding {dense, selected_rows -> dense}
    param : [x, weight, padding_idx]
    data_type : weight
  backward : embedding_grad
  interfaces : paddle::dialect::InferSymbolicShapeInterface

- op : empty
  args : (IntArray shape, DataType dtype=DataType::FLOAT32, Place place=CPUPlace())
  output: Tensor(out)
  infer_meta :
    func : CreateInferMeta
    param : [shape, dtype]
  kernel :
    func : empty
    param : [shape, dtype]
    data_type : dtype
    backend : place
  interfaces : paddle::dialect::InferSymbolicShapeInterface

- op : empty_like
  args : (Tensor x, DataType dtype = DataType::UNDEFINED, Place place = {})
  output: Tensor(out)
  infer_meta :
    func : CreateLikeInferMeta
    param : [x, dtype]
  kernel :
    func : empty_like
    param : [x, dtype]
    data_type : dtype > x
    backend : place > x

- op : enable_check_model_nan_inf
  args: (Tensor x, int flag = 1)
  output: Tensor(out)
  infer_meta:
    func: UnchangedInferMeta
    param : [x]
  kernel:
    func: check_model_nan_inf
    data_type: x
  backward: enable_check_model_nan_inf_grad

- op : equal
  args : (Tensor x, Tensor y)
  output : Tensor(out)
  infer_meta :
    func : CompareInferMeta
    spmd_rule: ElementwiseBinaryInferSpmd
  kernel :
    func : equal
  data_transform :
    support_trans_dtype : x, y
  inplace: (x -> out)
  interfaces : paddle::dialect::InferSymbolicShapeInterface

- op : exponential_
  args : (Tensor x, float lam)
  output : Tensor(out)
  infer_meta :
    func : UnchangedInferMeta
    param : [x]
  kernel :
    func : exponential
  inplace : (x -> out)
  backward : exponential__grad
  interfaces : paddle::dialect::InferSymbolicShapeInterface

- op : eye
  args : (Scalar num_rows, Scalar num_columns, DataType dtype=DataType::FLOAT32, Place place={})
  output : Tensor(out)
  infer_meta :
    func : EyeInferMeta
    param : [num_rows, num_columns, dtype]
  kernel :
    func : eye
    param : [num_rows, num_columns, dtype]
    data_type : dtype
    backend : place

- op : feed
  args : (str name, int col)
  output : Tensor(out)
  interfaces : paddle::dialect::InferSymbolicShapeInterface

- op : fetch
  args : (Tensor x, str name, int col)
  output : Tensor(out)
  infer_meta :
    func : UnchangedInferMeta
    param : [x]
  kernel :
    func : fetch
    param : [x]
  traits : pir::SideEffectTrait
  interfaces : paddle::dialect::InferSymbolicShapeInterface

- op : floor_divide
  args : (Tensor x, Tensor y)
  output : Tensor(out)
  infer_meta :
    func : ElementwiseInferMeta
  kernel :
    func : floor_divide
  data_transform :
    support_trans_dtype : x, y
  inplace: (x -> out)

- op : frobenius_norm
  args : (Tensor x, IntArray axis,  bool keep_dim,  bool reduce_all)
  output : Tensor(out)
  infer_meta :
    func : ReduceIntArrayAxisInferMetaBase
  kernel :
    func : frobenius_norm
  backward : frobenius_norm_grad

- op : full
  args : (IntArray shape, Scalar value, DataType dtype=DataType::FLOAT32, Place place=CPUPlace())
  output: Tensor(out)
  infer_meta :
    func : CreateInferMeta
    param : [shape, dtype]
  kernel :
    func : full
    param : [shape, value, dtype]
    data_type : dtype
    backend : place
  interfaces : paddle::dialect::InferSymbolicShapeInterface

- op : full_
  args : (Tensor output, IntArray shape, Scalar value, DataType dtype=DataType::FLOAT32, Place place=CPUPlace())
  output : Tensor(out)
  inplace : (output -> out)
  infer_meta :
    func : CreateInferMeta
    param : [shape, dtype]
  kernel :
    func : full
    param : [shape, value, dtype]
    data_type : dtype
    backend : place

- op : full_batch_size_like
  args : (Tensor input, int[] shape, DataType dtype, Scalar value, int input_dim_idx, int output_dim_idx, Place place=CPUPlace())
  output: Tensor(out)
  infer_meta :
    func : FullBatchSizeLikeInferMeta
    param : [input, shape, value, dtype, input_dim_idx, output_dim_idx]
  kernel :
    func : full_batch_size_like
    param : [input, shape, value, dtype, input_dim_idx, output_dim_idx]
    data_type : dtype
    backend : place

- op : full_like
  args : (Tensor x, Scalar value, DataType dtype = DataType::UNDEFINED, Place place = {})
  output: Tensor(out)
  infer_meta :
    func : CreateLikeInferMeta
    param : [x, dtype]
  kernel :
    func : full_like
    param : [x, value, dtype]
    data_type : dtype > x
    backend : place > x
  data_transform :
    skip_transform : x

- op : full_with_tensor
  args : (Tensor shape, Tensor value, DataType dtype=DataType::FLOAT32)
  output: Tensor(out)
  infer_meta :
    func : FullWithTensorInferMeta
    param : [shape, dtype]
  kernel :
    func : full_with_tensor
    data_type : dtype
  interfaces : paddle::dialect::InferSymbolicShapeInterface

- op : fused_adam_
  args : (Tensor[] params, Tensor[] grads, Tensor learning_rate, Tensor[] moments1, Tensor[] moments2, Tensor[] beta1_pows, Tensor[] beta2_pows, Tensor[] master_params, Tensor skip_update, Scalar beta1, Scalar beta2, Scalar epsilon, int chunk_size, float weight_decay, bool use_adamw, bool multi_precision, bool use_global_beta_pow)
  output : Tensor[](params_out){params.size()}, Tensor[](moments1_out){params.size()}, Tensor[](moments2_out){params.size()}, Tensor[](beta1_pows_out){params.size()}, Tensor[](beta2_pows_out){params.size()}, Tensor[](master_params_out){params.size()}
  infer_meta :
    func : FusedAdamInferMeta
  kernel :
    func : fused_adam
    data_type : params
  optional : skip_update, master_params
  inplace : (params -> params_out), (moments1 -> moments1_out), (moments2 -> moments2_out), (beta1_pows -> beta1_pows_out), (beta2_pows -> beta2_pows_out), (master_params -> master_params_out)

- op : fused_batch_norm_act
  args : (Tensor x, Tensor scale, Tensor bias, Tensor mean, Tensor variance, float momentum, float epsilon, str act_type)
  output : Tensor(out), Tensor(mean_out), Tensor(variance_out), Tensor(saved_mean), Tensor(saved_variance), Tensor(reserve_space)
  infer_meta:
    func : FusedBatchNormActInferMeta
    param : [x, scale, bias, mean, variance]
  kernel :
    func : fused_batch_norm_act
    data_type : x
  view : (mean -> mean_out), (variance -> variance_out)
  backward : fused_batch_norm_act_grad

- op : fused_bn_add_activation
  args : (Tensor x, Tensor z, Tensor scale, Tensor bias, Tensor mean, Tensor variance, float momentum, float epsilon, str act_type)
  output : Tensor(out), Tensor(mean_out), Tensor(variance_out), Tensor(saved_mean), Tensor(saved_variance), Tensor(reserve_space)
  infer_meta:
    func : FusedBatchNormActInferMeta
    param : [x, scale, bias, mean, variance]
  kernel :
    func : fused_bn_add_activation
    data_type : x
  view : (mean -> mean_out), (variance -> variance_out)
  backward : fused_bn_add_activation_grad

- op : fused_softmax_mask
  args : (Tensor x, Tensor mask)
  output : Tensor(out)
  infer_meta :
    func : SoftmaxMaskFuseInferMeta
  kernel :
    func : fused_softmax_mask
    data_type : x
  backward: fused_softmax_mask_grad

- op : fused_softmax_mask_upper_triangle
  args : (Tensor X)
  output : Tensor(Out)
  infer_meta :
    func : UnchangedInferMeta
  kernel:
    func : fused_softmax_mask_upper_triangle
  backward: fused_softmax_mask_upper_triangle_grad

- op : gaussian
  args : (IntArray shape, float mean, float std, int seed, DataType dtype, Place place={})
  output: Tensor(out)
  infer_meta :
    func : GaussianInferMeta
    param : [shape, mean, std, seed, dtype]
  kernel :
    func : gaussian
    param : [shape, mean, std, seed, dtype]
    data_type : dtype
    backend : place
  interfaces : paddle::dialect::InferSymbolicShapeInterface

- op : get_tensor_from_selected_rows
  args : (Tensor x)
  output : Tensor(out)
  infer_meta :
    func : UnchangedInferMeta
  kernel:
    func: get_tensor_from_selected_rows {selected_rows -> dense}

- op : greater_equal
  args : (Tensor x, Tensor y)
  output : Tensor(out)
  infer_meta :
    func : CompareInferMeta
  kernel :
    func : greater_equal
  data_transform :
    support_trans_dtype : x, y
  inplace: (x -> out)
  interfaces : paddle::dialect::InferSymbolicShapeInterface

- op : greater_than
  args : (Tensor x, Tensor y)
  output : Tensor(out)
  infer_meta :
    func : CompareInferMeta
  kernel :
    func : greater_than
  data_transform :
    support_trans_dtype : x, y
  inplace: (x -> out)
  interfaces : paddle::dialect::InferSymbolicShapeInterface

- op : hardswish
  args : (Tensor x)
  output : Tensor(out)
  infer_meta :
    func : UnchangedInferMeta
    param : [x]
  kernel :
    func : hardswish
  backward : hardswish_grad

- op : hsigmoid_loss
  args : (Tensor x, Tensor label, Tensor w, Tensor bias, Tensor path, Tensor code, int num_classes, bool is_sparse)
  output : Tensor(out), Tensor(pre_out), Tensor(w_out)
  infer_meta :
    func : HSigmoidLossInferMeta
  optional: path, code, bias
  kernel :
    func : hsigmoid_loss
    data_type : x
  backward : hsigmoid_loss_grad

- op : increment
  args : (Tensor x, float value = 1.0)
  output : Tensor(out)
  infer_meta :
    func : IncrementInferMeta
  kernel :
    func : increment
  inplace : (x -> out)
  interfaces : paddle::dialect::InferSymbolicShapeInterface

- op : less_equal
  args : (Tensor x, Tensor y)
  output : Tensor(out)
  infer_meta :
    func : CompareInferMeta
  kernel :
    func : less_equal
  data_transform :
    support_trans_dtype : x, y
  inplace: (x -> out)
  interfaces : paddle::dialect::InferSymbolicShapeInterface

- op : less_than
  args : (Tensor x, Tensor y)
  output : Tensor(out)
  infer_meta :
    func : CompareInferMeta
  kernel :
    func : less_than
  data_transform :
    support_trans_dtype : x, y
  inplace: (x -> out)
  interfaces : paddle::dialect::InferSymbolicShapeInterface

- op : linspace
  args : (Tensor start, Tensor stop, Tensor number, DataType dtype, Place place)
  output : Tensor(out)
  infer_meta :
    func : LinspaceInferMeta
    param: [start, stop, number, dtype]
  kernel :
    func : linspace
    param: [start, stop, number, dtype]
    data_type : dtype
    backend : place
  interfaces : paddle::dialect::InferSymbolicShapeInterface

- op : load_combine
  args : (str file_path, bool load_as_fp16, bool model_from_memory)
  output : Tensor[](Out)
  kernel:
    func: load_combine
    param: [file_path, load_as_fp16, model_from_memory]
  optional : Out

- op : lod_array_length
  args : (Tensor[] x)
  output : Tensor(out)

- op : logspace
  args : (Tensor start, Tensor stop, Tensor num, Tensor base, DataType dtype, Place place={})
  output : Tensor(out)
  infer_meta:
    func : LogspaceInferMeta
    param : [start, stop, num, base, dtype]
  kernel :
    func : logspace
    param : [start, stop, num, base, dtype]
    data_type : dtype
    backend : place
  interfaces : paddle::dialect::InferSymbolicShapeInterface

- op : logsumexp
  args : (Tensor x, int64_t[] axis,  bool keepdim,  bool reduce_all)
  output : Tensor(out)
  infer_meta :
    func : LogsumexpInferMeta
  kernel :
    func : logsumexp
  backward : logsumexp_grad
  interfaces : paddle::dialect::InferSymbolicShapeInterface

- op : lrn
  args : (Tensor x, int n=5, float k=2.0, float alpha=0.0001, float beta=0.75, str data_format="NCHW")
  output : Tensor(out), Tensor(mid_out)
  infer_meta :
    func : LrnInferMeta
    param : [x, n]
  kernel :
    func : lrn
  backward : lrn_grad

- op : matmul
  args : (Tensor x, Tensor y, bool transpose_x = false, bool transpose_y = false)
  output : Tensor
  infer_meta :
    func : MatmulInferMeta
    spmd_rule : MatmulInferSpmd
  kernel :
    func : matmul
  data_transform :
    support_trans_dtype : x, y
  backward : matmul_grad
  interfaces : paddle::dialect::InferSymbolicShapeInterface

- op : matmul_with_flatten
  args : (Tensor x, Tensor y, int x_num_col_dims = 1, int y_num_col_dims = 1)
  output : Tensor
  infer_meta :
    func : MatmulWithFlattenInferMeta
  kernel :
    func : matmul_with_flatten
    data_type : x
  backward : matmul_with_flatten_grad

- op : matrix_rank
  args : (Tensor x, float tol, bool use_default_tol=true, bool hermitian=false)
  output : Tensor(out)
  infer_meta :
    func : MatrixRankInferMeta
    param : [x, use_default_tol, hermitian]
  kernel :
    func : matrix_rank

- op : matrix_rank_tol
  args : (Tensor x, Tensor atol_tensor, bool use_default_tol=true, bool hermitian=false)
  output : Tensor(out)
  infer_meta :
    func : MatrixRankTolInferMeta
  kernel :
    func : matrix_rank_tol

- op : max
  args : (Tensor x, IntArray axis={}, bool keepdim=false)
  output : Tensor(out)
  infer_meta :
    func : ReduceIntArrayAxisInferMeta
    spmd_rule: ReductionMaxInferSpmdDynamic
  kernel :
    func : max
  backward : max_grad
  interfaces : paddle::dialect::InferSymbolicShapeInterface

- op : maximum
  args : (Tensor x, Tensor y)
  output : Tensor(out)
  infer_meta :
    func : ElementwiseInferMeta
    spmd_rule : ElementwiseBinaryInferSpmd
  kernel :
    func : maximum
  data_transform :
    support_trans_dtype : x, y
  backward : maximum_grad
  interfaces : paddle::dialect::InferSymbolicShapeInterface

- op : mean
  args : (Tensor x, IntArray axis={}, bool keepdim=false)
  output : Tensor(out)
  infer_meta :
    func : ReduceIntArrayAxisInferMeta
    spmd_rule : ReductionMeanInferSpmdDynamic
  kernel :
    func : mean
  backward : mean_grad

- op : memcpy
  args : (Tensor x, int dst_place_type)
  output : Tensor(out)
  infer_meta:
    func: UnchangedInferMeta
    param: [x]
  kernel:
    func : memcpy
    param: [x, dst_place_type]

- op : memcpy_d2h
  args : (Tensor x, int dst_place_type)
  output : Tensor
  infer_meta :
    func : UnchangedInferMeta
    param : [x]
  kernel :
    func : memcpy_d2h

- op : memcpy_h2d
  args : (Tensor x, int dst_place_type)
  output : Tensor
  infer_meta :
    func : UnchangedInferMeta
    param : [x]
  kernel :
    func : memcpy_h2d

- op : min
  args : (Tensor x, IntArray axis={}, bool keepdim=false)
  output : Tensor(out)
  infer_meta :
    func : ReduceIntArrayAxisInferMeta
  kernel :
    func : min
  backward : min_grad
  interfaces : paddle::dialect::InferSymbolicShapeInterface

- op : minimum
  args : (Tensor x, Tensor y)
  output : Tensor(out)
  infer_meta :
    func : ElementwiseInferMeta
  kernel :
    func : minimum
  data_transform :
    support_trans_dtype : x, y
  backward : minimum_grad
  interfaces : paddle::dialect::InferSymbolicShapeInterface

- op : mish
  args : (Tensor x, float lambda)
  output : Tensor
  infer_meta :
    func : UnchangedInferMeta
    param : [x]
  kernel :
    func : mish
  backward : mish_grad

- op : multiply
  args : (Tensor x, Tensor y)
  output : Tensor
  infer_meta :
    func : ElementwiseInferMeta
    spmd_rule : ElementwiseBinaryInferSpmd
  kernel :
    func : multiply {dense, dense -> dense},
           multiply_sr {selected_rows, dense -> selected_rows}
  inplace : (x -> out)
  data_transform :
    support_trans_dtype : x, y
  backward : multiply_grad
  interfaces : paddle::dialect::InferSymbolicShapeInterface

- op : norm
  args : (Tensor x, int axis, float epsilon, bool is_test)
  output : Tensor(out), Tensor(norm)
  infer_meta :
    func : NormInferMeta
  kernel :
    func : norm
  backward : norm_grad

- op : not_equal
  args : (Tensor x, Tensor y)
  output : Tensor(out)
  infer_meta :
    func : CompareInferMeta
    spmd_rule : ElementwiseBinaryInferSpmd
  kernel :
    func : not_equal
  data_transform :
    support_trans_dtype : x, y
  inplace: (x -> out)
  interfaces : paddle::dialect::InferSymbolicShapeInterface

- op : one_hot
  args : (Tensor x, Scalar(int) num_classes)
  output : Tensor(out)
  infer_meta :
    func : OneHotInferMeta
  kernel :
    func : one_hot

- op : ones
  args : (IntArray shape, DataType dtype=DataType::FLOAT32, Place place=CPUPlace())
  output : Tensor(out)
  invoke : full(shape, 1, dtype, place)

- op : ones_like
  args : (Tensor x, DataType dtype=DataType::UNDEFINED, Place place={})
  output : Tensor(out)
  invoke : full_like(x, 1, dtype, place)

- op : pad
  args : (Tensor x, int[] paddings, Scalar pad_value)
  output : Tensor
  infer_meta :
    func : PadInferMeta
  kernel :
    func : pad
  backward : pad_grad
  interfaces : paddle::dialect::InferSymbolicShapeInterface

- op : pool2d
  args : (Tensor x, IntArray kernel_size, int[] strides, int[] paddings, bool ceil_mode, bool exclusive, str data_format, str pooling_type, bool global_pooling, bool adaptive, str padding_algorithm)
  output : Tensor(out)
  infer_meta :
    func : Pool2DInferMeta
    param : [x, kernel_size, strides, paddings, ceil_mode, exclusive, data_format, pooling_type, global_pooling, adaptive, padding_algorithm]
  kernel :
    func : pool2d
    param : [x, kernel_size, strides, paddings, ceil_mode, exclusive, data_format, pooling_type, global_pooling, adaptive, padding_algorithm]
  backward : pool2d_grad

- op : pool3d
  args : (Tensor x, int[] kernel_size, int[] strides, int[] paddings, bool ceil_mode, bool exclusive, str data_format, str pooling_type, bool global_pooling, bool adaptive, str padding_algorithm)
  output : Tensor(out)
  infer_meta :
    func : PoolInferMeta
    param : [x, kernel_size, strides, paddings, ceil_mode, exclusive, data_format, pooling_type, global_pooling, adaptive, padding_algorithm]
  kernel :
    func : pool3d
    param : [x, kernel_size, strides, paddings, ceil_mode, exclusive, data_format, pooling_type, global_pooling, adaptive, padding_algorithm]
  backward : pool3d_grad

- op : print
  args : (Tensor in, int first_n, str message, int summarize, bool print_tensor_name = true, bool print_tensor_type = true, bool print_tensor_shape = true, bool print_tensor_layout = true, bool print_tensor_lod = true, str print_phase = "BOTH", bool is_forward = true)
  output : Tensor(out)
  infer_meta:
    func: UnchangedInferMeta
    param: [in]
  kernel :
    func : print_kernel
    param: [in, first_n, message, summarize, print_tensor_name, print_tensor_type, print_tensor_shape, print_tensor_layout, print_tensor_lod, print_phase, is_forward]
  interfaces : paddle::dialect::InferSymbolicShapeInterface

- op : prod
  args : (Tensor x, IntArray dims, bool keep_dim, bool reduce_all)
  output : Tensor
  infer_meta :
    func : ReduceIntArrayAxisInferMetaBase
  kernel :
    func : prod
  backward : prod_grad
  interfaces : paddle::dialect::InferSymbolicShapeInterface

- op : push_sparse_v2
  args : (Tensor[] ids, Tensor[] w, Tensor[] out_grad_in, int embeddingdim = 11, int tableid = 0, str accessorclass = "", str ctrlabelname = "", int paddingid = 0, bool scalesparsegrad = true, str[] inputnames = {}, bool is_distributed = true)
  output : Tensor[](out_grad_out){out_grad_in.size()}
  infer_meta :
    func : UnchangedMultiInferMeta
    param : [out_grad_in]
  kernel :
    func : push_sparse_v2
    data_type : out_grad_in
  inplace: (out_grad_in -> out_grad_out)

- op : quantize_linear
  args : (Tensor x, Tensor scale, Tensor zero_point, Tensor in_accum, Tensor in_state, int quant_axis = 0, int bit_length = 8, int round_type = 0, bool is_test = true, bool only_observer = false, float moving_rate=0.9f)
  output : Tensor(y), Tensor(out_scale), Tensor(out_accum), Tensor(out_state)
  infer_meta :
    func : QuantizeLinearInferMeta
    param : [x, scale, in_accum, in_state, quant_axis]
  kernel :
    func : quantize_linear
    param : [x, scale, zero_point, in_accum, in_state, quant_axis, bit_length, round_type, is_test, only_observer, moving_rate]
    data_type : x
  optional : in_accum, in_state, out_scale, out_accum, out_state
  inplace : (scale -> out_scale, in_accum -> out_accum, in_state -> out_state)

- op : randint
  args : (int low, int high, IntArray shape, DataType dtype=DataType::INT64, Place place={})
  output : Tensor(out)
  infer_meta :
    func : RandintInferMeta
    param : [low, high, shape, dtype]
  kernel :
    func : randint
    param : [low, high, shape, dtype]
    data_type : dtype
    backend : place
  interfaces : paddle::dialect::InferSymbolicShapeInterface

- op : randperm
  args : (int n, DataType dtype, Place place={})
  output : Tensor(out)
  infer_meta :
    func : RandpermInferMeta
    param : [n, dtype]
  kernel :
    func : randperm
    param : [n, dtype]
    data_type : dtype
    backend : place

- op : read_file
  args : (str filename = "", DataType dtype=DataType::UINT8, Place place=CPUPlace())
  output : Tensor(out)
  infer_meta :
    func : ReadFileInferMeta
    param : [filename]
  kernel :
    func : read_file
    param : [filename]
    data_type : dtype
    backend : place

- op : recv_v2
  args : (int[] out_shape = {}, DataType dtype = DataType::FLOAT32, int peer = 0, int ring_id = 0, bool use_calc_stream = false, bool dynamic_shape = false)
  output : Tensor(out)
  infer_meta:
    func: RecvV2InferMeta
    param: [ring_id, dynamic_shape, peer, out_shape, dtype]
  kernel :
    func : recv_v2
    param : [ring_id, dynamic_shape, peer, out_shape, dtype, use_calc_stream]
    data_type : dtype

- op : remainder
  args : (Tensor x, Tensor y)
  output : Tensor (out)
  infer_meta :
    func : ElementwiseInferMeta
  kernel :
    func : remainder
  data_transform :
    support_trans_dtype : x, y
  inplace : (x -> out)
  interfaces : paddle::dialect::InferSymbolicShapeInterface

- op : repeat_interleave
  args : (Tensor x, int repeats, int axis)
  output : Tensor(out)
  infer_meta :
    func : RepeatInterleaveInferMeta
  kernel :
    func : repeat_interleave
    data_type : x
  backward: repeat_interleave_grad
  interfaces : paddle::dialect::InferSymbolicShapeInterface

- op : repeat_interleave_with_tensor_index
  args : (Tensor x, Tensor repeats, int axis)
  output : Tensor(out)
  infer_meta :
    func : RepeatInterleaveWithTensorIndexInferMeta
  kernel :
    func : repeat_interleave_with_tensor_index
    data_type : x
  backward: repeat_interleave_with_tensor_index_grad

- op : reshape
  args : (Tensor x, IntArray shape)
  output : Tensor(out), Tensor(xshape)
  infer_meta :
    func : ReshapeWithXShapeInferMeta
  kernel :
    func : reshape
  inplace : (x -> out)
  view: (x -> out)
  intermediate : xshape
  backward: reshape_grad
  interfaces : paddle::dialect::InferSymbolicShapeInterface

- op : rnn
  args: (Tensor x, Tensor[] pre_state, Tensor[] weight_list, Tensor sequence_length, Tensor dropout_state_in, float dropout_prob=0.0, bool is_bidirec=false, int input_size=10, int hidden_size=100, int num_layers=1, str mode="RNN_TANH", int seed=0, bool is_test=false)
  output: Tensor(out), Tensor(dropout_state_out), Tensor[](state){pre_state.size()}, Tensor(reserve)
  infer_meta:
    func: RnnInferMeta
    param : [x, pre_state, weight_list, sequence_length, dropout_prob, is_bidirec, input_size, hidden_size, num_layers, mode, seed, is_test]
  kernel:
    func: rnn
    param : [x, pre_state, weight_list, sequence_length, dropout_prob, is_bidirec, input_size, hidden_size, num_layers, mode, seed, is_test]
    data_type: x
  backward: rnn_grad
  optional : sequence_length
  intermediate : reserve
  view : (dropout_state_in -> dropout_state_out)

- op : row_conv
  args : (Tensor x, Tensor filter)
  output : Tensor(out)
  infer_meta :
     func: RowConvInferMeta
  kernel :
     func : row_conv

- op : rrelu
  args : (Tensor x, float lower, float upper, bool is_test)
  output : Tensor(out), Tensor(noise)
  infer_meta :
    func : RReluInferMeta
  kernel :
    func : rrelu
    data_type : x
  intermediate : noise
  backward : rrelu_grad

- op : save_combine
  args : (Tensor[] x, str file_path, bool overwrite, bool save_as_fp16, bool save_to_memory)
  output : Tensor(out)
  kernel:
    func: save_combine_tensor
    param: [x, file_path, overwrite, save_as_fp16, save_to_memory]
  optional : out
  interfaces : paddle::dialect::ParseKernelKeyInterface

- op : seed
  args : (int seed, bool deterministic, str rng_name, bool force_cpu)
  output : Tensor(out)
  infer_meta:
    func: SeedInferMeta
    param: [seed]
  kernel:
    func: seed

- op : send_v2
  args : (Tensor x, int ring_id = 0, int peer = 0, bool use_calc_stream = false, bool dynamic_shape = false)
  output :
  infer_meta:
    func: SendV2InferMeta
    param: [peer, ring_id]
  kernel :
    func : send_v2
    param : [x, ring_id, dynamic_shape, peer, use_calc_stream]

- op : set_value
  args : (Tensor x, IntArray starts, IntArray ends, IntArray steps, int64_t[] axes, int64_t[] decrease_axes, int64_t[] none_axes, int64_t[] shape, Scalar[] values)
  output : Tensor(out)
  inplace: (x -> out)
  infer_meta :
    func : SetValueInferMeta
    param : [x]
  kernel :
    func : set_value
  backward: set_value_grad

- op : set_value_with_tensor
  args : (Tensor x, Tensor values, IntArray starts, IntArray ends, IntArray steps, int64_t[] axes, int64_t[] decrease_axes, int64_t[] none_axes)
  output : Tensor(out)
  inplace: (x -> out)
  infer_meta:
    func: SetValueInferMeta
    param: [x]
  kernel:
    func: set_value_with_tensor
  backward: set_value_with_tensor_grad

- op : shadow_feed
  args : (Tensor x)
  output : Tensor(out)
  infer_meta:
    func: UnchangedInferMeta
    param: [x]
  kernel:
    func: shadow_feed
    param: [x]

- op : share_data
  args : (Tensor x)
  output : Tensor(out)
  infer_meta:
    func: UnchangedInferMeta
    param: [x]
  kernel:
    func: share_data
    param: [x]

- op : shuffle_batch
  args : (Tensor x, Tensor seed, int startup_seed=0)
  output : Tensor(out), Tensor(shuffle_idx), Tensor(seed_out)
  infer_meta:
     func: ShuffleBatchInferMeta
  kernel:
     func: shuffle_batch
     data_type: x
  backward : shuffle_batch_grad

- op : slice
  args : (Tensor input, int64_t[] axes, IntArray starts, IntArray ends, int64_t[] infer_flags, int64_t[] decrease_axis)
  output : Tensor
  infer_meta :
    func : SliceRawInferMeta
    spmd_rule : SliceInferSpmdDynamic
  kernel :
    func : slice
  backward : slice_grad
  interfaces : paddle::dialect::InferSymbolicShapeInterface

- op : soft_relu
  args : (Tensor x, float threshold = 20.0f)
  output : Tensor(out)
  infer_meta :
    func : UnchangedInferMeta
    param : [x]
  kernel :
    func : soft_relu
  backward : soft_relu_grad

- op : softmax
  args : (Tensor x, int axis)
  output : Tensor(out)
  infer_meta :
    func : SoftmaxInferMeta
  kernel :
    func : softmax
  inplace : (x -> out)
  backward : softmax_grad

- op : split
  args : (Tensor x, IntArray sections, Scalar(int) axis)
  output : Tensor[]{sections.size()}
  infer_meta :
    func : SplitInferMeta
  kernel :
    func : split
  backward : split_grad
  interfaces : paddle::dialect::InferSymbolicShapeInterface

- op : split_with_num
  args : (Tensor x, int num, Scalar(int) axis)
  output : Tensor[]{num}
  infer_meta :
    func : SplitWithNumInferMeta
    spmd_rule : SplitWithNumInferSpmdDynamic
  kernel :
    func : split_with_num
  backward : split_with_num_grad
  interfaces : paddle::dialect::InferSymbolicShapeInterface

- op : strided_slice
  args : (Tensor x, int[] axes, IntArray starts, IntArray ends, IntArray strides)
  output : Tensor
  infer_meta :
    func : StridedSliceInferMeta
    spmd_rule : StridedSliceInferSpmdDynamic
  kernel :
    func : strided_slice
  backward : strided_slice_grad

- op : subtract
  args : (Tensor x, Tensor y)
  output : Tensor(out)
  infer_meta :
    func : ElementwiseInferMeta
    spmd_rule : ElementwiseBinaryInferSpmd
  kernel :
    func : subtract
  inplace : (x -> out)
  data_transform :
    support_trans_dtype : x, y
  backward : subtract_grad
  interfaces : paddle::dialect::InferSymbolicShapeInterface

- op : sum
  args : (Tensor x, IntArray axis={}, DataType dtype=DataType::UNDEFINED, bool keepdim=false)
  output : Tensor(out)
  infer_meta :
    func : SumInferMeta
    spmd_rule : ReductionSumInferSpmdDynamic
  kernel :
    func : sum
    data_type : x
  backward : sum_grad
  interfaces : paddle::dialect::InferSymbolicShapeInterface

- op : swish
  args : (Tensor x)
  output : Tensor(out)
  infer_meta :
    func : UnchangedInferMeta
    param : [x]
  kernel :
    func : swish
  backward : swish_grad

- op : sync_batch_norm_
  args : (Tensor x, Tensor mean, Tensor variance, Tensor scale, Tensor bias, bool is_test, float momentum, float epsilon, str data_format, bool use_global_stats, bool trainable_statistics)
  output : Tensor(out), Tensor(mean_out), Tensor(variance_out), Tensor(saved_mean), Tensor(saved_variance), Tensor(reserve_space)
  infer_meta :
    func : BatchNormInferMeta
  kernel :
    func : sync_batch_norm
    data_type : x
  backward : sync_batch_norm_grad
  inplace : (mean -> mean_out), (variance -> variance_out)
  optional : reserve_space

- op : tdm_sampler
  args: (Tensor x, Tensor travel, Tensor layer, bool output_positive=true, int[] neg_samples_num_list={}, int[] layer_offset_lod={}, int seed = 0, int dtype=2)
  output: Tensor(out), Tensor(labels), Tensor(mask)
  infer_meta:
    func : TdmSamplerInferMeta
  kernel:
    func : tdm_sampler
    data_type : x
  optional : labels

- op : tile
  args : (Tensor x, IntArray repeat_times = {})
  output : Tensor(out)
  infer_meta :
    func : TileInferMeta
  kernel :
    func : tile
  backward : tile_grad
  interfaces : paddle::dialect::InferSymbolicShapeInterface

- op : trans_layout
  args : (Tensor x, int[] perm)
  output : Tensor
  infer_meta :
    func : TransposeInferMeta
  kernel :
    func : transpose
  backward : trans_layout_grad

- op : transpose
  args : (Tensor x, int[] perm)
  output : Tensor(out)
  infer_meta :
    func : TransposeInferMeta
    spmd_rule: TransposeInferSpmd
  kernel :
    func : transpose
  inplace : (x -> out)
  backward : transpose_grad
  interfaces : paddle::dialect::InferSymbolicShapeInterface

- op : tril
  args : (Tensor x, int diagonal)
  output : Tensor(out)
  infer_meta :
    func : TrilInferMeta
  kernel :
    func : tril
  inplace: (x -> out)
  backward : tril_grad
  interfaces : paddle::dialect::InferSymbolicShapeInterface

- op : tril_indices
  args : (int rows, int cols, int offset, DataType dtype, Place place={})
  output : Tensor(out)
  infer_meta :
    func : TrilIndicesInferMeta
    param : [rows, cols, offset, dtype]
  kernel :
    func : tril_indices
    param : [rows, cols, offset, dtype]
    data_type : dtype
    backend : place
  interfaces : paddle::dialect::InferSymbolicShapeInterface

- op : triu
  args : (Tensor x, int diagonal)
  output : Tensor(out)
  infer_meta :
    func : TriuInferMeta
    spmd_rule : TriuInferSpmd
  kernel :
    func : triu
  inplace: (x -> out)
  backward : triu_grad

- op : triu_indices
  args : (int row, int col, int offset, DataType dtype, Place place={})
  output : Tensor(out)
  infer_meta :
    func : TriuIndicesInferMeta
    param : [row, col, offset, dtype]
  kernel :
    func : triu_indices
    param : [row, col, offset, dtype]
    data_type : dtype
    backend : place
  interfaces : paddle::dialect::InferSymbolicShapeInterface

# python API: paddle.nn.initializer.TruncatedNormal
- op : truncated_gaussian_random
  args : (int[] shape, float mean, float std, int seed, DataType dtype=DataType::FLOAT32, Place place={})
  output : Tensor(out)
  infer_meta :
    func : TruncatedGaussianRandomInferMeta
    param : [shape, mean, std, seed, dtype]
  kernel :
    func : truncated_gaussian_random
    param : [shape, mean, std, seed, dtype]
    backend : place
    data_type : dtype

- op : uniform
  args : (IntArray shape,  DataType dtype,  Scalar min,  Scalar max,  int seed, Place place={})
  output : Tensor(out)
  infer_meta :
    func : UniformRandomInferMeta
    param: [shape, dtype]
  kernel :
    func : uniform
    param: [shape, dtype, min, max, seed]
    data_type : dtype
    backend : place
  interfaces : paddle::dialect::InferSymbolicShapeInterface

- op : uniform_random_batch_size_like
  args : (Tensor input, int[] shape, int input_dim_idx=0, int output_dim_idx=0, float min=-1.0f, float max=1.0f, int seed=0, int diag_num=0,  int diag_step=0, float diag_val=1.0f, DataType dtype=DataType::FLOAT32)
  output : Tensor(out)
  infer_meta :
    func : BatchSizeLikeInferMeta
    param : [input,shape,input_dim_idx,output_dim_idx]
  kernel :
    func : uniform_random_batch_size_like
    data_type : dtype

- op : unique
  args : (Tensor x, bool return_index=false, bool return_inverse=false, bool return_counts=false, int[] axis={}, DataType dtype=DataType::INT64, bool is_sorted=false)
  output : Tensor(out), Tensor(indices), Tensor(inverse), Tensor(counts)
  optional : indices, counts
  infer_meta :
    func : UniqueRawInferMeta
  kernel :
    func : unique
    data_type : x
  interfaces : paddle::dialect::ParseKernelKeyInterface
  interfaces : paddle::dialect::InferSymbolicShapeInterface

- op : unpool
  args: (Tensor x, Tensor indices, int[] ksize, int[] strides, int[] padding, IntArray output_size, str data_format)
  output: Tensor(out)
  infer_meta:
    func: UnpoolInferMeta
  kernel:
    func: unpool
    data_type: x
  backward: unpool_grad

- op : write_to_array
  args : (Tensor i, Tensor x)
  output : Tensor[](out)

- op : zeros
  args : (IntArray shape, DataType dtype=DataType::FLOAT32, Place place=CPUPlace())
  output : Tensor(out)
  invoke : full(shape, 0, dtype, place)

- op : zeros_like
  args : (Tensor x, DataType dtype=DataType::UNDEFINED, Place place = {})
  output : Tensor(out)
  invoke : full_like(x, 0, dtype, place)

- op: c_softmax_with_cross_entropy
  args: (Tensor logits, Tensor label,  int64_t ignore_index=-100, int ring_id=0, int rank=0, int nranks=0)
  output: Tensor(softmax), Tensor(loss)
  infer_meta:
    func : CSoftmaxWithCrossEntropyInferMeta
  kernel:
    func: c_softmax_with_cross_entropy
    data_type : logits
  backward: c_softmax_with_cross_entropy_grad

- op: dpsgd
  args: (Tensor param, Tensor grad, Tensor learning_rate, float clip = 10.0f, float batch_size = 16.0f, float sigma = 1.0f, int seed = 0)
  output: Tensor(param_out)
  infer_meta:
     func: DpsgdInferMeta
  kernel:
     func: dpsgd
     data_type: param

- op: ftrl
  args: (Tensor param, Tensor squared_accumulator, Tensor linear_accumulator, Tensor grad, Tensor learning_rate, float l1=0.0f, float l2=0.0f, float lr_power=-0.5f)
  output: Tensor(param_out), Tensor(squared_accum_out), Tensor(linear_accum_out)
  infer_meta:
    func: FtrlInferMeta
  kernel:
    func: ftrl
    data_type: param

- op: fused_attention
  args: (Tensor x, Tensor ln_scale, Tensor ln_bias, Tensor qkv_weight, Tensor qkv_bias, Tensor cache_kv, Tensor src_mask, Tensor out_linear_weight, Tensor out_linear_bias, Tensor ln_scale_2, Tensor ln_bias_2, int num_heads, bool transpose_qkv_wb, bool pre_layer_norm, float epsilon, float attn_dropout_rate, bool is_test, bool attn_dropout_fix_seed, int attn_dropout_seed, str attn_dropout_implementation, float dropout_rate, bool dropout_fix_seed, int dropout_seed, str dropout_implementation, float ln_epsilon, bool add_residual, int ring_id)
  output: Tensor(ln_mean), Tensor(ln_var), Tensor(ln_out), Tensor(qkv_out), Tensor(qkv_bias_out), Tensor(transpose_out_2), Tensor(qk_out), Tensor(qktv_out), Tensor(softmax_out), Tensor(attn_dropout_mask_out), Tensor(attn_dropout_out), Tensor(src_mask_out), Tensor(fmha_out), Tensor(out_linear_out), Tensor(dropout_mask_out), Tensor(ln_mean_2), Tensor(ln_var_2), Tensor(bias_dropout_residual_out), Tensor(cache_kv_out), Tensor(out)
  kernel:
    func: fused_attention
    data_type : x
  infer_meta:
    func: FusedAttentionInferMeta
  optional: cache_kv, ln_scale, ln_bias, qkv_bias, src_mask, out_linear_bias, ln_scale_2, ln_bias_2, ln_mean_2, ln_var_2, bias_dropout_residual_out, cache_kv_out
  backward: fused_attention_grad

- op: fused_elemwise_add_activation
  args: (Tensor x, Tensor y, str[] functor_list, float scale=0.0, int axis=-1, bool save_intermediate_out=false)
  output: Tensor(out), Tensor(intermediate_out)
  kernel:
    func: fused_elemwise_add_activation
  infer_meta:
    func : FusedElemwiseAddActivationInferMeta
  backward: fused_elemwise_add_activation_grad
  intermediate: intermediate_out

- op: fused_feedforward
  args: (Tensor x, Tensor dropout1_seed, Tensor dropout2_seed, Tensor linear1_weight, Tensor linear1_bias, Tensor linear2_weight, Tensor linear2_bias, Tensor ln1_scale, Tensor ln1_bias, Tensor ln2_scale, Tensor ln2_bias, bool pre_layer_norm, float ln1_epsilon, float ln2_epsilon, str act_method, float dropout1_prob, float dropout2_prob, str dropout1_implementation, str dropout2_implementation, bool is_test, bool dropout1_fix_seed, bool dropout2_fix_seed, int dropout1_seed_val, int dropout2_seed_val, bool add_residual, int ring_id)
  output: Tensor(out), Tensor(dropout1_mask), Tensor(dropout2_mask), Tensor(ln1_mean), Tensor(ln1_variance), Tensor(ln2_mean), Tensor(ln2_variance), Tensor(linear1_out), Tensor(ln1_out), Tensor(dropout1_out), Tensor(dropout2_out)
  kernel:
    func: fused_feedforward
    data_type : x
  infer_meta:
    func: FusedFeedForwardInferMeta
  optional: dropout1_seed, dropout2_seed, linear1_bias, linear2_bias, ln1_scale, ln1_bias, ln2_scale, ln2_bias, ln2_mean, ln2_variance, ln1_mean, ln1_variance, ln1_out
  backward: fused_feedforward_grad

- op: lars_momentum
  args: (Tensor[] param, Tensor[] grad, Tensor[] velocity, Tensor[] learning_rate, Tensor[] master_param, float mu, float lars_coeff=0.001f, float[] lars_weight_decay={0.0005f}, float epsilon=0.0f, bool multi_precision=false, float rescale_grad=1.0f)
  output: Tensor[](param_out){param.size()}, Tensor[](velocity_out){param.size()}, Tensor[](master_param_out){param.size()}
  infer_meta:
    func: LarsMomentumInferMeta
    param: [param, velocity, learning_rate, grad, master_param, lars_weight_decay, mu, lars_coeff, epsilon, multi_precision, rescale_grad]
  kernel:
    func: lars_momentum
    param: [param, velocity, learning_rate, grad, master_param, lars_weight_decay, mu, lars_coeff, epsilon, multi_precision, rescale_grad]
    data_type: param
  optional: master_param, master_param_out
  inplace : master_param -> master_param_out

- op: match_matrix_tensor
  args: (Tensor x, Tensor y, Tensor w, int dim_t=1)
  output: Tensor(out), Tensor(tmp)
  infer_meta:
     func: MatchMatrixTensorInferMeta
  kernel:
     func: match_matrix_tensor
  backward: match_matrix_tensor_grad

- op: moving_average_abs_max_scale
  args: (Tensor x, Tensor in_accum, Tensor in_state, float moving_rate=0.9f, bool is_test=false)
  output: Tensor(out), Tensor(out_scale), Tensor(out_state), Tensor(out_accum)
  infer_meta:
    func: MovingAverageAbsMaxScaleInferMeta
    param: [x, in_accum, in_state]
  kernel:
    func: moving_average_abs_max_scale
    param: [x, in_accum, in_state, moving_rate, is_test]
  optional : in_accum, in_state, out, out_state, out_accum
  inplace : (in_accum -> out_accum), (in_state -> out_state)

- op: nce
  args: (Tensor input, Tensor label, Tensor weight, Tensor bias, Tensor sample_weight, Tensor custom_dist_probs, Tensor custom_dist_alias, Tensor custom_dist_alias_probs, int num_total_classes, int[] custom_neg_classes={}, int num_neg_samples=10, int sampler=0, int seed=0, bool is_sparse=false, bool remote_prefetch=false, bool is_test=false)
  output: Tensor(cost), Tensor(sample_logits), Tensor(sample_labels)
  infer_meta:
    func: NceInferMeta
  kernel:
    func: nce
    data_type: input
  optional: bias, sample_weight, custom_dist_probs, custom_dist_alias, custom_dist_alias_probs
  backward: nce_grad

- op: number_count
  args: (Tensor numbers, int upper_range)
  output: Tensor(out)
  infer_meta:
     func: NumberCountInferMeta
  kernel:
     func: number_count
     data_type: numbers

- op: onednn_to_paddle_layout
  args: (Tensor x, int dst_layout)
  output: Tensor(out)
  infer_meta:
    func : UnchangedInferMeta
    param : [x]
  kernel:
    func: onednn_to_paddle_layout

- op: partial_send
  args: (Tensor x, int ring_id = 0, int peer = 0, bool use_calc_stream = false, int num = 1, int id = 0)
  output :
  infer_meta:
    func: PartialSendInferMeta
    param: [x, ring_id, peer, use_calc_stream, num, id]
  kernel:
    func: partial_send
    param: [x, ring_id, peer, use_calc_stream, num, id]

- op: sparse_momentum
  args: (Tensor param, Tensor grad, Tensor velocity, Tensor index, Tensor learning_rate, Tensor master_param,float mu, Scalar axis=0, bool use_nesterov=false,str regularization_method="", float regularization_coeff=0.0f, bool multi_precision=false, float rescale_grad=1.0f)
  output: Tensor(param_out), Tensor(velocity_out), Tensor(master_param_out)
  infer_meta:
    func: SparseMomentumInferMeta
    param: [param, learning_rate, velocity]
  kernel:
    func: sparse_momentum
    data_type: param
  optional: master_param, master_param_out<|MERGE_RESOLUTION|>--- conflicted
+++ resolved
@@ -228,22 +228,24 @@
     func : c_identity
   inplace : (x -> out)
 
-<<<<<<< HEAD
 - op : c_reduce_avg
-=======
+  args : (Tensor x, int ring_id, int root_id, bool use_calc_stream)
+  output : Tensor(out)
+  infer_meta :
+    func : DistReduceInferMeta
+    param : [x]
+  kernel :
+    func : c_reduce_avg
+  inplace : (x -> out)
+
 - op : c_reduce_max
->>>>>>> d07406f7
   args : (Tensor x, int ring_id, int root_id, bool use_calc_stream)
   output : Tensor(out)
   infer_meta :
     func : DistReduceInferMeta
     param : [x]
   kernel :
-<<<<<<< HEAD
-    func : c_reduce_avg
-=======
     func : c_reduce_max
->>>>>>> d07406f7
   inplace : (x -> out)
 
 - op : c_reduce_min
