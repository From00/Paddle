--- conflicted
+++ resolved
@@ -40,19 +40,16 @@
     ${CMAKE_CURRENT_SOURCE_DIR}/api/analysis_predictor.cc
     ${CMAKE_CURRENT_SOURCE_DIR}/api/details/zero_copy_tensor.cc)
 
-# Create static library
-<<<<<<< HEAD
 if(WIN32)
-  sep_library(paddle_fluid DEPS ${fluid_modules} ${STATIC_INFERENCE_APIS} zero_copy_tensor reset_tensor_array)
+  sep_library(paddle_fluid DEPS ${fluid_modules} ${STATIC_INFERENCE_APIS} zero_copy_tensor reset_tensor_array
+    analysis_config paddle_pass_builder)
   if(WITH_GPU AND NOT WITH_DSO)
     target_link_libraries(paddle_fluid ${cuda_modules})
   endif(WITH_GPU AND NOT WITH_DSO)
 else(WIN32)
-  cc_library(paddle_fluid DEPS ${fluid_modules} ${STATIC_INFERENCE_APIS} zero_copy_tensor reset_tensor_array)
+  cc_library(paddle_fluid DEPS ${fluid_modules} ${STATIC_INFERENCE_APIS} zero_copy_tensor reset_tensor_array
+    analysis_config paddle_pass_builder)
 endif(WIN32)
-=======
-cc_library(paddle_fluid DEPS ${fluid_modules} ${STATIC_INFERENCE_APIS} zero_copy_tensor reset_tensor_array analysis_config paddle_pass_builder)
->>>>>>> e65cbd3b
 
 if(NOT APPLE)
   # TODO(liuyiqu: Temporarily disable the link flag because it is not support on Mac.
@@ -61,22 +58,17 @@
 endif()
 
 # Create shared library
-<<<<<<< HEAD
 if(WIN32)
   sep_library(paddle_fluid_shared SHARED SRCS ${SHARED_INFERENCE_SRCS}
-          DEPS ${fluid_modules} paddle_fluid_api reset_tensor_array)
+          DEPS ${fluid_modules} paddle_fluid_api reset_tensor_array analysis_config paddle_pass_builder)
   target_link_libraries(paddle_fluid_shared shlwapi)
   if(WITH_GPU AND NOT WITH_DSO)
     target_link_libraries(paddle_fluid_origin ${cuda_modules})
   endif(WITH_GPU AND NOT WITH_DSO)
 else(WIN32)
   cc_library(paddle_fluid_shared SHARED SRCS ${SHARED_INFERENCE_SRCS}
-      DEPS ${fluid_modules} paddle_fluid_api reset_tensor_array)
+      DEPS ${fluid_modules} paddle_fluid_api reset_tensor_array analysis_config paddle_pass_builder)
 endif()
-=======
-cc_library(paddle_fluid_shared SHARED SRCS ${SHARED_INFERENCE_SRCS}
-    DEPS ${fluid_modules} paddle_fluid_api reset_tensor_array analysis_config paddle_pass_builder)
->>>>>>> e65cbd3b
 
 set_target_properties(paddle_fluid_shared PROPERTIES OUTPUT_NAME paddle_fluid)
 if(NOT APPLE AND NOT WIN32)
