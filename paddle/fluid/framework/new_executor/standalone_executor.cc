// Copyright (c) 2021 PaddlePaddle Authors. All Rights Reserved.
//
// Licensed under the Apache License, Version 2.0 (the "License");
// you may not use this file except in compliance with the License.
// You may obtain a copy of the License at
//
//     http://www.apache.org/licenses/LICENSE-2.0
//
// Unless required by applicable law or agreed to in writing, software
// distributed under the License is distributed on an "AS IS" BASIS,
// WITHOUT WARRANTIES OR CONDITIONS OF ANY KIND, either express or implied.
// See the License for the specific language governing permissions and
// limitations under the License.
#include "paddle/fluid/framework/new_executor/standalone_executor.h"

#include "paddle/fluid/framework/new_executor/feed_fetch_utils.h"
#include "paddle/fluid/framework/new_executor/interpreter/interpreter_util.h"
#include "paddle/fluid/platform/profiler/event_tracing.h"

#include "paddle/fluid/ir/pass/pd_op_to_kernel_pass.h"

#include "paddle/fluid/ir_adaptor/translator/translate.h"

PHI_DECLARE_bool(enable_new_ir_in_executor);

namespace paddle {
namespace framework {
StandaloneExecutor::StandaloneExecutor(const platform::Place& place,
                                       const interpreter::Plan& plan,
                                       Scope* scope)
    : place_(place), plan_(plan), scope_(scope) {
  int64_t micro_batch_num = plan_.MicroBatchNum();
  for (int64_t i = 0; i < micro_batch_num; ++i) {
    micro_batch_scopes_.emplace_back(&scope->NewScope());
  }

  std::stringstream ss;
  ss << "Create " << micro_batch_num << " micro_batch_scopes for scope "
     << scope_ << " : ";
  for (Scope* scope : micro_batch_scopes_) {
    ss << scope << ", ";
  }
  VLOG(6) << ss.str();

  const auto& jobs = plan_.JobList();
  for (const auto& job : jobs) {
    const std::string& job_type = job->Type();
    std::shared_ptr<ProgramDesc> program =
        std::make_shared<ProgramDesc>(*(plan_.Program(job_type)));
    SetColAttrForFetchOps(*job, program);

    int64_t micro_batch_id = job->MicroBatchId();
    PADDLE_ENFORCE(
        micro_batch_id >= 0 && micro_batch_id < micro_batch_num,
        phi::errors::Unavailable("The micro batch id (%lld) out of bound, "
                                 "which should be in the range of [0, %lld].",
                                 micro_batch_id,
                                 micro_batch_num));

    interpreter::ExecutionConfig execution_config;
    execution_config.create_local_scope = false;
    // TODO(Ruibiao): hack skip gc all vars for multiple jobs, improve it later
    if (jobs.size() > 1) {
      for (VarDesc* var : program->Block(0).AllVars()) {
        execution_config.skip_gc_vars.insert(var->Name());
      }
    }

    if (FLAGS_enable_new_ir_in_executor) {
      VLOG(6) << "begin to translate" << std::endl;
      auto base_program = paddle::TranslateLegacyProgramToProgram(*program);

      auto kernel_program =
<<<<<<< HEAD
          paddle::dialect::PdOpLowerToKernelPass(base_progrm.get());
      interpretercores_.emplace_back(std::make_shared<InterpreterCore>(
=======
          paddle::dialect::PdOpLowerToKernelPass(base_program.get());

      interpretercores_.emplace_back(std::make_unique<InterpreterCore>(
>>>>>>> be12b6fe
          place_, std::move(kernel_program), scope_, execution_config));
    } else {
      interpretercores_.emplace_back(
          std::make_shared<InterpreterCore>(place_,
                                            program->Block(0),
                                            micro_batch_scopes_[micro_batch_id],
                                            execution_config));
      interpretercores_.back()->SetCopyProgram(program);
    }
  }
}

paddle::framework::FetchList StandaloneExecutor::Run(
    const std::vector<std::string>& feed_names) {
  platform::RecordEvent record_event(
      "StandaloneExecutor::run", platform::TracerEventType::UserDefined, 1);

  if (plan_.MicroBatchNum() > 1) {
    PADDLE_ENFORCE_EQ(feed_names.size(),
                      0,
                      phi::errors::Unimplemented(
                          "Unsupported feed data for multiple micro_batch, "
                          "please use non-iterative DataLoader for now."));
  }

  const auto& jobs = plan_.JobList();

  if (!is_interpretercore_build_result_shared_) {
    for (size_t job_idx = 1; job_idx < jobs.size(); ++job_idx) {
      interpretercores_[job_idx]->ShareWorkQueueFrom(interpretercores_[0]);
      // TODO(Ruibiao): Share other build result, e.g., kernel choosing, data
      // transfer, op dependency, thread scheduling, GC, event analyzer, and so
      // on.
    }
    is_interpretercore_build_result_shared_ = true;
  }

  for (size_t job_idx = 0; job_idx < jobs.size(); ++job_idx) {
    const auto& job = jobs[job_idx];
    const std::string& job_type = job->Type();

    VLOG(6) << "Run job (" << job_idx << "), type = " << job_type
            << ", micro_batch_id =" << job->MicroBatchId();

    interpretercores_[job_idx]->Run(feed_names, /*need_fetch = */ false);
  }

  // return Fetch Tensors
  auto* fetch_var = scope_->FindVar(interpreter::kFetchVarName);
  if (fetch_var) {
    return std::move(*fetch_var->GetMutable<framework::FetchList>());
  } else {
    return {};
  }
}

}  // namespace framework
}  // namespace paddle<|MERGE_RESOLUTION|>--- conflicted
+++ resolved
@@ -71,14 +71,8 @@
       auto base_program = paddle::TranslateLegacyProgramToProgram(*program);
 
       auto kernel_program =
-<<<<<<< HEAD
-          paddle::dialect::PdOpLowerToKernelPass(base_progrm.get());
+          paddle::dialect::PdOpLowerToKernelPass(base_program.get());
       interpretercores_.emplace_back(std::make_shared<InterpreterCore>(
-=======
-          paddle::dialect::PdOpLowerToKernelPass(base_program.get());
-
-      interpretercores_.emplace_back(std::make_unique<InterpreterCore>(
->>>>>>> be12b6fe
           place_, std::move(kernel_program), scope_, execution_config));
     } else {
       interpretercores_.emplace_back(
