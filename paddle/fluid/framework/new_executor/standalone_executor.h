--- conflicted
+++ resolved
@@ -43,16 +43,11 @@
 
  private:
   const platform::Place place_;
-<<<<<<< HEAD
   const interpreter::Plan plan_;
 
   std::vector<framework::Scope*> micro_batch_scopes_;
   std::vector<std::unique_ptr<InterpreterCore>> interpretercores_;
-=======
-  const std::vector<ProgramDesc> programs_;
   std::vector<std::unique_ptr<::ir::Program>> ir_programs_;
-  std::vector<framework::Scope*> microbatch_scopes_;
->>>>>>> 3a275162
 
   Scope* scope_;
 };
