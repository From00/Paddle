--- conflicted
+++ resolved
@@ -29,39 +29,26 @@
 
 class Plan final {
  public:
-<<<<<<< HEAD
-  Plan(const std::vector<Job>& job_list,
+  Plan(const std::vector<std::shared_ptr<Job>>& job_list,
        const std::unordered_map<std::string, ProgramDesc*>& type_to_program);
   ~Plan() = default;
 
+  const std::vector<std::shared_ptr<Job>>& JobList() const;
+
   const std::vector<std::string>& FetchNames(const std::string& job_type) const;
-  const std::vector<Job>& JobList() const;
+
   const ProgramDesc* Program(const std::string& job_type) const;
+
   int64_t MicroBatchNum() const;
-=======
-  Plan(const std::vector<std::shared_ptr<Job>>& job_list,
-       const std::unordered_map<std::string, ProgramDesc*>& type_to_program)
-      : job_list_(job_list), type_to_program_(type_to_program) {}
-  ~Plan() = default;
-
-  const std::vector<std::shared_ptr<Job>>& GetJobList() const;
-  const std::unordered_map<std::string, ProgramDesc*>& GetTypeToProgram() const;
->>>>>>> 78fc636e
 
   void SetFetchNames(const std::string& job_type,
                      const std::vector<std::string> fetch_names);
 
-<<<<<<< HEAD
  private:
-  const std::vector<Job> job_list_;
-  const std::unordered_map<std::string, ProgramDesc*>
-      type_to_program_;  // Not owned.
+  const std::vector<std::shared_ptr<Job>> job_list_;
+  const std::unordered_map<std::string, ProgramDesc*> type_to_program_;
   int64_t micro_batch_num_;
   std::map<std::string, std::vector<std::string>> type_to_fetch_names_;
-=======
-  std::vector<std::shared_ptr<Job>> job_list_;
-  std::unordered_map<std::string, ProgramDesc*> type_to_program_;
->>>>>>> 78fc636e
 };
 
 }  // namespace interpreter
