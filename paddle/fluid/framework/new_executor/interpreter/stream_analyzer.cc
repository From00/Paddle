// Copyright (c) 2022 PaddlePaddle Authors. All Rights Reserved.
//
// Licensed under the Apache License, Version 2.0 (the "License");
// you may not use this file except in compliance with the License.
// You may obtain a copy of the License at
//
//     http://www.apache.org/licenses/LICENSE-2.0
//
// Unless required by applicable law or agreed to in writing, software
// distributed under the License is distributed on an "AS IS" BASIS,
// WITHOUT WARRANTIES OR CONDITIONS OF ANY KIND, either express or implied.
// See the License for the specific language governing permissions and
// limitations under the License.

#include "paddle/fluid/framework/new_executor/interpreter/stream_analyzer.h"

#include <future>
#include <unordered_set>

#include "paddle/fluid/framework/new_executor/instruction/instruction_base.h"
#include "paddle/fluid/framework/new_executor/interpreter/interpreter_util.h"
#include "paddle/fluid/platform/collective_helper.h"
#include "paddle/fluid/platform/device_context.h"

namespace paddle {
namespace framework {
namespace interpreter {

using DeviceContext = platform::DeviceContext;
using DeviceEvent = platform::DeviceEvent;

inline std::string RunTypeToString(DownstreamRunType run_type) {
  if (run_type == DownstreamRunType::kDirectRun) {
    return "DirectRun";
  } else {
    return "EventRun";
  }
}

void StreamAnalyzer::ConstructEvents(std::vector<Instruction>* instructions) {
  if (!is_event_info_build_) {
    std::vector<Instruction> cross_step_merged_instructions = *instructions;
    for (const Instruction& instr : *instructions) {
      cross_step_merged_instructions.emplace_back(instr);
    }

    std::vector<Instruction*> cross_step_merged_instructions_ptr;
    for (Instruction& instr : cross_step_merged_instructions) {
      cross_step_merged_instructions_ptr.emplace_back(&instr);
    }

    DependencyBuilder dependency_builder;
    dependency_builder.Build(cross_step_merged_instructions);

    const std::map<size_t, std::set<size_t>>& downstream_map =
        dependency_builder.OpDownstreamMap();
    const size_t instr_num = cross_step_merged_instructions.size();
    std::vector<std::vector<std::vector<size_t>>> run_type_info(
        instr_num,
        std::vector<std::vector<size_t>>(
            /*number_of_run_type = */ 2));  // NOLINT
    // instr_id -> run_type -> next_instr_id
    AnalyseAllRunType(
        cross_step_merged_instructions_ptr, downstream_map, &run_type_info);

    AnalyseAllEventInfo(
        cross_step_merged_instructions_ptr, run_type_info, event_info_.get());
    ShrinkEventInfo(dependency_builder, event_info_.get());
    is_event_info_build_ = true;
  }

  // Construct events
  std::map<size_t, std::shared_ptr<DeviceEvent>> instr2event;
  for (auto& context_item : *event_info_) {
    for (auto& waiter_item : context_item.second) {
      size_t waiter_instr_id = waiter_item.first;
      std::set<size_t>& recorder_instr_ids = waiter_item.second;

      if (waiter_instr_id >= instructions->size()) {
        waiter_instr_id -= instructions->size();
      }

      for (size_t recorder_instr_id : recorder_instr_ids) {
        // Redundant record
        if (recorder_instr_id >= instructions->size()) {
          continue;
        }

        Instruction& recorder_instr = instructions->at(recorder_instr_id);
        Instruction& waiter_instr = instructions->at(waiter_instr_id);
        platform::DeviceType waiter_type = GetWaiterType(waiter_instr);

        if (instr2event.find(recorder_instr_id) == instr2event.end()) {
          std::shared_ptr<DeviceEvent> device_event =
              std::make_shared<DeviceEvent>(
                  recorder_instr.DeviceContext().GetPlace(),
                  platform::GenerateDeviceEventFlag());
          recorder_instr.AddEventToRecord(device_event,
                                          platform::kCUDA /*unused*/);
          // It means the event will be waited for other interpreter that the
          // event name of a operator is not 'default'.
          if (recorder_instr.OpFunc()->force_record_event_ == true &&
              (*program_force_events_to_wait_)
                      .count(recorder_instr.OpFunc()->event_to_record_) == 0) {
            (*program_force_events_to_wait_)[recorder_instr.OpFunc()
                                                 ->event_to_record_] =
                recorder_instr.EventToRecord();
          }
          instr2event.emplace(recorder_instr_id, device_event);
        }

        waiter_instr.AddEventToWait(
            recorder_instr_id, instr2event.at(recorder_instr_id), waiter_type);
        VLOG(6) << "Add event: " << recorder_instr.OpBase()->Type() << "("
                << recorder_instr_id << ") -> " << waiter_instr.OpBase()->Type()
                << "(" << waiter_instr_id << "), waiter type = " << waiter_type;
      }
    }
  }
  // NOTE(lizhiyu): The mannual event only support the program_interpreter to
  // annalyze the streams across the sub_programs. construct mannual events to
  // record
  for (auto& instruction : *instructions) {
    // create extra event to record
    auto op_func_node = instruction.OpFunc();
    if (op_func_node->force_record_event_ &&
        instruction.EventToRecord() == nullptr) {
      auto place = instruction.DeviceContext().GetPlace();
      if (platform::is_gpu_place(place)) {
        PADDLE_ENFORCE_NE(
            op_func_node->event_to_record_,
            "default",
            phi::errors::InvalidArgument(
                "If the attribute 'force_record_event_' of one "
                "operator is 'true', the 'event_to_record_' of this "
                "operator can not be 'default'. But the "
                "'event_name' of the operator %s is 'default'.",
                instruction.OpBase()->Type().c_str()));
        PADDLE_ENFORCE_EQ(
            (*program_force_events_to_wait_)
                .find(op_func_node->event_to_record_),
            (*program_force_events_to_wait_).end(),
            phi::errors::InvalidArgument(
                "The program_force_events_to_wait_ had the event "
                "that belongs to the operator : %s before the operator create "
                "the event, "
                "This is is werid.",
                instruction.OpBase()->Type().c_str()));
        std::shared_ptr<DeviceEvent> device_event =
            std::make_shared<DeviceEvent>(place,
                                          platform::GenerateDeviceEventFlag());
        instruction.AddEventToRecord(device_event, platform::kCUDA /*unused*/);
        (*program_force_events_to_wait_)[op_func_node->event_to_record_] =
            instruction.EventToRecord();
        VLOG(6) << "Create mannual event: " << op_func_node->event_to_record_
                << " for the operator: " << instruction.OpBase()->Type();
      }
    }
    // add extra mannual events
    if (!(op_func_node->events_to_wait_.empty())) {
      for (auto event_name : op_func_node->events_to_wait_) {
        PADDLE_ENFORCE_NE(
            (*program_force_events_to_wait_).find(event_name),
            (*program_force_events_to_wait_).end(),
            phi::errors::InvalidArgument(
                "The program_force_events_to_wait_ don't have the event %s "
                "for the operator: %s to wait. The event should had been "
                "created by the operator "
                "whose event_to_record_ is %s.",
                event_name.c_str(),
                instruction.OpBase()->Type().c_str(),
                event_name.c_str()));

        instruction.AddEventToWait(
            (*program_force_events_to_wait_)[event_name].get());
      }
    }
  }
}

DeviceContext* StreamAnalyzer::ParseDeviceContext(
    const OpFuncNode& op_func_node) const {
  auto& op = op_func_node.operator_base_;
  if (op == nullptr) {
    return op_func_node.dev_ctx_;
  }
  auto& op_type = op->Type();
  const std::string& execution_stream = op_func_node.execution_stream_;
  const int stream_priority = op_func_node.stream_priority_;
  ContextManager& ctx_manager = ContextManager::Instance();

  DeviceContext* dev_ctx = nullptr;

  // only gpu need update. xpu not need, because xpu memcpy op kernel is
  // synchronous.
  if (platform::is_gpu_place(place_) || platform::is_custom_place(place_)) {
    VLOG(6) << "Parse DeviceContext for " << op_type
            << ", execution stream = " << execution_stream;
    if (execution_stream != kDefaultStream) {
      dev_ctx = ctx_manager
                    .Get(std::string(kCustomStream) + "-" + execution_stream,
                         place_,
                         stream_priority)
                    .get()
                    .get();
      SetDeviceCommContext(op.get(), dev_ctx);
      return dev_ctx;
    }

    if (op_type == interpreter::kMemcpyD2H) {
      dev_ctx =
          ctx_manager.Get(std::string(kD2HStream), place_, stream_priority)
              .get()
              .get();
      SetDeviceCommContext(op.get(), dev_ctx);
      return dev_ctx;
    } else if (op_type == interpreter::kMemcpyH2D) {
      dev_ctx =
          ctx_manager.Get(std::string(kH2DStream), place_, stream_priority)
              .get()
              .get();
      SetDeviceCommContext(op.get(), dev_ctx);
      return dev_ctx;
    }

#if defined(PADDLE_WITH_NCCL) || defined(PADDLE_WITH_RCCL)
    // NOTE(Ruibiao): Here supports multi-stream overlap for c_allreduce_sum
    // with use_cal_stream==false by returning a device context getting from the
    // global NCCLCommContext instance. Because when use_calc_stream==false, in
    // OP kernel, the NCCL communication will be launched to the stream directly
    // getting from the global NCCLCommContext instance rather than the
    // DeviceContext passed from executor (see CAllReduceOpCUDAKernel in
    // c_allreduce_op.h). Now it is just a temporary solution for ONLY
    // c_allreduce_sum which is used in ResNet50 distributed training.
    if (op_type == "c_allreduce_sum" &&
        op->Attr<bool>("use_calc_stream") == false) {
      int ring_id = op->Attr<int>("ring_id");
      return platform::NCCLCommContext::Instance()
          .Get(ring_id, place_)
          ->dev_context();
    }
#endif
  }

  if (op != nullptr) {
    SetDeviceCommContext(op.get(), op_func_node.dev_ctx_);
  }
  return op_func_node.dev_ctx_;
}

const std::unordered_set<std::string> no_need_buffer_ins(Instruction* instr) {
  auto* op = instr->OpBase();
  auto& inferer = op->Info().NoNeedBufferVarsInferer();
  if (inferer) {
    return inferer(op->Inputs(), op->Outputs(), op->Attrs());
  }
  return std::unordered_set<std::string>();
}

const std::unordered_set<ir::Value> no_need_buffer_ins(
    const paddle::framework::InstructionBase* instr) {
  return instr->NoNeedBuffer();
}

template <typename T1, typename T2>
bool has_data_dependency(T1* cur_instr, T1* next_instr) {
  // cur_instr->var->next_instr
  std::unordered_set<size_t> cur_var_ids;
  for (auto& item : cur_instr->Outputs()) {
    cur_var_ids.insert(item.second.begin(), item.second.end());
  }

  const std::unordered_set<T2> next_instr_no_need_buffer_ins =
      no_need_buffer_ins(next_instr);

  for (auto& item : next_instr->Inputs()) {
    if (next_instr_no_need_buffer_ins.find(item.first) !=
        next_instr_no_need_buffer_ins.end()) {
      continue;
    }
    for (auto next_var_id : item.second) {
      if (cur_var_ids.find(next_var_id) != cur_var_ids.end()) {
        VLOG(6) << "Found data dependency from "
                << "cur_instr(" << cur_instr->Id() << ") to "
                << "next_instr(" << next_instr->Id() << ")";
        return true;
      }
    }
  }

  // cur_instr->var && next_instr->var
  // var->cur_instr && next_instr->var
  const std::unordered_set<T2> cur_instr_no_need_buffer_ins =
      no_need_buffer_ins(cur_instr);
  for (auto& item : cur_instr->Inputs()) {
    if (cur_instr_no_need_buffer_ins.find(item.first) ==
        cur_instr_no_need_buffer_ins.end()) {
      cur_var_ids.insert(item.second.begin(), item.second.end());
    }
  }

  for (auto& item : next_instr->Outputs()) {
    for (auto next_var_id : item.second) {
      if (cur_var_ids.find(next_var_id) != cur_var_ids.end()) {
        VLOG(6) << "Found data dependency from "
                << "cur_instr(" << cur_instr->Id() << ") to "
                << "next_instr(" << next_instr->Id() << ")";
        return true;
      }
    }
  }

  return false;
}

template <typename T>
DownstreamRunType analyse_run_type_for_two_instructions(T* cur_instr,
                                                        T* next_instr,
                                                        const Place& place) {
  // xpu&ipu memcpy kerenl is synchronous.
  if (platform::is_ipu_place(place) || platform::is_xpu_place(place)) {
    return DownstreamRunType::kDirectRun;
  }

  // npu d2h kernel is asynchronous.
  if (platform::is_custom_place(place)) {
    if (platform::is_cpu_place(cur_instr->DeviceContext().GetPlace()) ||
        interpreter::IsMemcpyH2D(next_instr)) {
      return DownstreamRunType::kDirectRun;
    }
  }

  if (cur_instr->KernelType() == OpFuncType::kGpuAsync &&
      (&cur_instr->DeviceContext() != &next_instr->DeviceContext())) {
    return DownstreamRunType::kEventRun;
  }

  return DownstreamRunType::kDirectRun;
}

template <typename T>
void analyse_all_run_type(
    const std::vector<T*>& instructions,
    const std::map<size_t, std::set<size_t>>& downstream_map,
    const Place& place,
    std::vector<std::vector<std::vector<size_t>>>* run_type_info) {
  for (auto& item : downstream_map) {
    size_t cur_instr_id = item.first;
    T* cur_instr = instructions[item.first];
    for (size_t next_instr_id : item.second) {
      T* next_instr = instructions[next_instr_id];
      DownstreamRunType run_type = analyse_run_type_for_two_instructions<T>(
          cur_instr, next_instr, place);

      (*run_type_info)[cur_instr_id][run_type].push_back(next_instr_id);

      VLOG(6) << RunTypeToString(run_type) << ": "
              << "cur_instr_id(" << cur_instr_id << ") -> "
              << "next_instr_id(" << next_instr_id << ")";
    }
  }
}

void StreamAnalyzer::AnalyseAllRunType(
    const std::vector<Instruction*>& instructions,
    const std::map<size_t, std::set<size_t>>& downstream_map,
    std::vector<std::vector<std::vector<size_t>>>* run_type_info) const {
  analyse_all_run_type<Instruction>(
      instructions, downstream_map, place_, run_type_info);
}

// The caller should guarantee cur_instr and next_instr is kEventRun
template <typename T>
void analyse_event_info_for_two_instructions(
    const std::vector<T*>& instructions,
    const std::vector<std::vector<std::vector<size_t>>>& run_type_info,
    const size_t cur_instr_id,
    const size_t next_instr_id,
    std::set<size_t>* waiter_instr_ids,
    std::set<size_t>* visited_next_instr_id);

template <>
void analyse_event_info_for_two_instructions<Instruction>(
    const std::vector<Instruction*>& instructions,
    const std::vector<std::vector<std::vector<size_t>>>& run_type_info,
    const size_t cur_instr_id,
    const size_t next_instr_id,
    std::set<size_t>* waiter_instr_ids,
    std::set<size_t>* visited_next_instr_id) {
  if (visited_next_instr_id->find(next_instr_id) !=
      visited_next_instr_id->end()) {
    return;
  }
  visited_next_instr_id->insert(next_instr_id);

  // NOTE(Ruibiao): Though depend_op as next_instr is no_need_buffer, we should
  // also wait event for it. Because depend_op is used to build dependencies for
  // fused vars in some scenarios. In those cases, we do not know which vars may
  // lead a implicit data dependency. For example,
  // ###
  // ### fused_var = fuse_op(var0, ...)
  // ### var1 = op1(fused_var)
  // ### var0 = depend_op(var0, fused_var)
  // ### var2 = op2(var0)
  // ###
  // If op1 are cross-stream with depend_op and op2, then we have:
  // ###
  // ### event_run : op1 -> depend_op
  // ### direct_run : depend_op -> op2
  // ###
  // There is actually a data dependency between op1 and op2 that var0 and
  // fused_var share the same tensor. However, as the dependency is implicit, we
  // can only add event for it with the help of depend_op.

  if (has_data_dependency<Instruction, std::string>(
          instructions[cur_instr_id], instructions[next_instr_id]) ||
<<<<<<< HEAD
      //! run_type_info[next_instr_id][DownstreamRunType::kEventRun].empty() ||
=======
>>>>>>> 1642e84b
      instructions[next_instr_id]->OpBase()->Type() == "depend") {
    waiter_instr_ids->insert(next_instr_id);
    return;
  }

  // NOTE(Ruibiao): If no data dependency from cur_instr to next_instr, and
  // simultaneously next_instr has no event_run downstream instr, we try to
  // recursively add events between cur_instr and next_instr's
  // direct-run-instrs. This can delay the event wait and achieve better
  // scheduling performance in some scenarios. However, when next_instr has too
  // many direct-run-instrs, it may perform worse than add event directly
  // between cur_instr and next_instr.
  for (size_t instr_id :
       run_type_info[next_instr_id][DownstreamRunType::kDirectRun]) {
    analyse_event_info_for_two_instructions<Instruction>(instructions,
                                                         run_type_info,
                                                         cur_instr_id,
                                                         instr_id,
                                                         waiter_instr_ids,
                                                         visited_next_instr_id);
  }
}

template <>
void analyse_event_info_for_two_instructions<
    paddle::framework::InstructionBase>(
    const std::vector<paddle::framework::InstructionBase*>& instructions,
    const std::vector<std::vector<std::vector<size_t>>>& run_type_info,
    const size_t cur_instr_id,
    const size_t next_instr_id,
    std::set<size_t>* waiter_instr_ids,
    std::set<size_t>* visited_next_instr_id) {
  if (visited_next_instr_id->find(next_instr_id) !=
      visited_next_instr_id->end()) {
    return;
  }
  visited_next_instr_id->insert(next_instr_id);

  // NOTE(Ruibiao): Though depend_op as next_instr is no_need_buffer, we should
  // also wait event for it. Because depend_op is used to build dependencies for
  // fused vars in some scenarios. In those cases, we do not know which vars may
  // lead a implicit data dependency. For example,
  // ###
  // ### fused_var = fuse_op(var0, ...)
  // ### var1 = op1(fused_var)
  // ### var0 = depend_op(var0, fused_var)
  // ### var2 = op2(var0)
  // ###
  // If op1 are cross-stream with depend_op and op2, then we have:
  // ###
  // ### event_run : op1 -> depend_op
  // ### direct_run : depend_op -> op2
  // ###
  // There is actually a data dependency between op1 and op2 that var0 and
  // fused_var share the same tensor. However, as the dependency is implicit, we
  // can only add event for it with the help of depend_op.

  if (has_data_dependency<paddle::framework::InstructionBase, ir::Value>(
          instructions[cur_instr_id], instructions[next_instr_id]) ||
      instructions[next_instr_id]->Name() == "pd.depend") {
    waiter_instr_ids->insert(next_instr_id);
    return;
  }

  // NOTE(Ruibiao): If no data dependency from cur_instr to next_instr, and
  // simultaneously next_instr has no event_run downstream instr, we try to
  // recursively add events between cur_instr and next_instr's
  // direct-run-instrs. This can delay the event wait and achieve better
  // scheduling performance in some scenarios. However, when next_instr has too
  // many direct-run-instrs, it may perform worse than add event directly
  // between cur_instr and next_instr.
  for (size_t instr_id :
       run_type_info[next_instr_id][DownstreamRunType::kDirectRun]) {
    analyse_event_info_for_two_instructions<paddle::framework::InstructionBase>(
        instructions,
        run_type_info,
        cur_instr_id,
        instr_id,
        waiter_instr_ids,
        visited_next_instr_id);
  }
}

template <typename T>
void analyse_all_event_info(
    const std::vector<T*>& instructions,
    const std::vector<std::vector<std::vector<size_t>>>& run_type_info,
    std::map<const DeviceContext*, std::map<size_t, std::set<size_t>>>*
        event_info) {
  for (size_t cur_instr_id = 0; cur_instr_id < instructions.size();
       ++cur_instr_id) {
    const std::vector<size_t>& next_instr_ids =
        run_type_info[cur_instr_id][DownstreamRunType::kEventRun];
    std::set<size_t> waiter_instr_ids;
    std::set<size_t> visited_next_instr_id;

    for (size_t next_instr_id : next_instr_ids) {
      analyse_event_info_for_two_instructions(instructions,
                                              run_type_info,
                                              cur_instr_id,
                                              next_instr_id,
                                              &waiter_instr_ids,
                                              &visited_next_instr_id);
    }

    for (size_t waiter_instr_id : waiter_instr_ids) {
      (*event_info)[&(instructions[cur_instr_id]->DeviceContext())]
                   [waiter_instr_id]
                       .insert(cur_instr_id);
    }
  }
}

void StreamAnalyzer::AnalyseAllEventInfo(
    const std::vector<Instruction*>& instructions,
    const std::vector<std::vector<std::vector<size_t>>>& run_type_info,
    std::map<const DeviceContext*, std::map<size_t, std::set<size_t>>>*
        event_info) const {
  analyse_all_event_info<Instruction>(instructions, run_type_info, event_info);
}

template <typename T>
void shrink_event_info(
    const T& dependency_builder,
    std::map<const DeviceContext*, std::map<size_t, std::set<size_t>>>*
        event_info) {
  for (auto& item : *event_info) {
    // shrink redundant recorders, waiter instrs should only wait for the last
    // recorder instrs in each stream
    std::map<size_t, std::set<size_t>>& waiter_recorder_map = item.second;
    for (auto& waiter_recorder : waiter_recorder_map) {
      size_t waiter_instr_id = waiter_recorder.first;
      std::set<size_t>& recorder_instr_ids = waiter_recorder.second;
      std::set<size_t> unnecessary_recorder_instr_ids;
      for (size_t cur_instr_id : recorder_instr_ids) {
        for (size_t next_instr_id : recorder_instr_ids) {
          if (dependency_builder.OpHappensBefore(cur_instr_id, next_instr_id)) {
            unnecessary_recorder_instr_ids.insert(cur_instr_id);
            break;
          }
        }
      }

      for (size_t unnecessary_recorder_instr_id :
           unnecessary_recorder_instr_ids) {
        VLOG(8) << "Shrink event : " << unnecessary_recorder_instr_id << " -> "
                << waiter_instr_id;
        recorder_instr_ids.erase(unnecessary_recorder_instr_id);
      }
    }

    // shrink redundant waiters, recorder instrs should only wait by the first
    // waiter instrs in each stream
    std::map<size_t, std::set<size_t>> recorder_waiter_map;
    for (auto& waiter_recorder : waiter_recorder_map) {
      size_t waiter_instr_id = waiter_recorder.first;
      std::set<size_t>& recorder_instr_ids = waiter_recorder.second;
      for (size_t record_instr_id : recorder_instr_ids) {
        recorder_waiter_map[record_instr_id].insert(waiter_instr_id);
      }
    }

    for (auto& recorder_waiter : recorder_waiter_map) {
      size_t recorder_instr_id = recorder_waiter.first;
      std::set<size_t>& waiter_instr_ids = recorder_waiter.second;
      std::set<size_t> unnecessary_waiter_instr_ids;
      for (size_t cur_instr_id : waiter_instr_ids) {
        for (size_t next_instr_id : waiter_instr_ids) {
          if (dependency_builder.OpHappensBefore(cur_instr_id, next_instr_id)) {
            unnecessary_waiter_instr_ids.insert(next_instr_id);
            break;
          }
        }
      }

      for (size_t unnecessary_wiater_instr_id : unnecessary_waiter_instr_ids) {
        VLOG(8) << "Shrink event : " << recorder_instr_id << " -> "
                << unnecessary_wiater_instr_id;
        waiter_recorder_map[unnecessary_wiater_instr_id].erase(
            recorder_instr_id);
      }
    }
  }
}

void StreamAnalyzer::ShrinkEventInfo(
    const DependencyBuilder& dependency_builder,
    std::map<const DeviceContext*, std::map<size_t, std::set<size_t>>>*
        event_info) const {
  shrink_event_info<DependencyBuilder>(dependency_builder, event_info);
}

platform::DeviceType StreamAnalyzer::GetWaiterType(
    const Instruction& instr) const {
  if (instr.KernelType() == OpFuncType::kCpuSync ||
      instr.KernelType() == OpFuncType::kGpuSync) {
    return platform::kCPU;
  } else {
    if (platform::is_xpu_place(place_)) {
      return platform::kXPU;
    } else if (platform::is_custom_place(place_)) {
      return platform::kCUSTOM_DEVICE;
    }
    return platform::kCUDA;
  }
}

std::shared_ptr<
    std::map<const DeviceContext*, std::map<size_t, std::set<size_t>>>>
StreamAnalyzer::GetEventInfo() const {
  return event_info_;
}

void StreamAnalyzer::ShareEventInfoFrom(const StreamAnalyzer& src) {
  event_info_ = src.GetEventInfo();
  is_event_info_build_ = true;
}

/// ======================== ///
///        For new ir        ///
/// ======================== ///
void NewIrStreamAnalyzer::ConstructEvents(
    const std::vector<std::unique_ptr<paddle::framework::InstructionBase>>&
        instructions) {
  if (!is_event_info_build_) {
    std::vector<paddle::framework::InstructionBase*>
        cross_step_merged_instructions_ptr;
    for (auto& instr : instructions) {
      cross_step_merged_instructions_ptr.emplace_back(instr.get());
    }
    for (auto& instr : instructions) {
      cross_step_merged_instructions_ptr.emplace_back(instr.get());
    }

    NewIrDependencyBuilder dependency_builder;
    dependency_builder.Build(cross_step_merged_instructions_ptr);
    const std::map<size_t, std::set<size_t>>& downstream_map =
        dependency_builder.OpDownstreamMap();

    const size_t instr_num = cross_step_merged_instructions_ptr.size();
    std::vector<std::vector<std::vector<size_t>>> run_type_info(
        instr_num,
        std::vector<std::vector<size_t>>(
            /*number_of_run_type = */ 2));  // instr_id -> run_type ->
                                            // next_instr_id
    AnalyseAllRunType(
        cross_step_merged_instructions_ptr, downstream_map, &run_type_info);

    AnalyseAllEventInfo(
        cross_step_merged_instructions_ptr, run_type_info, event_info_.get());

    ShrinkEventInfo(dependency_builder, event_info_.get());

    is_event_info_build_ = true;
  }

  // Construct events
  std::map<size_t, std::shared_ptr<DeviceEvent>> instr2event;
  for (auto& context_item : *event_info_) {
    for (auto& waiter_item : context_item.second) {
      size_t waiter_instr_id = waiter_item.first;
      std::set<size_t>& recorder_instr_ids = waiter_item.second;

      if (waiter_instr_id >= instructions.size()) {
        waiter_instr_id -= instructions.size();
      }

      for (size_t recorder_instr_id : recorder_instr_ids) {
        // Redundant record
        if (recorder_instr_id >= instructions.size()) {
          continue;
        }

        paddle::framework::InstructionBase* recorder_instr =
            instructions.at(recorder_instr_id).get();
        paddle::framework::InstructionBase* waiter_instr =
            instructions.at(waiter_instr_id).get();
        platform::DeviceType waiter_type = GetWaiterType(waiter_instr);

        if (instr2event.find(recorder_instr_id) == instr2event.end()) {
          std::shared_ptr<DeviceEvent> device_event =
              std::make_shared<DeviceEvent>(
                  recorder_instr->DeviceContext().GetPlace(),
                  platform::GenerateDeviceEventFlag());
          recorder_instr->AddEventToRecord(device_event,
                                           platform::kCUDA /*unused*/);
          instr2event.emplace(recorder_instr_id, device_event);
        }

        waiter_instr->AddEventToWait(
            recorder_instr_id, instr2event.at(recorder_instr_id), waiter_type);
        VLOG(6) << "Add event: " << recorder_instr->Name() << "("
                << recorder_instr_id << ") -> " << waiter_instr->Name() << "("
                << waiter_instr_id << "), waiter type = " << waiter_type;
      }
    }
  }
}

void NewIrStreamAnalyzer::AnalyseAllRunType(
    const std::vector<paddle::framework::InstructionBase*>& instructions,
    const std::map<size_t, std::set<size_t>>& downstream_map,
    std::vector<std::vector<std::vector<size_t>>>* run_type_info) const {
  analyse_all_run_type<paddle::framework::InstructionBase>(
      instructions, downstream_map, place_, run_type_info);
}

void NewIrStreamAnalyzer::AnalyseAllEventInfo(
    const std::vector<paddle::framework::InstructionBase*>& instructions,
    const std::vector<std::vector<std::vector<size_t>>>& run_type_info,
    std::map<const DeviceContext*, std::map<size_t, std::set<size_t>>>*
        event_info) const {
  analyse_all_event_info<paddle::framework::InstructionBase>(
      instructions, run_type_info, event_info);
}

void NewIrStreamAnalyzer::ShrinkEventInfo(
    const NewIrDependencyBuilder& dependency_builder,
    std::map<const DeviceContext*, std::map<size_t, std::set<size_t>>>*
        event_info_map) const {
  shrink_event_info<NewIrDependencyBuilder>(dependency_builder, event_info_map);
}

platform::DeviceType NewIrStreamAnalyzer::GetWaiterType(
    const paddle::framework::InstructionBase* instr) const {
  if (instr->KernelType() == OpFuncType::kCpuSync) {
    return platform::kCPU;
  } else {
    if (platform::is_xpu_place(place_)) {
      return platform::kXPU;
    } else if (platform::is_custom_place(place_)) {
      return platform::kCUSTOM_DEVICE;
    }
    return platform::kCUDA;
  }
}

void NewIrStreamAnalyzer::ShareEventInfoFrom(const NewIrStreamAnalyzer& src) {
  event_info_ = src.GetEventInfo();
  is_event_info_build_ = true;
}

std::shared_ptr<
    std::map<const DeviceContext*, std::map<size_t, std::set<size_t>>>>
NewIrStreamAnalyzer::GetEventInfo() const {
  return event_info_;
}

}  // namespace interpreter
}  // namespace framework
}  // namespace paddle<|MERGE_RESOLUTION|>--- conflicted
+++ resolved
@@ -414,10 +414,6 @@
 
   if (has_data_dependency<Instruction, std::string>(
           instructions[cur_instr_id], instructions[next_instr_id]) ||
-<<<<<<< HEAD
-      //! run_type_info[next_instr_id][DownstreamRunType::kEventRun].empty() ||
-=======
->>>>>>> 1642e84b
       instructions[next_instr_id]->OpBase()->Type() == "depend") {
     waiter_instr_ids->insert(next_instr_id);
     return;
