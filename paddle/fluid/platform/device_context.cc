/* Copyright (c) 2016 PaddlePaddle Authors. All Rights Reserved.
Licensed under the Apache License, Version 2.0 (the "License");
you may not use this file except in compliance with the License.
You may obtain a copy of the License at
    http://www.apache.org/licenses/LICENSE-2.0
Unless required by applicable law or agreed to in writing, software
distributed under the License is distributed on an "AS IS" BASIS,
WITHOUT WARRANTIES OR CONDITIONS OF ANY KIND, either express or implied.
See the License for the specific language governing permissions and
limitations under the License. */
#include "paddle/fluid/platform/device_context.h"
#include <set>
#include <string>
#include <unordered_set>
#include <vector>

#include "paddle/fluid/memory/memory.h"
#ifdef PADDLE_WITH_CUDA
#include "paddle/fluid/framework/rw_lock.h"
#include "paddle/fluid/platform/cuda_device_guard.h"
#endif

namespace paddle {
namespace platform {

DeviceContextPool* DeviceContextPool::pool = nullptr;

platform::DeviceContext* DeviceContextPool::Get(const platform::Place& place) {
  auto it = device_contexts_.find(place);
  if (it == device_contexts_.end()) {
    PADDLE_THROW(
        "'Place' is not supported, Please re-compile with WITH_GPU "
        "option");
  }
  return it->second.get().get();
}

template <typename DevCtx, typename PlaceType>
inline void EmplaceDeviceContext(
    std::map<Place, std::shared_future<std::unique_ptr<DeviceContext>>>*
        map_ptr,
    platform::Place p) {
  using PtrType = std::unique_ptr<DeviceContext>;
  map_ptr->emplace(p, std::async(std::launch::deferred, [=] {
                     // lazy evaluation. i.e., only create device context at
                     // first `Get`
                     return PtrType(new DevCtx(boost::get<PlaceType>(p)));
                   }));
}

DeviceContextPool::DeviceContextPool(
    const std::vector<platform::Place>& places) {
  PADDLE_ENFORCE_GT(places.size(), 0);
  std::set<Place> set;
  for (auto& p : places) {
    set.insert(p);
  }

  for (auto& p : set) {
    if (platform::is_cpu_place(p)) {
#ifdef PADDLE_WITH_MKLDNN
      EmplaceDeviceContext<MKLDNNDeviceContext, CPUPlace>(&device_contexts_, p);
#else
      EmplaceDeviceContext<CPUDeviceContext, CPUPlace>(&device_contexts_, p);
#endif
    } else if (platform::is_gpu_place(p)) {
#ifdef PADDLE_WITH_CUDA
      EmplaceDeviceContext<CUDADeviceContext, CUDAPlace>(&device_contexts_, p);
#else
      PADDLE_THROW(
          "'CUDAPlace' is not supported, Please re-compile with WITH_GPU "
          "option");
#endif
    } else if (platform::is_cuda_pinned_place(p)) {
#ifdef PADDLE_WITH_CUDA
      EmplaceDeviceContext<CUDAPinnedDeviceContext, CUDAPinnedPlace>(
          &device_contexts_, p);
#else
      PADDLE_THROW(
          "'CUDAPlace' is not supported, Please re-compile with WITH_GPU "
          "option");
#endif
    }
  }
}

CPUDeviceContext::CPUDeviceContext() {
  eigen_device_.reset(new Eigen::DefaultDevice());
}

CPUDeviceContext::CPUDeviceContext(CPUPlace place) : place_(place) {
  eigen_device_.reset(new Eigen::DefaultDevice());
}

Eigen::DefaultDevice* CPUDeviceContext::eigen_device() const {
  return eigen_device_.get();
}

Place CPUDeviceContext::GetPlace() const { return place_; }

#ifdef PADDLE_WITH_CUDA

class EigenCudaStreamDevice : public Eigen::StreamInterface {
 public:
  EigenCudaStreamDevice() : scratch_(nullptr), semaphore_(nullptr) {
    Eigen::initializeDeviceProp();
  }
  ~EigenCudaStreamDevice() override {}

  void Reinitialize(const cudaStream_t* cuda_stream, CUDAPlace place) {
    stream_ = cuda_stream;
    place_ = place;
    device_prop_ = &Eigen::m_deviceProperties[place.device];
  }

  const cudaStream_t& stream() const override { return *stream_; }

  const cudaDeviceProp& deviceProperties() const override {
    return *device_prop_;
  }

  void* allocate(size_t num_bytes) const override {
    auto buf = paddle::memory::Alloc(place_, num_bytes,
                                     memory::Allocator::kScratchpad);
    void* retv = buf->ptr();
    allocations_[buf->ptr()] = std::move(buf);
    return retv;
  }

  void deallocate(void* buffer) const override {
    allocations_.erase(allocations_.find(buffer));
  }

  void* scratchpad() const override {
    if (scratch_ == NULL) {
      scratch_ = allocate(Eigen::kCudaScratchSize + sizeof(unsigned int));
    }
    return scratch_;
  }

  unsigned int* semaphore() const override {
    if (semaphore_ == NULL) {
      char* scratch =
          static_cast<char*>(scratchpad()) + Eigen::kCudaScratchSize;
      semaphore_ = reinterpret_cast<unsigned int*>(scratch);
      PADDLE_ENFORCE(
          cudaMemsetAsync(semaphore_, 0, sizeof(unsigned int), *stream_));
    }
    return semaphore_;
  }

 private:
  CUDAPlace place_;
  const cudaStream_t* stream_;         // not owned;
  const cudaDeviceProp* device_prop_;  // not owned;
  mutable void* scratch_;
  mutable unsigned int* semaphore_;
  mutable std::unordered_map<void*, std::unique_ptr<memory::Allocation>>
      allocations_;
};

<<<<<<< HEAD
class CudnnHolder {
 public:
  CudnnHolder(const cudaStream_t* stream, const CUDAPlace& place)
      : workspace_(nullptr), stream_(stream), place_(place) {
    PADDLE_ENFORCE(dynload::cudnnCreate(&cudnn_handle_));
    PADDLE_ENFORCE(dynload::cudnnSetStream(cudnn_handle_, *stream_));
  }

  cudnnHandle_t cudnn_handle() const { return cudnn_handle_; }

  void RunFunc(const std::function<void(void*)>& cudnn_func,
               size_t required_workspace_len) {
    std::lock_guard<std::mutex> lock(mtx_);
    if (required_workspace_len > WorkspaceSize()) {
      ReallocateWorkspace(required_workspace_len);
    }
    cudnn_func(WorkspacePtr());
=======
CudnnHolder::CudnnHolder(const cudaStream_t* stream, const CUDAPlace& place)
    : workspace_(nullptr), workspace_len_(0), stream_(stream), place_(place) {
  PADDLE_ENFORCE(dynload::cudnnCreate(&cudnn_handle_));
  PADDLE_ENFORCE(dynload::cudnnSetStream(cudnn_handle_, *stream_));
}

CudnnHolder::~CudnnHolder() {
  PADDLE_ENFORCE(dynload::cudnnDestroy(cudnn_handle_));
  if (workspace_ != nullptr) {
    paddle::memory::Free(place_, workspace_);
>>>>>>> 80132933
  }
}

<<<<<<< HEAD
  ~CudnnHolder() { PADDLE_ENFORCE(dynload::cudnnDestroy(cudnn_handle_)); }

 private:
  size_t WorkspaceSize() const {
    if (workspace_ == nullptr) {
      return 0;
    } else {
      return workspace_->size();
    }
  }

  void* WorkspacePtr() const {
    if (workspace_ == nullptr) {
      return nullptr;
    } else {
      return workspace_->ptr();
    }
  }

  void ReallocateWorkspace(size_t required_workspace_len) {
    if (required_workspace_len <= WorkspaceSize()) {
      return;
    }
    if (workspace_ != nullptr) {
      // Maybe someone is using the current workspace
      PADDLE_ENFORCE(cudaStreamSynchronize(*stream_));
      workspace_.reset();
    }
    workspace_ = paddle::memory::Alloc(place_, required_workspace_len,
                                       memory::Allocator::kFluxHuge);
  }

  cudnnHandle_t cudnn_handle_;
  std::unique_ptr<memory::Allocation> workspace_;

  const cudaStream_t* stream_;  // not owned;
  const CUDAPlace place_;

  std::mutex mtx_;
};
=======
void CudnnHolder::ReallocateWorkspace(size_t required_workspace_len) {
  if (required_workspace_len <= workspace_len_) {
    return;
  }
  if (workspace_ != nullptr) {
    // Maybe someone is using the current workspace
    PADDLE_ENFORCE(cudaStreamSynchronize(*stream_));
    paddle::memory::Free(place_, workspace_);
  }
  workspace_ = paddle::memory::Alloc(place_, required_workspace_len);
  workspace_len_ = required_workspace_len;
}
>>>>>>> 80132933

CUDADeviceContext::CUDADeviceContext(CUDAPlace place)
    : place_(place), cudnn_holder_(nullptr) {
  CUDADeviceGuard guard(place_.device);
  compute_capability_ = GetCUDAComputeCapability(place_.device);
  multi_process_ = GetCUDAMultiProcessors(place_.device);
  max_threads_per_mp_ = GetCUDAMaxThreadsPerMultiProcessor(place_.device);
  PADDLE_ENFORCE(cudaStreamCreate(&stream_));
  eigen_stream_.reset(new EigenCudaStreamDevice());
  eigen_stream_->Reinitialize(&stream_, place);
  eigen_device_.reset(new Eigen::GpuDevice(eigen_stream_.get()));
  PADDLE_ENFORCE(dynload::cublasCreate(&cublas_handle_));
  PADDLE_ENFORCE(dynload::cublasSetStream(cublas_handle_, stream_));
  if (dynload::HasCUDNN()) {
    cudnn_holder_.reset(new CudnnHolder(&stream_, place));
  }

  driver_version_ = GetCUDADriverVersion(place_.device);
  runtime_version_ = GetCUDARuntimeVersion(place_.device);

  LOG_FIRST_N(WARNING, 1) << "Please NOTE: device: " << place_.device
                          << ", CUDA Capability: " << compute_capability_
                          << ", Driver Version: " << driver_version_ / 1000
                          << "." << (driver_version_ % 100) / 10
                          << ", Runtime Version: " << runtime_version_ / 1000
                          << "." << (runtime_version_ % 100) / 10;

  callback_manager_.reset(new StreamCallbackManager(stream_));
}

CUDADeviceContext::~CUDADeviceContext() {
  SetDeviceId(place_.device);
  Wait();
  WaitStreamCallback();
  PADDLE_ENFORCE(dynload::cublasDestroy(cublas_handle_));
  eigen_stream_.reset();
  eigen_device_.reset();
  PADDLE_ENFORCE(cudaStreamDestroy(stream_));
}

Place CUDADeviceContext::GetPlace() const { return place_; }

void CUDADeviceContext::Wait() const {
  PADDLE_ENFORCE(cudaStreamSynchronize(stream_));
  PADDLE_ENFORCE(cudaGetLastError());
}

int CUDADeviceContext::GetComputeCapability() const {
  return compute_capability_;
}

int CUDADeviceContext::GetMaxPhysicalThreadCount() const {
  return multi_process_ * max_threads_per_mp_;
}

Eigen::GpuDevice* CUDADeviceContext::eigen_device() const {
  return eigen_device_.get();
}

cublasHandle_t CUDADeviceContext::cublas_handle() const {
  return cublas_handle_;
}

cudnnHandle_t CUDADeviceContext::cudnn_handle() const {
  return cudnn_holder_->cudnn_handle();
}

CudnnWorkspaceHandle CUDADeviceContext::cudnn_workspace_handle() const {
  return CudnnWorkspaceHandle(cudnn_holder_.get());
}

cudaStream_t CUDADeviceContext::stream() const { return stream_; }

CUDAPinnedDeviceContext::CUDAPinnedDeviceContext() {
  eigen_device_.reset(new Eigen::DefaultDevice());
}

CUDAPinnedDeviceContext::CUDAPinnedDeviceContext(CUDAPinnedPlace place)
    : place_(place) {
  eigen_device_.reset(new Eigen::DefaultDevice());
}

Eigen::DefaultDevice* CUDAPinnedDeviceContext::eigen_device() const {
  return eigen_device_.get();
}

Place CUDAPinnedDeviceContext::GetPlace() const { return place_; }
#endif

#ifdef PADDLE_WITH_MKLDNN
MKLDNNDeviceContext::MKLDNNDeviceContext(CPUPlace place)
    : CPUDeviceContext(place), engine_(mkldnn::engine::cpu, 0), p_blobmap_() {
  p_blobmap_.reset(new BlobMap());
  p_mutex_.reset(new std::mutex());
}

namespace {
// Current thread's id.
thread_local int cur_thread_id = 0;
}

void set_cur_thread_id(int tid) { cur_thread_id = tid; }
int get_cur_thread_id(void) { return cur_thread_id; }

void MKLDNNDeviceContext::SetBlob(const std::string& name,
                                  std::shared_ptr<void> data) const {
  BlobMap* pMap = p_blobmap_.get();
  std::shared_ptr<KeyBlob> pBlob = nullptr;

  int tid = platform::get_cur_thread_id();

  std::lock_guard<std::mutex> lock(*p_mutex_.get());

  // Find KeyBlob for current thread
  auto map_it = pMap->find(tid);

  if (map_it == pMap->end()) {
    // 1st time to set blob in current thread
    pBlob = std::shared_ptr<KeyBlob>(new KeyBlob());
    (*pMap)[tid] = pBlob;
  } else {
    pBlob = map_it->second;
  }

  // Find Key in found (or newly created) KeyBlob
  auto key_it = pBlob->find(name);

  if (key_it == pBlob->end()) {
    (*pBlob)[name] = data;  // create new blob
  } else {
    key_it->second = data;  // set data to existing blob
  }

  // lock will be automatically released when out of scope
  return;
}

std::shared_ptr<void> MKLDNNDeviceContext::GetBlob(
    const std::string& name) const {
  BlobMap* pMap = p_blobmap_.get();
  std::shared_ptr<KeyBlob> pBlob = nullptr;

  int tid = platform::get_cur_thread_id();

  std::lock_guard<std::mutex> lock(*p_mutex_.get());

  // Find KeyBlob for current thread firstly
  auto map_it = pMap->find(tid);
  if (map_it == pMap->end()) return nullptr;
  pBlob = map_it->second;

  // Find Blob via name
  auto key_it = pBlob->find(name);

  if (key_it == pBlob->end()) return nullptr;

  // lock will be automatically released when out of scope
  return key_it->second;
}

#endif

}  // namespace platform
}  // namespace paddle<|MERGE_RESOLUTION|>--- conflicted
+++ resolved
@@ -159,25 +159,6 @@
       allocations_;
 };
 
-<<<<<<< HEAD
-class CudnnHolder {
- public:
-  CudnnHolder(const cudaStream_t* stream, const CUDAPlace& place)
-      : workspace_(nullptr), stream_(stream), place_(place) {
-    PADDLE_ENFORCE(dynload::cudnnCreate(&cudnn_handle_));
-    PADDLE_ENFORCE(dynload::cudnnSetStream(cudnn_handle_, *stream_));
-  }
-
-  cudnnHandle_t cudnn_handle() const { return cudnn_handle_; }
-
-  void RunFunc(const std::function<void(void*)>& cudnn_func,
-               size_t required_workspace_len) {
-    std::lock_guard<std::mutex> lock(mtx_);
-    if (required_workspace_len > WorkspaceSize()) {
-      ReallocateWorkspace(required_workspace_len);
-    }
-    cudnn_func(WorkspacePtr());
-=======
 CudnnHolder::CudnnHolder(const cudaStream_t* stream, const CUDAPlace& place)
     : workspace_(nullptr), workspace_len_(0), stream_(stream), place_(place) {
   PADDLE_ENFORCE(dynload::cudnnCreate(&cudnn_handle_));
@@ -188,52 +169,9 @@
   PADDLE_ENFORCE(dynload::cudnnDestroy(cudnn_handle_));
   if (workspace_ != nullptr) {
     paddle::memory::Free(place_, workspace_);
->>>>>>> 80132933
-  }
-}
-
-<<<<<<< HEAD
-  ~CudnnHolder() { PADDLE_ENFORCE(dynload::cudnnDestroy(cudnn_handle_)); }
-
- private:
-  size_t WorkspaceSize() const {
-    if (workspace_ == nullptr) {
-      return 0;
-    } else {
-      return workspace_->size();
-    }
-  }
-
-  void* WorkspacePtr() const {
-    if (workspace_ == nullptr) {
-      return nullptr;
-    } else {
-      return workspace_->ptr();
-    }
-  }
-
-  void ReallocateWorkspace(size_t required_workspace_len) {
-    if (required_workspace_len <= WorkspaceSize()) {
-      return;
-    }
-    if (workspace_ != nullptr) {
-      // Maybe someone is using the current workspace
-      PADDLE_ENFORCE(cudaStreamSynchronize(*stream_));
-      workspace_.reset();
-    }
-    workspace_ = paddle::memory::Alloc(place_, required_workspace_len,
-                                       memory::Allocator::kFluxHuge);
-  }
-
-  cudnnHandle_t cudnn_handle_;
-  std::unique_ptr<memory::Allocation> workspace_;
-
-  const cudaStream_t* stream_;  // not owned;
-  const CUDAPlace place_;
-
-  std::mutex mtx_;
-};
-=======
+  }
+}
+
 void CudnnHolder::ReallocateWorkspace(size_t required_workspace_len) {
   if (required_workspace_len <= workspace_len_) {
     return;
@@ -246,7 +184,6 @@
   workspace_ = paddle::memory::Alloc(place_, required_workspace_len);
   workspace_len_ = required_workspace_len;
 }
->>>>>>> 80132933
 
 CUDADeviceContext::CUDADeviceContext(CUDAPlace place)
     : place_(place), cudnn_holder_(nullptr) {
