/* Copyright (c) 2016 PaddlePaddle Authors. All Rights Reserved.
Copyright (c) 2022 NVIDIA Authors. All Rights Reserved.

Licensed under the Apache License, Version 2.0 (the "License");
you may not use this file except in compliance with the License.
You may obtain a copy of the License at

http://www.apache.org/licenses/LICENSE-2.0

Unless required by applicable law or agreed to in writing, software
distributed under the License is distributed on an "AS IS" BASIS,
WITHOUT WARRANTIES OR CONDITIONS OF ANY KIND, either express or implied.
See the License for the specific language governing permissions and
limitations under the License. */
#include <Python.h>
// Avoid a problem with copysign defined in pyconfig.h on Windows.
#ifdef copysign
#undef copysign
#endif

#include <algorithm>
#include <cctype>
#include <cstdlib>
#include <iterator>
#include <map>
#include <memory>
#include <mutex>  // NOLINT // for call_once
#include <sstream>
#include <string>
#include <tuple>
#include <type_traits>
#include <unordered_map>
#include <unordered_set>
#include <utility>
#include <vector>

#include "paddle/fluid/framework/convert_utils.h"
#include "paddle/fluid/framework/custom_operator.h"
#include "paddle/fluid/framework/data_layout.h"
#include "paddle/fluid/framework/data_type_transform.h"
#include "paddle/fluid/framework/details/nan_inf_utils_detail.h"
#include "paddle/fluid/framework/executor.h"
#include "paddle/fluid/framework/executor_cache.h"
#include "paddle/fluid/framework/executor_gc_helper.h"
#include "paddle/fluid/framework/feed_fetch_method.h"
#include "paddle/fluid/framework/feed_fetch_type.h"
#include "paddle/fluid/framework/garbage_collector.h"
#include "paddle/fluid/framework/io/fs.h"
#include "paddle/fluid/framework/ir/coalesce_grad_tensor_pass.h"
#include "paddle/fluid/framework/ir/cost_model.h"
#include "paddle/fluid/framework/ir/generate_pass.h"
#include "paddle/fluid/framework/ir/pass_builder.h"
#include "paddle/fluid/framework/lod_rank_table.h"
#include "paddle/fluid/framework/lod_tensor_array.h"
#include "paddle/fluid/framework/new_executor/executor_statistics.h"
#include "paddle/fluid/framework/new_executor/interpreter/job.h"
#include "paddle/fluid/framework/new_executor/interpreter/plan.h"
#include "paddle/fluid/framework/new_executor/standalone_executor.h"
#include "paddle/fluid/framework/op_info.h"
#include "paddle/fluid/framework/op_registry.h"
#include "paddle/fluid/framework/op_version_registry.h"
#include "paddle/fluid/framework/parallel_executor.h"
#include "paddle/fluid/framework/phi_utils.h"
#include "paddle/fluid/framework/prune.h"
#include "paddle/fluid/framework/raw_tensor.h"
#include "paddle/fluid/framework/reader.h"
#include "paddle/fluid/framework/scope_pool.h"
#include "paddle/fluid/framework/selected_rows_utils.h"
#include "paddle/fluid/framework/tensor_util.h"
#include "paddle/fluid/framework/trainer.h"
#include "paddle/fluid/framework/type_defs.h"
#include "paddle/fluid/framework/version.h"
#include "paddle/fluid/imperative/amp_auto_cast.h"
#include "paddle/fluid/imperative/layer.h"
#include "paddle/fluid/memory/allocation/allocator_strategy.h"
#include "paddle/fluid/platform/bfloat16.h"
#include "paddle/fluid/platform/float16.h"
#include "paddle/fluid/prim/utils/utils.h"
#ifdef PADDLE_WITH_CUDA
#include "paddle/fluid/memory/allocation/cuda_ipc_allocator.h"
#endif
#include "paddle/fluid/memory/allocation/mmap_allocator.h"
#include "paddle/fluid/operators/activation_op.h"
#include "paddle/fluid/operators/common_infer_shape_functions.h"
#include "paddle/fluid/operators/ops_extra_info.h"
#include "paddle/fluid/operators/py_func_op.h"
#include "paddle/fluid/platform/cpu_helper.h"
#include "paddle/fluid/platform/device/device_wrapper.h"
#include "paddle/fluid/platform/device_context.h"
#include "paddle/fluid/platform/dynload/dynamic_loader.h"
#include "paddle/fluid/platform/enforce.h"
#include "paddle/fluid/platform/init.h"
#include "paddle/fluid/platform/init_phi.h"
#include "paddle/fluid/platform/monitor.h"
#include "paddle/fluid/platform/place.h"
#include "paddle/fluid/platform/profiler.h"
#include "paddle/fluid/platform/profiler/event_python.h"
#include "paddle/fluid/platform/profiler/event_tracing.h"
#include "paddle/fluid/platform/profiler/profiler.h"
#include "paddle/fluid/pybind/auto_parallel_py.h"
#include "paddle/fluid/pybind/bind_cost_model.h"
#include "paddle/fluid/pybind/bind_fleet_executor.h"
#include "paddle/fluid/pybind/box_helper_py.h"
#include "paddle/fluid/pybind/communication.h"
#include "paddle/fluid/pybind/compatible.h"
#include "paddle/fluid/pybind/const_value.h"
#include "paddle/fluid/pybind/cuda_streams_py.h"
#include "paddle/fluid/pybind/custom_device_py.h"
#include "paddle/fluid/pybind/data_set_py.h"
#include "paddle/fluid/pybind/distributed_py.h"
#include "paddle/fluid/pybind/eager.h"
#include "paddle/fluid/pybind/exception.h"
#include "paddle/fluid/pybind/fleet_wrapper_py.h"
#include "paddle/fluid/pybind/generator_py.h"
#include "paddle/fluid/pybind/global_value_getter_setter.h"
#include "paddle/fluid/pybind/gloo_context_py.h"
#include "paddle/fluid/pybind/gloo_wrapper_py.h"
#include "paddle/fluid/pybind/heter_wrapper_py.h"
#include "paddle/fluid/pybind/imperative.h"
#include "paddle/fluid/pybind/inference_api.h"
#include "paddle/fluid/pybind/io.h"
#include "paddle/fluid/pybind/ir.h"
#include "paddle/fluid/pybind/jit.h"
#include "paddle/fluid/pybind/metrics_py.h"
#include "paddle/fluid/pybind/ps_gpu_wrapper_py.h"
#include "paddle/fluid/pybind/pybind_variant_caster.h"
#include "paddle/fluid/pybind/xpu_streams_py.h"
#include "paddle/phi/backends/cpu/cpu_info.h"
#include "paddle/phi/backends/device_manager.h"
#include "paddle/phi/core/compat/convert_utils.h"
#include "paddle/phi/core/lod_utils.h"
#include "paddle/utils/none.h"

#if defined(PADDLE_WITH_NCCL) || defined(PADDLE_WITH_RCCL)
#include "paddle/fluid/pybind/nccl_wrapper_py.h"
#endif
#include "paddle/fluid/framework/data_type.h"
#include "paddle/fluid/pybind/parallel_executor.h"
#include "paddle/fluid/pybind/place.h"
#include "paddle/fluid/pybind/protobuf.h"
#include "paddle/fluid/pybind/pybind.h"  // NOLINT
#include "paddle/fluid/pybind/reader_py.h"
#include "paddle/fluid/pybind/tensor.h"
#include "paddle/fluid/pybind/tensor_py.h"
#include "paddle/fluid/string/to_string.h"
#if defined(PADDLE_WITH_CUDA) || defined(PADDLE_WITH_HIP)
#if defined(PADDLE_WITH_NCCL) || defined(PADDLE_WITH_RCCL)
#include "paddle/fluid/operators/nccl/nccl_gpu_common.h"
#endif
#ifndef PADDLE_WITH_HIP
#include "paddle/fluid/platform/device/gpu/cuda/cuda_profiler.h"
#endif
#include "paddle/fluid/platform/device/gpu/gpu_info.h"
#endif

#ifdef PADDLE_WITH_XPU
#include "paddle/fluid/platform/device/xpu/xpu_info.h"
#include "paddle/fluid/platform/device/xpu/xpu_op_list.h"
#endif

#ifdef PADDLE_WITH_CUSTOM_DEVICE
#include "paddle/fluid/operators/custom_device_common_op_registry.h"
#include "paddle/fluid/platform/collective_helper.h"
#include "paddle/phi/capi/capi.h"
#endif

#include "paddle/fluid/platform/cuda_graph_with_memory_pool.h"

#ifdef PADDLE_WITH_IPU
#include "paddle/fluid/platform/device/ipu/ipu_backend.h"
#include "paddle/fluid/platform/device/ipu/ipu_info.h"
#endif

#ifdef PADDLE_WITH_CRYPTO
#include "paddle/fluid/pybind/crypto.h"
#endif

#if defined PADDLE_WITH_PSCORE
#include "paddle/fluid/pybind/fleet_py.h"
#endif

#ifdef PADDLE_WITH_CINN
#include "paddle/fluid/framework/paddle2cinn/cinn_compiler.h"
#endif

#if defined(PADDLE_WITH_RPC)
#include "paddle/fluid/pybind/rpc.h"
#endif

#include "paddle/fluid/eager/api/utils/global_utils.h"
#include "paddle/fluid/eager/nan_inf_utils.h"
#include "paddle/fluid/imperative/layout_autotune.h"
#include "paddle/fluid/prim/utils/eager/eager_tensor_operants.h"
#include "paddle/fluid/prim/utils/static/static_tensor_operants.h"
#include "paddle/fluid/pybind/eager_utils.h"
#include "paddle/phi/api/ext/op_meta_info.h"
#include "paddle/phi/api/include/operants_manager.h"
#include "paddle/phi/api/include/tensor_operants.h"
#include "paddle/phi/core/flags.h"
#include "paddle/phi/kernels/autotune/cache.h"
#include "paddle/phi/kernels/autotune/switch_autotune.h"
#include "pybind11/stl.h"

PHI_DECLARE_bool(use_mkldnn);

// disable auto conversion to list in Python
PYBIND11_MAKE_OPAQUE(paddle::framework::LoDTensorArray);
PYBIND11_MAKE_OPAQUE(paddle::framework::FetchUnmergedList);
PYBIND11_MAKE_OPAQUE(paddle::framework::FetchList);
PYBIND11_MAKE_OPAQUE(paddle::framework::FetchType);

DECLARE_FILE_SYMBOLS(init_phi);
namespace paddle {
namespace pybind {

PyTypeObject *g_framework_scope_pytype = nullptr;
PyTypeObject *g_framework_lodtensorarray_pytype = nullptr;
PyTypeObject *g_custom_op_kernel_ctx_pytype = nullptr;

bool IsCompiledWithAVX() {
#ifndef PADDLE_WITH_AVX
  return false;
#else
  return true;
#endif
}

bool IsCompiledWithCUDA() {
#if !defined(PADDLE_WITH_CUDA) && !defined(PADDLE_WITH_HIP)
  return false;
#else
  return true;
#endif
}

bool IsCompiledWithNCCL() {
#ifdef PADDLE_WITH_NCCL
  return true;
#else
  return false;
#endif
}

bool IsCompiledWithMPI() {
#ifdef PADDLE_WITH_MPI
  return true;
#else
  return false;
#endif
}

// NOTE some mpi lib can support cuda aware, support it in the future.
bool IsCompiledWithMPIAWARE() {
#ifdef PADDLE_WITH_MPI_AWARE
  return true;
#else
  return false;
#endif
}

bool IsCompiledWithROCM() {
#ifndef PADDLE_WITH_HIP
  return false;
#else
  return true;
#endif
}

bool IsCompiledWithXPU() {
#ifndef PADDLE_WITH_XPU
  return false;
#else
  return true;
#endif
}

bool IsCompiledWithCustomDevice(std::string device_type) {
#ifndef PADDLE_WITH_CUSTOM_DEVICE
  return false;
#else
  std::vector<std::string> device_types;
  device_types = phi::DeviceManager::GetAllCustomDeviceTypes();
  if (std::count(device_types.begin(), device_types.end(), device_type)) {
    return true;
  } else {
    return false;
  }
#endif
}

bool IsCompiledWithIPU() {
#ifndef PADDLE_WITH_IPU
  return false;
#else
  return true;
#endif
}

bool IsCompiledWithMKLDNN() {
#ifndef PADDLE_WITH_MKLDNN
  return false;
#else
  return true;
#endif
}

bool IsCompiledWithCINN() {
#ifndef PADDLE_WITH_CINN
  return false;
#else
  return true;
#endif
}

bool IsCompiledWithHETERPS() {
#ifndef PADDLE_WITH_HETERPS
  return false;
#else
  return true;
#endif
}

bool SupportsBfloat16() {
#ifndef PADDLE_WITH_MKLDNN
  return false;
#else
  if (phi::backends::cpu::MayIUse(phi::backends::cpu::cpu_isa_t::avx512_core))
    return true;
  else
    return false;
#endif
}

bool SupportsBfloat16FastPerformance() {
#ifndef PADDLE_WITH_MKLDNN
  return false;
#else
  if (phi::backends::cpu::MayIUse(phi::backends::cpu::cpu_isa_t::avx512_bf16))
    return true;
  else
    return false;
#endif
}

bool SupportsInt8() {
#ifndef PADDLE_WITH_MKLDNN
  return false;
#else
  return (phi::backends::cpu::MayIUse(phi::backends::cpu::cpu_isa_t::avx2) ||
          phi::backends::cpu::MayIUse(phi::backends::cpu::cpu_isa_t::avx512f));
#endif
}

bool SupportsVNNI() {
#ifndef PADDLE_WITH_MKLDNN
  return false;
#else
  return phi::backends::cpu::MayIUse(
      phi::backends::cpu::cpu_isa_t::avx512_core_vnni);
#endif
}

bool IsCompiledWithBrpc() {
#ifndef PADDLE_WITH_DISTRIBUTE
  return false;
#else
  return true;
#endif
}

bool IsCompiledWithDIST() {
#ifdef PADDLE_WITH_DISTRIBUTE
  return true;
#else
  return false;
#endif
}

struct iinfo {
  int64_t min, max;
  int bits;
  std::string dtype;

  explicit iinfo(const framework::proto::VarType::Type &type) {
    switch (type) {
      case framework::proto::VarType::INT16:
        min = std::numeric_limits<int16_t>::min();
        max = std::numeric_limits<int16_t>::max();
        bits = 16;
        dtype = "int16";
        break;
      case framework::proto::VarType::INT32:
        min = std::numeric_limits<int32_t>::min();
        max = std::numeric_limits<int32_t>::max();
        bits = 32;
        dtype = "int32";
        break;
      case framework::proto::VarType::INT64:
        min = std::numeric_limits<int64_t>::min();
        max = std::numeric_limits<int64_t>::max();
        bits = 64;
        dtype = "int64";
        break;
      case framework::proto::VarType::INT8:
        min = std::numeric_limits<int8_t>::min();
        max = std::numeric_limits<int8_t>::max();
        bits = 8;
        dtype = "int8";
        break;
      case framework::proto::VarType::UINT8:
        min = std::numeric_limits<uint8_t>::min();
        max = std::numeric_limits<uint8_t>::max();
        bits = 8;
        dtype = "uint8";
        break;
      default:
        PADDLE_THROW(platform::errors::InvalidArgument(
            "the argument of paddle.iinfo can only be paddle.int8, "
            "paddle.int16, paddle.int32, paddle.int64, or paddle.uint8"));
        break;
    }
  }
};

struct finfo {
  int64_t bits;
  double eps;
  double min;  // lowest()
  double max;
  double tiny;
  double smallest_normal;  // min()
  double resolution;
  std::string dtype;

  explicit finfo(const framework::proto::VarType::Type &type) {
    switch (type) {
      case framework::proto::VarType::FP16:
        eps = std::numeric_limits<paddle::platform::float16>::epsilon();
        min = std::numeric_limits<paddle::platform::float16>::lowest();
        max = std::numeric_limits<paddle::platform::float16>::max();
        smallest_normal = std::numeric_limits<paddle::platform::float16>::min();
        tiny = smallest_normal;
        resolution = std::pow(
            10, -std::numeric_limits<paddle::platform::float16>::digits10);
        bits = 16;
        dtype = "float16";
        break;
      case framework::proto::VarType::FP32:
      case framework::proto::VarType::COMPLEX64:
        eps = std::numeric_limits<float>::epsilon();
        min = std::numeric_limits<float>::lowest();
        max = std::numeric_limits<float>::max();
        smallest_normal = std::numeric_limits<float>::min();
        tiny = smallest_normal;
        resolution = std::pow(10, -std::numeric_limits<float>::digits10);
        bits = 32;
        dtype = "float32";
        break;
      case framework::proto::VarType::FP64:
      case framework::proto::VarType::COMPLEX128:
        eps = std::numeric_limits<double>::epsilon();
        min = std::numeric_limits<double>::lowest();
        max = std::numeric_limits<double>::max();
        smallest_normal = std::numeric_limits<double>::min();
        tiny = smallest_normal;
        resolution = std::pow(10, -std::numeric_limits<double>::digits10);
        bits = 64;
        dtype = "float64";
        break;
      case framework::proto::VarType::BF16:
        eps = std::numeric_limits<paddle::platform::bfloat16>::epsilon();
        min = std::numeric_limits<paddle::platform::bfloat16>::lowest();
        max = std::numeric_limits<paddle::platform::bfloat16>::max();
        smallest_normal =
            std::numeric_limits<paddle::platform::bfloat16>::min();
        tiny = smallest_normal;
        resolution = std::pow(
            10, -std::numeric_limits<paddle::platform::bfloat16>::digits10);
        bits = 16;
        dtype = "bfloat16";
        break;
      default:
        PADDLE_THROW(platform::errors::InvalidArgument(
            "the argument of paddle.finfo can only be paddle.float32, "
            "paddle.float64, paddle.float16, paddle.bfloat16"
            "paddle.complex64, or paddle.complex128"));
        break;
    }
  }
};

static PyObject *GetPythonAttribute(PyObject *obj, const char *attr_name) {
  // NOTE(zjl): PyObject_GetAttrString would return nullptr when attr_name
  // is not inside obj, but it would also set the error flag of Python.
  // If the error flag is set in C++, C++ code would not raise Exception,
  // but Python would raise Exception once C++ call ends.
  // To avoid unexpected Exception raised in Python, we check whether
  // attribute exists before calling PyObject_GetAttrString.
  //
  // Caution: PyObject_GetAttrString would increase reference count of PyObject.
  // Developer should call Py_DECREF manually after the attribute is not used.
  if (PyObject_HasAttrString(obj, attr_name)) {
    return PyObject_GetAttrString(obj, attr_name);
  } else {
    return nullptr;
  }
}

template <typename T>
static T PyObjectCast(PyObject *obj) {
  try {
    return py::cast<T>(py::handle(obj));
  } catch (py::cast_error &) {
    PADDLE_THROW(platform::errors::InvalidArgument(
        "Python object is not type of %s, the real type is %s",
        typeid(T).name(),
        obj->ob_type->tp_name));
  }
}

using PyNameVarBaseMap = std::unordered_map<std::string, py::handle>;

static std::vector<std::shared_ptr<imperative::VarBase>> GetVarBaseList(
    const PyNameVarBaseMap &state_dict) {
  std::vector<std::shared_ptr<imperative::VarBase>> vec_res;
  vec_res.reserve(state_dict.size());

  for (auto &para : state_dict) {
    PyObject *py_obj = para.second.ptr();
    if (!py_obj || py_obj == Py_None) {
      PADDLE_THROW(platform::errors::InvalidArgument(
          "The parameter [%s] to save is None", para.first));
    }
    vec_res.emplace_back(
        PyObjectCast<std::shared_ptr<imperative::VarBase>>(py_obj));
  }

  return vec_res;
}

static std::vector<std::string> inline GetNameList(
    const py::handle &py_handle) {
  std::vector<std::string> vec_res;

  PyObject *py_obj = py_handle.ptr();  // get underlying PyObject
  // Python None is not nullptr in C++!
  if (!py_obj || py_obj == Py_None) {
    PADDLE_THROW(platform::errors::InvalidArgument(
        "The parameter list to save is None"));
  }

  if (PyList_Check(py_obj)) {
    size_t len = PyList_GET_SIZE(py_obj);

    vec_res.reserve(len);

    const char *kNameField = "name";

    for (size_t i = 0; i < len; ++i) {
      PyObject *py_name =
          PyObject_GetAttrString(PyList_GET_ITEM(py_obj, i), kNameField);
      PADDLE_ENFORCE_NOT_NULL(py_name,
                              platform::errors::InvalidArgument(
                                  "The name of parameter to save is None"));
      vec_res.emplace_back(PyObjectCast<std::string>(py_name));
      Py_DECREF(py_name);
    }
  } else {
    PADDLE_THROW(platform::errors::InvalidArgument(
        "The parameters to save is not a list"));
  }
  return vec_res;
}

static void inline CreateVariableIfNotExist(
    const py::handle &py_handle,
    const framework::Scope &scope,
    const framework::Executor *exe = nullptr) {
  std::vector<std::string> vec_res;

  PyObject *py_obj = py_handle.ptr();  // get underlying PyObject
  // Python None is not nullptr in C++!
  if (!py_obj || py_obj == Py_None) {
    PADDLE_THROW(
        platform::errors::InvalidArgument("The parameter list to set is None"));
  }

  if (PyList_Check(py_obj)) {
    size_t len = PyList_GET_SIZE(py_obj);

    vec_res.reserve(len);

    const char *kNameField = "name";
    const char *kVarDescField = "desc";

    for (size_t i = 0; i < len; ++i) {
      PyObject *py_name =
          PyObject_GetAttrString(PyList_GET_ITEM(py_obj, i), kNameField);
      PADDLE_ENFORCE_NOT_NULL(py_name,
                              platform::errors::InvalidArgument(
                                  "The name of parameter to set is None"));
      auto para_name = PyObjectCast<std::string>(py_name);
      Py_DECREF(py_name);

      auto var = scope.FindVar(para_name);
      if (var == nullptr) {
        PADDLE_ENFORCE_NOT_NULL(exe,
                                platform::errors::InvalidArgument(
                                    "Parameter not Initialized, "
                                    "Please set argument [executor] not None "
                                    "or run startup program first"));
        PyObject *py_var_desc =
            PyObject_GetAttrString(PyList_GET_ITEM(py_obj, i), kVarDescField);
        PADDLE_ENFORCE_NOT_NULL(
            py_var_desc,
            platform::errors::InvalidArgument(
                "The var_desc of parameter to set is None"));
        auto var_desc = PyObjectCast<framework::VarDesc>(py_var_desc);
        Py_DECREF(py_var_desc);
        var = const_cast<framework::Scope *>(&scope)->Var(para_name);
        auto *tensor_temp = var->GetMutable<phi::DenseTensor>();
        tensor_temp->Resize(phi::make_ddim(var_desc.GetShape()));
        tensor_temp->mutable_data(
            exe->GetPlace(),
            framework::TransToPhiDataType(var_desc.GetDataType()));
      }
    }
  } else {
    PADDLE_THROW(platform::errors::InvalidArgument(
        "The parameters to set is not a list"));
  }

  return;
}

static void AssertStaticGraphAndDygraphGradMakerNoDiff() {
  std::set<std::string> ops;
  for (auto &pair : framework::OpInfoMap::Instance().map()) {
    bool has_static_grad_maker = (pair.second.grad_op_maker_ != nullptr);
    bool has_dygraph_grad_maker =
        (pair.second.dygraph_grad_op_maker_ != nullptr);
    if (has_static_grad_maker ^ has_dygraph_grad_maker) {
      bool has_kernel =
          (framework::OperatorWithKernel::AllOpKernels().count(pair.first) > 0);
      if (has_kernel) {
        ops.insert(pair.first);
      } else {
        VLOG(5) << pair.first << " has no kernels, skip";
      }
    }
  }
  PADDLE_ENFORCE_EQ(ops.empty(),
                    true,
                    platform::errors::Unimplemented(
                        "OperatorWithKernel [%s] have only static graph grad "
                        "maker or have only dygraph grad maker, which is not "
                        "allowed",
                        string::join_strings(ops, ',')));
}

#ifdef PADDLE_WITH_NCCL
static int GetNCCLVersion() {
#if NCCL_VERSION_CODE >= 2304
  int ver;
  PADDLE_ENFORCE_GPU_SUCCESS(platform::dynload::ncclGetVersion(&ver));
  return ver;
#else
  PADDLE_THROW(platform::errors::External(
      "Cannot get NCCL version successfully when nccl version < 2.3.4"));
#endif
}
#endif

PYBIND11_MODULE(libpaddle, m) {
  BindImperative(&m);
  BindEager(&m);
  BindEagerStringTensor(&m);
  BindCudaStream(&m);
  BindXpuStream(&m);
  BindJit(&m);
  BindEvalFrame(&m);
  BindCustomDevicePy(&m);

  // Not used, just make sure cpu_info.cc is linked.
  phi::backends::cpu::CpuTotalPhysicalMemory();

  paddle::memory::allocation::UseAllocatorStrategyGFlag();

  AssertStaticGraphAndDygraphGradMakerNoDiff();

  m.doc() = "C++ core of PaddlePaddle";

  // using framework in this function. Since it is inside a function, it will
  // not cause namespace pollution.
  using namespace paddle::framework;  // NOLINT

  BindException(&m);

  py::class_<iinfo>(m, "iinfo")
      .def(py::init<const framework::proto::VarType::Type &>())
      .def_readonly("min", &iinfo::min)
      .def_readonly("max", &iinfo::max)
      .def_readonly("bits", &iinfo::bits)
      .def_readonly("dtype", &iinfo::dtype)
      .def("__repr__", [](const iinfo &a) {
        std::ostringstream oss;
        oss << "paddle.iinfo(min=" << a.min;
        oss << ", max=" << a.max;
        oss << ", bits=" << a.bits;
        oss << ", dtype=" << a.dtype << ")";
        return oss.str();
      });

  py::class_<finfo>(m, "finfo")
      .def(py::init<const framework::proto::VarType::Type &>())
      .def_readonly("min", &finfo::min)
      .def_readonly("max", &finfo::max)
      .def_readonly("bits", &finfo::bits)
      .def_readonly("eps", &finfo::eps)
      .def_readonly("resolution", &finfo::resolution)
      .def_readonly("smallest_normal", &finfo::smallest_normal)
      .def_readonly("tiny", &finfo::tiny)
      .def_readonly("dtype", &finfo::dtype)
      .def("__repr__", [](const finfo &a) {
        std::ostringstream oss;
        oss << "paddle.finfo(min=" << a.min;
        oss << ", max=" << a.max;
        oss << ", eps=" << a.eps;
        oss << ", resolution=" << a.resolution;
        oss << ", smallest_normal=" << a.smallest_normal;
        oss << ", tiny=" << a.tiny;
        oss << ", bits=" << a.bits;
        oss << ", dtype=" << a.dtype << ")";
        return oss.str();
      });

  m.def("__set_bwd_prim_enabled",
        &paddle::prim::PrimCommonUtils::SetBwdPrimEnabled);
  m.def("_is_bwd_prim_enabled",
        &paddle::prim::PrimCommonUtils::IsBwdPrimEnabled);
  m.def("__set_fwd_prim_enabled",
        &paddle::prim::PrimCommonUtils::SetFwdPrimEnabled);
  m.def("_is_fwd_prim_enabled",
        &paddle::prim::PrimCommonUtils::IsFwdPrimEnabled);
  m.def("__set_all_prim_enabled",
        &paddle::prim::PrimCommonUtils::SetAllPrimEnabled);
  m.def("_is_eager_prim_enabled",
        &paddle::prim::PrimCommonUtils::IsEagerPrimEnabled);
  m.def("__set_eager_prim_enabled",
        &paddle::prim::PrimCommonUtils::SetEagerPrimEnabled);
  m.def("_set_prim_target_grad_name",
        &paddle::prim::PrimCommonUtils::SetTargetGradName);
  m.def("set_num_threads", &platform::SetNumThreads);

  m.def("disable_signal_handler", &DisableSignalHandler);

  m.def("clear_gradients",
        [](std::vector<std::shared_ptr<imperative::VarBase>> param_list,
           bool set_to_zero) {
          for (auto param : param_list) {
            param->ClearGradient(set_to_zero);
          }
        });

#if defined(PADDLE_WITH_CUDA) || defined(PADDLE_WITH_HIP)
  m.def("cudnn_version", &platform::DnnVersion);
  m.def("gpu_memory_available", []() {
    size_t available = 0;
    size_t total = 0;
    paddle::platform::GpuMemoryUsage(&available, &total);
    return available;
  });
#endif

#ifdef PADDLE_WITH_NCCL
  m.def("nccl_version", &GetNCCLVersion);
#endif

  m.def("is_cuda_graph_capturing", &platform::IsCUDAGraphCapturing);
#ifdef PADDLE_WITH_CUDA
  py::class_<phi::backends::gpu::CUDAGraph>(m, "CUDAGraph")
      .def_static("begin_capture",
                  [](platform::CUDAPlace place, int mode) {
                    platform::BeginCUDAGraphCapture(
                        place, static_cast<cudaStreamCaptureMode>(mode));
                  })
      .def_static("end_capture", &platform::EndCUDAGraphCapture)
      .def_static("gen_new_memory_pool_id",
                  &phi::backends::gpu::CUDAGraph::UniqueMemoryPoolID)
      .def("replay", &phi::backends::gpu::CUDAGraph::Replay)
      .def("reset", &phi::backends::gpu::CUDAGraph::Reset)
      .def("print_to_dot_files",
           &phi::backends::gpu::CUDAGraph::PrintToDotFiles);
#endif

  m.def("wait_device", [](const platform::Place &place) {
    platform::DeviceContextPool::Instance().Get(place)->Wait();
  });

  m.def("from_dlpack", [](py::capsule *dltensor) {
    DLManagedTensor *dmt = reinterpret_cast<DLManagedTensor *>(
        PyCapsule_GetPointer(dltensor->ptr(), "dltensor"));

    PADDLE_ENFORCE_NOT_NULL(
        dmt,
        platform::errors::InvalidArgument(
            "from_dlpack received an invalid capsule. "
            "Note that a DLPack tensor can be consumed only once."));

    PyCapsule_SetName(dltensor->ptr(), "used_dltensor");
    DLTensor dl = dmt->dl_tensor;
    phi::DenseTensor tensor;

    if (dl.device.device_type == kDLCPU) {
      paddle::framework::TensorFromDLPack(dmt, &tensor);
    }
#if defined(PADDLE_WITH_CUDA) || defined(PADDLE_WITH_HIP)
    if (dl.device.device_type == kDLGPU) {
      paddle::framework::TensorFromDLPack(dmt, &tensor);
    }
#endif
    return tensor;
  });

  m.def("_create_loaded_parameter",
        [](const py::handle &vec_var_list,
           const Scope &scope,
           const Executor *executor) {
          CreateVariableIfNotExist(vec_var_list, scope, executor);
        });

  m.def("save_op_version_info", [](framework::ProgramDesc &desc) {
    framework::compatible::pb::OpVersionMap pb_vmap{desc.OpVersionMap()};
    framework::compatible::SaveOpVersions(
        framework::compatible::OpVersionRegistrar::GetInstance()
            .GetVersionMap(),
        &pb_vmap);
  });

  m.def("set_printoptions", [](const py::kwargs &kwargs) {
    auto &print_opt = framework::PrintOptions::Instance();
    if (kwargs.contains("precision")) {
      print_opt.precision = kwargs["precision"].cast<int>();
    }
    if (kwargs.contains("threshold")) {
      print_opt.threshold = kwargs["threshold"].cast<int>();
    }
    if (kwargs.contains("edgeitems")) {
      print_opt.edgeitems = kwargs["edgeitems"].cast<int>();
    }
    if (kwargs.contains("linewidth")) {
      print_opt.linewidth = kwargs["linewidth"].cast<int>();
    }
    if (kwargs.contains("sci_mode")) {
      print_opt.sci_mode = kwargs["sci_mode"].cast<bool>();
    }

    VLOG(4) << "Set printoptions: precision=" << print_opt.precision
            << ", threshold=" << print_opt.threshold
            << ", edgeitems=" << print_opt.edgeitems
            << ", linewidth=" << print_opt.linewidth
            << ", sci_mode=" << print_opt.sci_mode;
  });

  m.def(
      "broadcast_shape",
      [](const std::vector<int64_t> &x_dim, const std::vector<int64_t> &y_dim) {
        return phi::vectorize(operators::details::BroadcastTwoDims(
            phi::make_ddim(x_dim), phi::make_ddim(y_dim), -1));
      });

  m.def(
      "_append_python_callable_object_and_return_id",
      [](py::object py_obj) -> size_t {
        return paddle::operators::AppendPythonCallableObjectAndReturnId(py_obj);
      });

  m.def("_get_use_default_grad_op_desc_maker_ops",
        [] { return OpInfoMap::Instance().GetUseDefaultGradOpDescMakerOps(); });

  m.def(
      "_get_all_register_op_kernels",
      [](const std::string &lib) {
        std::unordered_map<std::string, std::vector<std::string>>
            all_kernels_info;
        if (lib == "fluid" || lib == "all") {
          auto &all_kernels =
              paddle::framework::OperatorWithKernel::AllOpKernels();

          for (auto &kernel_pair : all_kernels) {
            auto op_type = kernel_pair.first;
            std::vector<std::string> kernel_types;
            for (auto &info_pair : kernel_pair.second) {
              paddle::framework::OpKernelType kernel_type = info_pair.first;
              kernel_types.emplace_back(
                  paddle::framework::KernelTypeToString(kernel_type));
            }
            all_kernels_info.emplace(op_type, kernel_types);
          }
        }
        if (lib == "phi" || lib == "all") {
          auto phi_kernels = phi::KernelFactory::Instance().kernels();
          for (auto &kernel_pair : phi_kernels) {
            auto op_type = phi::TransToFluidOpName(kernel_pair.first);
            std::vector<std::string> kernel_types;
            for (auto &info_pair : kernel_pair.second) {
              framework::OpKernelType kernel_type =
                  framework::TransPhiKernelKeyToOpKernelType(info_pair.first);
              auto kernel_type_str = framework::KernelTypeToString(kernel_type);
              if (all_kernels_info.count(op_type)) {
                if (std::find(all_kernels_info[op_type].begin(),
                              all_kernels_info[op_type].end(),
                              kernel_type_str) ==
                    all_kernels_info[op_type].end()) {
                  all_kernels_info[op_type].emplace_back(kernel_type_str);
                }
              } else {
                kernel_types.emplace_back(kernel_type_str);
              }
            }
            if (!kernel_types.empty()) {
              all_kernels_info.emplace(op_type, kernel_types);
            }
          }
        }

        return all_kernels_info;
      },
      py::arg("lib") = "all",
      R"DOC(
           Return the registered kernels in paddle.

           Args:
               lib[string]: the libarary, could be 'phi', 'fluid' and 'all'.
           )DOC");

  m.def(
      "_get_registered_phi_kernels",
      [](const std::string &kernel_registered_type) {
        std::unordered_map<std::string, std::vector<std::string>>
            all_kernels_info;
        auto phi_kernels = phi::KernelFactory::Instance().kernels();
        for (auto &kernel_pair : phi_kernels) {
          auto kernel_name = kernel_pair.first;
          std::vector<std::string> kernel_keys;
          for (auto &info_pair : kernel_pair.second) {
            bool get_function_kernel =
                kernel_registered_type == "function" &&
                info_pair.second.GetKernelRegisteredType() ==
                    phi::KernelRegisteredType::FUNCTION;
            bool get_structure_kernel =
                kernel_registered_type == "structure" &&
                info_pair.second.GetKernelRegisteredType() ==
                    phi::KernelRegisteredType::STRUCTURE;
            if (kernel_registered_type == "all" || get_function_kernel ||
                get_structure_kernel) {
              std::ostringstream stream;
              stream << info_pair.first;
              std::string kernel_key_str = stream.str();
              if (all_kernels_info.count(kernel_name)) {
                bool kernel_exist =
                    std::find(all_kernels_info[kernel_name].begin(),
                              all_kernels_info[kernel_name].end(),
                              kernel_key_str) !=
                    all_kernels_info[kernel_name].end();
                if (!kernel_exist) {
                  all_kernels_info[kernel_name].emplace_back(kernel_key_str);
                }
              } else {
                kernel_keys.emplace_back(kernel_key_str);
              }
            }
          }
          if (!kernel_keys.empty()) {
            all_kernels_info.emplace(kernel_name, kernel_keys);
          }
        }

        return all_kernels_info;
      },
      py::arg("kernel_registered_type") = "function",
      R"DOC(
           Return the registered kernels in phi.

           Args:
               kernel_registered_type[string]: the libarary, could be 'function', 'structure', and 'all'.
           )DOC");

  // NOTE(Aganlengzi): KernelFactory static instance is initialized BEFORE
  // plugins are loaded for custom kernels, but de-initialized AFTER they are
  // unloaded. We need manually clear symbols(may contain plugins' symbols)
  // stored in this static instance to avoid illegal memory access.
  m.def("clear_kernel_factory",
        []() { phi::KernelFactory::Instance().kernels().clear(); });
  m.def("clear_device_manager", []() {
#ifdef PADDLE_WITH_CUSTOM_DEVICE
    platform::XCCLCommContext::Release();
    phi::DeviceManager::Clear();
#endif
  });

  // NOTE(zjl): ctest would load environment variables at the beginning even
  // though we have not `import paddle.fluid as fluid`. So we add this API
  // to enable eager deletion mode in unittest.
  m.def("_set_eager_deletion_mode", &paddle::framework::SetEagerDeletionMode);

  m.def("_set_fuse_parameter_group_size",
        &paddle::framework::ir::SetFuseParameterGroupsSize);
  m.def("_set_fuse_parameter_memory_size",
        &paddle::framework::ir::SetFuseParameterMemorySize);

  m.add_object("_cleanup",
               py::capsule([]() { ScopePool::Instance().Clear(); }));

  m.def("_set_paddle_lib_path", &paddle::platform::dynload::SetPaddleLibPath);

  m.def("set_current_thread_name", &paddle::platform::SetCurrentThreadName);

  m.def("_promote_types_if_complex_exists",
        &paddle::framework::PromoteTypesIfComplexExists);

  py::class_<Variable>(m, "Variable", R"DOC(Variable Class.

All parameter, weight, gradient are variables in Paddle.
)DOC")
      .def(py::init<>())
      .def("is_int", [](const Variable &var) { return var.IsType<int>(); })
      .def("set_int",
           [](Variable &var, int val) -> void { *var.GetMutable<int>() = val; })
      .def("get_int", [](const Variable &var) -> int { return var.Get<int>(); })
      .def("is_float", [](const Variable &var) { return var.IsType<float>(); })
      .def("set_float",
           [](Variable &var, float val) -> void {
             *var.GetMutable<float>() = val;
           })
      .def("get_float",
           [](const Variable &var) -> float { return var.Get<float>(); })
      .def(
          "get_tensor",
          [](Variable &self) -> phi::DenseTensor * {
            return self.GetMutable<phi::DenseTensor>();
          },
          py::return_value_policy::reference)
      .def("get_bytes",
           [](Variable &self) {
             if (self.IsType<String>()) {
               return py::bytes(*(self.GetMutable<String>()));
             } else {
               return py::bytes(
                   *(self.GetMutable<RawTensor>()->GetMutable<std::string>()));
             }
           })
      .def("set_string_list",
           [](Variable &self, std::vector<std::string> str_list) {
             *self.GetMutable<Strings>() = str_list;
           })
      .def("set_vocab",
           [](Variable &self,
              const std::unordered_map<std::wstring, std::int32_t> &vocab) {
             *self.GetMutable<Vocab>() = vocab;
           })
      .def(
          "get_string_tensor",
          [](Variable &self) { return self.GetMutable<Strings>(); },
          py::return_value_policy::reference)
      .def(
          "get_map_tensor",
          [](Variable &self) { return self.GetMutable<Vocab>(); },
          py::return_value_policy::reference)
      .def(
          "get_lod_rank_table",
          [](Variable &self) { return self.GetMutable<LoDRankTable>(); },
          py::return_value_policy::reference)
      .def(
          "get_selected_rows",
          [](Variable &self) -> phi::SelectedRows * {
            return self.GetMutable<phi::SelectedRows>();
          },
          py::return_value_policy::reference)
      .def(
          "get_lod_tensor_array",
          [](Variable &self) { return self.GetMutable<LoDTensorArray>(); },
          py::return_value_policy::reference)
      .def(
          "get_fetch_list",
          [](Variable &self) { return self.GetMutable<FetchList>(); },
          py::return_value_policy::reference)
#if defined(PADDLE_WITH_NCCL) || defined(PADDLE_WITH_RCCL)
      .def(
          "get_communicator",
          [](Variable &self) -> platform::Communicator * {
            return self.GetMutable<platform::Communicator>();
          },
          py::return_value_policy::reference)
#endif
      .def(
          "get_reader",
          [](Variable &self) -> framework::ReaderHolder * {
            PADDLE_ENFORCE_EQ(self.IsType<framework::ReaderHolder>(),
                              true,
                              platform::errors::InvalidArgument(
                                  "The variable is not type of ReaderHolder."));
            return self.GetMutable<framework::ReaderHolder>();
          },
          py::return_value_policy::reference)
      .def(
          "get_scope",
          [](Variable &self) -> Scope * {
            auto scope_vec = self.GetMutable<std::vector<framework::Scope *>>();
            PADDLE_ENFORCE_GT(
                scope_vec->size(),
                0,
                platform::errors::InvalidArgument(
                    "The size of scope_vec should be greater than 0"));
            return scope_vec->front();
          },
          py::return_value_policy::reference)
      .def("set_scope", [](Variable &self, Scope &scope) {
        auto scope_vec = self.GetMutable<std::vector<framework::Scope *>>();
        scope_vec->emplace_back(&scope);
      });

  BindReader(&m);

  py::class_<Scope> _Scope(m, "_Scope", R"DOC(
    Scope is an association of a name to Variable. All variables belong to Scope.

    Variables in a parent scope can be retrieved from local scope.

    You need to specify a scope to run a Net, i.e., `exe.Run(&scope)`.
    One net can run in different scopes and update different variable in the
    scope.

    You can create var in a scope and get it from the scope.

    Examples:
        .. code-block:: python

          import paddle.fluid as fluid
          # create tensor from a scope and set value to it.
          param = scope.var('Param').get_tensor()
          param_array = np.full((height, row_numel), 5.0).astype("float32")
          param.set(param_array, place)

        )DOC");
  g_framework_scope_pytype = reinterpret_cast<PyTypeObject *>(_Scope.ptr());
  _Scope
      .def("_remove_from_pool",
           [](Scope &self) { ScopePool::Instance().Remove(&self); })
      .def(
          "var",
          [](Scope &self, const std::string &name) -> Variable * {
            return self.Var(name);
          },
          py::arg("name"),
          R"DOC(
           Find or create variable named :code:`name` in the current scope.

           If the variable named :code:`name` does not exist in the
           current scope, the variable would be created. Otherwise,
           return the existing variable.

           Args:
               name (str): the variable name.

           Returns:
               out (core.Variable): the found or created variable.
           )DOC",
          py::return_value_policy::reference)
      .def("find_var",
           &Scope::FindVar,
           py::arg("name"),
           R"DOC(
           Find variable named :code:`name` in the current scope or
           its parent scope. Return None if not found.

           Args:
               name (str): the variable name.

           Returns:
               out (core.Variable|None): the found variable or None.
           )DOC",
           py::return_value_policy::reference)
      .def("size", &Scope::Size)
      .def("erase",
           &Scope::EraseVars,
           py::arg("names"),
           R"DOC(
           Find variable named :code:`name` in the current scope or
           its parent scope. Return None if not found.

           Args:
               name (str): the variable names to be erase.

           Returns:
               None
           )DOC",
           py::return_value_policy::reference)
      .def(
          "new_scope",
          [](Scope &self) -> Scope * { return &self.NewScope(); },
          R"DOC(
           Create a new sub-scope of the current scope.

           Returns:
               out (core._Scope): the created sub-scope.
           )DOC",
          py::return_value_policy::reference)
      .def("drop_kids",
           &Scope::DropKids,
           R"DOC(
           Delete all sub-scopes of the current scope.
           )DOC")
      .def("_kids", &Scope::kids)
      .def_property("_can_reused", &Scope::CanReused, &Scope::SetCanReused);

  m.def(
      "Scope",
      []() -> Scope * {
        auto *s = new Scope();
        ScopePool::Instance().Insert(std::unique_ptr<Scope>(s));
        return s;
      },
      R"DOC(
        Create a new scope.

        Returns:
            out (core._Scope): the created scope.
        )DOC",
      py::return_value_policy::reference);

  //! @note: Be careful! PyBind will return std::string as an unicode, not
  //! Python str. If you want a str object, you should cast them in Python.
  m.def("get_all_op_protos", []() -> std::vector<py::bytes> {
    std::vector<py::bytes> ret_values;
    for (auto &iter : OpInfoMap::Instance().map()) {
      auto &info = iter.second;
      if (info.HasOpProtoAndChecker()) {
        std::string str;
        PADDLE_ENFORCE_EQ(
            info.Proto().SerializeToString(&str),
            true,
            platform::errors::Fatal(
                "Serialize OpProto Error. This could be a bug of Paddle."));
        ret_values.emplace_back(str);
      }
    }
    return ret_values;
  });
  m.def(
      "get_all_op_names",
      [](const std::string &lib) {
        std::vector<std::string> op_names;
        for (auto &iter : OpInfoMap::Instance().map()) {
          op_names.emplace_back(iter.first);
        }
        if (lib == "phi") {
          std::vector<std::string> ops_with_phi_kernel;
          for (const auto &op_name : op_names) {
            if (phi::KernelFactory::Instance().HasCompatiblePhiKernel(
                    op_name)) {
              ops_with_phi_kernel.emplace_back(op_name);
            }
          }
          return ops_with_phi_kernel;
        } else if (lib == "fluid") {
          std::vector<std::string> ops_with_fluid_kernel;
          auto all_fluid_op_kernels =
              paddle::framework::OperatorWithKernel::AllOpKernels();
          for (const auto &op_name : op_names) {
            if (all_fluid_op_kernels.find(op_name) !=
                all_fluid_op_kernels.end()) {
              ops_with_fluid_kernel.emplace_back(op_name);
            }
          }
          return ops_with_fluid_kernel;
        } else {
          return op_names;
        }
      },
      py::arg("lib") = "all",
      R"DOC(
      Return the operator names in paddle.

      Args:
          lib[string]: the library contains corresponding OpKernel, could be 'phi', 'fluid' and 'all'. Default value is 'all'.
  )DOC");
  m.def("get_op_attrs_default_value",
        [](py::bytes byte_name) -> paddle::framework::AttributeMap {
          std::string op_type = byte_name;
          paddle::framework::AttributeMap res;
          auto info = OpInfoMap::Instance().GetNullable(op_type);
          if (info != nullptr) {
            if (info->HasOpProtoAndChecker()) {
              auto op_checker = info->Checker();
              res = op_checker->GetDefaultAttrsMap();
            }
          }
          return res;
        });
  m.def(
      "get_op_extra_attrs",
      [](const std::string &op_type)
          -> const paddle::framework::AttributeMap & {
        return operators::ExtraInfoUtils::Instance().GetExtraAttrsMap(op_type);
      });
  m.def(
      "get_attrtibute_type",
      [](const std::string &op_type,
         const std::string &attr_name) -> paddle::framework::proto::AttrType {
        const auto &defalut_val =
            operators::ExtraInfoUtils::Instance().GetExtraAttrsMap(op_type).at(
                attr_name);
        return static_cast<paddle::framework::proto::AttrType>(
            defalut_val.index() - 1);
      });
  m.def("_add_skip_comp_ops", &paddle::prim::PrimCommonUtils::AddSkipCompOps);
  m.def("_remove_skip_comp_ops",
        &paddle::prim::PrimCommonUtils::RemoveSkipCompOps);
  m.def("get_grad_op_desc",
        [](const OpDesc &op_desc,
           const std::unordered_set<std::string> &no_grad_set,
           const std::vector<BlockDesc *> &grad_sub_block) {
          std::unordered_map<std::string, std::string> grad_to_var;

          auto op_info = framework::OpInfoMap::Instance().Get(op_desc.Type());
          auto grad_op_maker = op_info.GradOpMaker();
          auto grad_comp_op_maker = op_info.CompGradOpMaker();

          if ((grad_op_maker == nullptr) && (grad_comp_op_maker == nullptr)) {
            // Normally, proto_ should not be null, except some special
            // operators, such as LeaklyReluDoubleGrad op.
            std::string type = op_desc.Type();
            PADDLE_THROW(platform::errors::NotFound(
                "Neither operator %s's GradOpMaker nor CompGradOpMaker has "
                "been registered.\nPlease check whether (%s) operator has "
                "gradient operator.\nIf not, please set stop_gradient to be "
                "True for its input and output variables using "
                "var.stop_gradient=True.",
                type.c_str(),
                type.c_str()));
          }

          // In PrimEnabled mode, the priority of CompGradOpMaker is greater
          // than GradCompMaker as we need split first-order grad operator into
          // primitive operators for compiler. In PrimDisabled mode, the
          // priority of CompGradOpMaker is less than GradCompMaker for better
          // performance.
          std::vector<std::unique_ptr<OpDesc>> grad_op_descs;
          auto need_skip =
              paddle::prim::PrimCommonUtils::CheckSkipCompOps(op_desc.Type());
          VLOG(3) << "need skip: " << need_skip << std::endl;
          if (paddle::prim::PrimCommonUtils::IsBwdPrimEnabled()) {
            if ((grad_comp_op_maker != nullptr) && (!need_skip)) {
              VLOG(3) << "Prim Flag Open: Runing composite grad fun for "
                      << op_desc.Type();
              grad_op_descs = grad_comp_op_maker(op_desc,
                                                 no_grad_set,
                                                 &grad_to_var,
                                                 op_desc.Block(),
                                                 grad_sub_block);
            } else {
              grad_op_descs = grad_op_maker(
                  op_desc, no_grad_set, &grad_to_var, grad_sub_block);
            }
          } else {
            if (grad_op_maker != nullptr) {
              VLOG(6) << "Prim Flag Close: Runing origin grad fun for "
                      << op_desc.Type();
              grad_op_descs = grad_op_maker(
                  op_desc, no_grad_set, &grad_to_var, grad_sub_block);
            } else {
              VLOG(6) << "Prim Flag Close: Runing composite grad fun for "
                      << op_desc.Type();
              grad_op_descs = grad_comp_op_maker(op_desc,
                                                 no_grad_set,
                                                 &grad_to_var,
                                                 op_desc.Block(),
                                                 grad_sub_block);
            }
          }

          std::vector<OpDesc *> grad_op_desc_ptrs(grad_op_descs.size());
          std::transform(
              grad_op_descs.begin(),
              grad_op_descs.end(),
              grad_op_desc_ptrs.begin(),
              [](std::unique_ptr<OpDesc> &p) { return p.release(); });
          return std::make_pair(grad_op_desc_ptrs, grad_to_var);
        });
  m.def("has_comp_grad_op_maker", [](const std::string op_type) {
    return framework::OpInfoMap::Instance().Get(op_type).HasCompGradOpMaker();
  });
  m.def("has_grad_op_maker", [](const std::string op_type) {
    return framework::OpInfoMap::Instance().Get(op_type).HasGradOpMaker();
  });
  m.def("has_non_empty_grad_op_maker", [](const std::string op_type) {
    return framework::OpInfoMap::Instance()
        .Get(op_type)
        .HasNonEmptyGradOpMaker();
  });
  m.def("has_empty_grad_op_maker", [](const std::string op_type) {
    return framework::OpInfoMap::Instance().Get(op_type).HasEmptyGradOpMaker();
  });
  m.def("has_infer_inplace", [](const std::string op_type) {
    return framework::OpInfoMap::Instance().Get(op_type).HasInferInplace();
  });
  m.def("infer_no_need_buffer_slots",
        [](const std::string op_type,
           const framework::VariableNameMap &inputs,
           const framework::VariableNameMap &outputs,
           const framework::AttributeMap &attrs) {
          auto infer_func = framework::OpInfoMap::Instance()
                                .Get(op_type)
                                .NoNeedBufferVarsInferer();
          if (infer_func) {
            return infer_func(inputs, outputs, attrs);
          } else {
            std::unordered_set<std::string> empty = {};
            return empty;
          }
        });
  m.def("prune",
        [](const ProgramDesc &origin,
           const std::set<std::string> &feeded_var_names,
           const std::vector<std::array<size_t, 2>> &targets) {
          ProgramDesc prog_with_targets(origin);

          for (const auto &t : targets) {
            prog_with_targets.MutableBlock(t[0])->Op(t[1])->SetIsTarget(true);
          }
          proto::ProgramDesc pruned_desc;
          auto pruned_origin_block_id_map =
              Prune(*prog_with_targets.Proto(), feeded_var_names, &pruned_desc);
          return std::make_tuple(ProgramDesc(pruned_desc),
                                 pruned_origin_block_id_map);
        });
  m.def(
      "prune_backward",
      [](const framework::ProgramDesc &program) {
        return PruneBackward(program);
      },
      R"DOC(
             Prune the backward part of a program, mostly called in
             program.clone(for_test=True).

            Args:
                   program (ProgramDesc): The original program.

             Returns:
                   tuple(ProgramDesc, map<int, int>): The first part is
                   the pruned program desc, and the second part is a map
                   which contains the id pair of pruned block and corresponding
                   origin block.
           )DOC");
  m.def("get_serialize_comile_key", [](int64_t compilation_key) {
#ifdef PADDLE_WITH_CINN
    auto compiler = framework::paddle2cinn::CinnCompiler::GetInstance();
    auto s = compiler->SerializeKey(compilation_key);
    VLOG(4) << s;
    return s;
#else
    PADDLE_THROW(
                 platform::errors::PermissionDenied(
                 "Cannot get compilation key in non-CINN version, "
                 "Please recompile or reinstall Paddle with CINN support."));
#endif
  });
  m.def("empty_var_name",
        []() { return std::string(framework::kEmptyVarName); });
  m.def("grad_var_suffix",
        []() { return std::string(framework::kGradVarSuffix); });
  m.def_submodule(
       "var_names",
       "The module will return special predefined variable name in Paddle")
      .def("empty", []() { return kEmptyVarName; })
      .def("temp", []() { return kTempVarName; });

  py::class_<paddle::platform::DeviceContext>(m, "DeviceContext")
      .def_static("create",
                  [](paddle::platform::CPUPlace &place)
                      -> paddle::platform::DeviceContext * {
                    auto *context = new phi::CPUContext();
                    context->SetAllocator(
                        paddle::memory::allocation::AllocatorFacade::Instance()
                            .GetAllocator(place)
                            .get());
                    context->SetHostAllocator(
                        paddle::memory::allocation::AllocatorFacade::Instance()
                            .GetAllocator(paddle::platform::CPUPlace())
                            .get());
                    context->SetZeroAllocator(
                        paddle::memory::allocation::AllocatorFacade::Instance()
                            .GetZeroAllocator(place)
                            .get());
                    context->SetHostZeroAllocator(
                        paddle::memory::allocation::AllocatorFacade::Instance()
                            .GetZeroAllocator(paddle::platform::CPUPlace())
                            .get());
                    return context;
                  })
      .def_static(
          "create",
          [](paddle::platform::XPUPlace &place)
              -> paddle::platform::DeviceContext * {
#ifndef PADDLE_WITH_XPU
            PADDLE_THROW(platform::errors::PermissionDenied(
                "Cannot use XPUPlace in CPU/GPU version, "
                "Please recompile or reinstall Paddle with XPU support."));
#else
      auto* context = new paddle::platform::XPUDeviceContext(place);
      context->SetAllocator(
        paddle::memory::allocation::AllocatorFacade::Instance()
          .GetAllocator(place)
          .get());
      context->SetHostAllocator(
        paddle::memory::allocation::AllocatorFacade::Instance()
          .GetAllocator(paddle::platform::CPUPlace())
          .get());
      context->SetZeroAllocator(
        paddle::memory::allocation::AllocatorFacade::Instance()
          .GetZeroAllocator(place)
          .get());
      context->SetHostZeroAllocator(
        paddle::memory::allocation::AllocatorFacade::Instance()
          .GetZeroAllocator(paddle::platform::CPUPlace())
          .get());
      return context;
#endif
          })
      .def_static("create",
                  [](paddle::platform::CustomPlace &place)
                      -> paddle::platform::DeviceContext * {
#ifndef PADDLE_WITH_CUSTOM_DEVICE
                    PADDLE_THROW(platform::errors::PermissionDenied(
                        "Cannot use CustomPlace in CPU/GPU/XPU version, "
                        "Please recompile or reinstall Paddle with "
                        "CustomDevice support."));
#else
                return new paddle::platform::CustomDeviceContext(place);
#endif
                  })
      .def_static(
          "create",
          [](paddle::platform::CUDAPlace &place)
              -> paddle::platform::DeviceContext * {
#if !defined(PADDLE_WITH_CUDA) && !defined(PADDLE_WITH_HIP)
            PADDLE_THROW(platform::errors::PermissionDenied(
                "Cannot use CUDAPlace in CPU only version, "
                "Please recompile or reinstall Paddle with CUDA support."));
#else
      auto* context = new phi::GPUContext(place);
      context->SetAllocator(
        paddle::memory::allocation::AllocatorFacade::Instance()
          .GetAllocator(place, context->stream())
          .get());
      context->SetHostAllocator(
        paddle::memory::allocation::AllocatorFacade::Instance()
          .GetAllocator(paddle::platform::CPUPlace())
          .get());
      context->SetZeroAllocator(
        paddle::memory::allocation::AllocatorFacade::Instance()
        .GetZeroAllocator(place)
        .get());
      context->SetHostZeroAllocator(
        paddle::memory::allocation::AllocatorFacade::Instance()
        .GetZeroAllocator(paddle::platform::CPUPlace())
        .get());
      context->SetPinnedAllocator(
        paddle::memory::allocation::AllocatorFacade::Instance()
          .GetAllocator(paddle::platform::CUDAPinnedPlace())
          .get());
      context->PartialInitWithAllocator();
      return context;
#endif
          })
      .def_static(
          "create",
          [](paddle::platform::CUDAPinnedPlace &place)
              -> paddle::platform::DeviceContext * {
#if !defined(PADDLE_WITH_CUDA) && !defined(PADDLE_WITH_HIP)
            PADDLE_THROW(platform::errors::PermissionDenied(
                "Cannot use CUDAPinnedPlace in CPU only version, "
                "Please recompile or reinstall Paddle with CUDA support."));
#else
                  return new paddle::platform::CUDAPinnedDeviceContext(place);
#endif
          });
#if defined(PADDLE_WITH_NCCL) || defined(PADDLE_WITH_RCCL)
  py::class_<platform::Communicator>(m, "Communicator").def(py::init<>());
#endif
  m.def("get_all_device_type", []() {
    std::vector<std::string> device_types;
#ifdef PADDLE_WITH_CUSTOM_DEVICE
    device_types = phi::DeviceManager::GetAllDeviceTypes();
#else
          VLOG(1) << string::Sprintf(
              "Cannot use get_all_device_type because you have installed"
              "CPU/GPU version PaddlePaddle.\n"
              "If you want to use get_all_device_type, please try to install"
              "CustomDevice version "
              "PaddlePaddle by: pip install paddlepaddle\n");
#endif
    return device_types;
  });
  m.def("get_all_custom_device_type", []() {
    std::vector<std::string> device_types;
#ifdef PADDLE_WITH_CUSTOM_DEVICE
    device_types = phi::DeviceManager::GetAllCustomDeviceTypes();
#else
          VLOG(1) << string::Sprintf(
              "Cannot use get_all_custom_device_type because you have installed"
              "CPU/GPU version PaddlePaddle.\n"
              "If you want to use get_all_custom_device_type, please try to "
              "install CustomDevice version "
              "PaddlePaddle by: pip install paddlepaddle\n");
#endif
    return device_types;
  });
  m.def("get_available_device", [] {
    std::vector<std::string> devices;
#ifdef PADDLE_WITH_CUSTOM_DEVICE
    devices = phi::DeviceManager::GetAllDeviceList();
#else
          VLOG(1) << string::Sprintf(
              "Cannot use get_available_device because you have installed"
              "CPU/GPU version PaddlePaddle.\n"
              "If you want to use get_available_device, please try to install"
              "CustomDevice version "
              "PaddlePaddle by: pip install paddlepaddle\n");
#endif
    return devices;
  });
  m.def("get_available_custom_device", [] {
    std::vector<std::string> devices;
#ifdef PADDLE_WITH_CUSTOM_DEVICE
    devices = phi::DeviceManager::GetAllCustomDeviceList();
#else
          VLOG(1) << string::Sprintf(
              "Cannot use get_available_custom_device because you have "
              "installed"
              "CPU/GPU version PaddlePaddle.\n"
              "If you want to use get_available_custom_device, please try to "
              "install"
              "CustomDevice version "
              "PaddlePaddle by: pip install paddlepaddle\n");
#endif
    return devices;
  });
  m.def("get_custom_device_count", [](const std::string &device_type) {
    size_t device_count = 0;
#ifdef PADDLE_WITH_CUSTOM_DEVICE
    // TODO(duanyanhui): Optimize DeviceManager::GetDeviceCount to support
    // returning default device when only one device is registered in
    // DeviceManager.
    device_count = phi::DeviceManager::GetDeviceCount(device_type);
#else
          VLOG(1) << string::Sprintf(
              "Cannot use get_custom_device_count because you have "
              "installed"
              "CPU/GPU version PaddlePaddle.\n"
              "If you want to use get_custom_device_count, please try to "
              "install"
              "CustomDevice version "
              "PaddlePaddle by: pip install paddlepaddle\n");
#endif
    return device_count;
  });

  py::class_<OperatorBase>(m, "Operator")
      .def_static("create",
                  [](py::bytes protobin) {
                    proto::OpDesc desc;
                    PADDLE_ENFORCE_EQ(desc.ParsePartialFromString(protobin),
                                      true,
                                      platform::errors::InvalidArgument(
                                          "Cannot parse user input to OpDesc"));
                    PADDLE_ENFORCE_EQ(desc.IsInitialized(),
                                      true,
                                      platform::errors::InvalidArgument(
                                          "The provided OpDesc is not "
                                          "initialized, the reason is: %s",
                                          desc.InitializationErrorString()));
                    return OpRegistry::CreateOp(desc);
                  })
      .def("run",
           [](OperatorBase &self,
              const Scope &scope,
              const platform::CPUPlace &place) {
             pybind11::gil_scoped_release release;
             self.Run(scope, place);
           })
      .def("run",
           [](OperatorBase &self,
              const Scope &scope,
              const platform::XPUPlace &place) {
             pybind11::gil_scoped_release release;
             self.Run(scope, place);
           })
      .def("run",
           [](OperatorBase &self,
              const Scope &scope,
              const platform::CUDAPlace &place) {
             pybind11::gil_scoped_release release;
             self.Run(scope, place);
           })
      .def("run",
           [](OperatorBase &self,
              const Scope &scope,
              const platform::CUDAPinnedPlace &place) {
             pybind11::gil_scoped_release release;
             self.Run(scope, place);
           })
      .def("run",
           [](OperatorBase &self,
              const Scope &scope,
              const platform::CustomPlace &place) {
             pybind11::gil_scoped_release release;
             self.Run(scope, place);
           })
      .def("type",
           [](const OperatorBase &op) -> std::string { return op.Type(); })
      .def("outputs",
           [](const OperatorBase &op)
               -> std::map<std::string, std::vector<std::string>> {
             return op.Outputs();
           })
      .def("output_vars",
           [](const OperatorBase &op) { return op.OutputVars(true); })
      .def("inputs", [](const OperatorBase &op) { return op.Inputs(); })
      .def("input_vars", [](const OperatorBase &op) { return op.InputVars(); })
      .def("__str__", &OperatorBase::DebugString)
      .def("no_intermediate_outputs",
           [](const OperatorBase &op) { return op.OutputVars(false); })
      .def("support_gpu", &OperatorBase::SupportGPU);

  py::class_<framework::ExecutorPrepareContext>(m, "ExecutorPrepareContext")
      .def(py::init<const ProgramDesc &, size_t>());

  py::class_<framework::TrainerBase, std::shared_ptr<framework::TrainerBase>>(
      m, "TrainerBase")
      .def(
          "get_worker_scope",
          [](TrainerBase &self, int thread_id) -> Scope * {
            return self.GetWorkerScope(thread_id);
          },
          py::return_value_policy::reference)
      .def("finalize", &TrainerBase::Finalize)
      .def("ResetDataset", &TrainerBase::ResetDataset);

  m.def("_get_eager_deletion_vars", &framework::GetEagerDeletionCleanVars);

  py::class_<framework::Executor>(m, "Executor")
      .def(py::init<const platform::Place &>())
      .def("close", &Executor::Close)
      .def("run_from_dataset",
           &Executor::RunFromDataset,
           py::call_guard<py::gil_scoped_release>())
      .def("release_trainer",
           &Executor::ReleaseTrainer,
           py::call_guard<py::gil_scoped_release>())
      .def("init_for_dataset",
           [](Executor &self,
              const ProgramDesc &prog,
              const std::string &trainer_desc,
              Scope *scope,
              Dataset *dataset) -> std::shared_ptr<TrainerBase> {
             pybind11::gil_scoped_release release;
             return self.InitForDataset(prog, trainer_desc, scope, dataset);
           })
      .def("run_from_dataset",
           [](Executor &self, std::shared_ptr<TrainerBase> trainer) {
             pybind11::gil_scoped_release release;
             self.RunFromDataset(trainer);
           })
      .def("run_prepared_ctx",
           [](Executor &self,
              ExecutorPrepareContext *ctx,
              Scope *scope,
              std::map<std::string, const phi::DenseTensor *> *feed_targets,
              std::map<std::string, FetchType *> *fetch_targets,
              bool create_local_scope = true,
              bool create_vars = true,
              const std::string &feed_holder_name = "feed",
              const std::string &fetch_holder_name = "fetch") {
             pybind11::gil_scoped_release release;
             self.RunPreparedContext(ctx,
                                     scope,
                                     feed_targets,
                                     fetch_targets,
                                     create_local_scope,
                                     create_vars,
                                     feed_holder_name,
                                     fetch_holder_name);
           })
      .def("run_prepared_ctx",
           [](Executor &self,
              ExecutorPrepareContext *ctx,
              Scope *scope,
              bool create_local_scope = true,
              bool create_vars = true,
              bool keep_kids = false) {
             pybind11::gil_scoped_release release;
             self.RunPreparedContext(
                 ctx, scope, create_local_scope, create_vars, keep_kids);
           })
      .def("prepare",
           [](Executor &self,
              const ProgramDesc &program,
              int block_id,
              const std::vector<std::string> &skip_ref_cnt_vars =
                  std::vector<std::string>(),
              bool force_disable_gc = false) {
             pybind11::gil_scoped_release release;
             return self.Prepare(
                 program, block_id, skip_ref_cnt_vars, force_disable_gc);
           })
      .def("create_variables", &Executor::CreateVariables)
      .def("run",
           [](Executor &self,
              const ProgramDesc &prog,
              Scope *scope,
              int block_id,
              bool create_local_scope,
              bool create_vars,
              const std::vector<std::string> &fetch_vars) {
             pybind11::gil_scoped_release release;
             self.Run(prog,
                      scope,
                      block_id,
                      create_local_scope,
                      create_vars,
                      fetch_vars);
           });

  py::class_<framework::interpreter::CostInfo>(m, "CostInfo")
      .def(py::init<>())
      .def("total_time",
           [](interpreter::CostInfo &self) { return self.total_time; })
      .def("device_memory_bytes", [](interpreter::CostInfo &self) {
        return self.device_memory_bytes;
      });

  py::class_<framework::StandaloneExecutor>(m, "StandaloneExecutor")
      .def(py::init<const platform::Place &,
                    const interpreter::Plan &,
                    Scope *>())
      .def("run",
           [](StandaloneExecutor &self,
              std::vector<std::string> feed_names,
              std::vector<std::string> fetch_names) {
             paddle::framework::FetchList ret;
             {
               pybind11::gil_scoped_release release;
               ret = self.Run(feed_names, fetch_names);
             }
             return py::cast(std::move(ret));
           });

<<<<<<< HEAD
  py::class_<framework::interpreter::Job>(m, "Job")
      .def(py::init<const std::string &>(), py::arg("type"))
      .def("micro_batch_id", &framework::interpreter::Job::MicroBatchId)
      .def("type", &framework::interpreter::Job::Type)
      .def("set_col_attr_for_fetch_op",
           &framework::interpreter::Job::SetColAttrForFetchOp)
      .def("set_micro_batch_id", &framework::interpreter::Job::SetMicroBatchId);

  py::class_<framework::interpreter::Plan>(m, "Plan")
      .def(py::init<const std::vector<framework::interpreter::Job> &,
=======
  py::class_<framework::Job, std::shared_ptr<framework::Job>>(m, "job")
      .def(py::init<const std::string &>(), py::arg("type"))
      .def("type", &framework::Job::GetJobType)
      .def("micro_batch_id", &framework::Job::GetMicroBatchId)
      .def("set_micro_batch_id", &framework::Job::SetMicroBatchId);

  py::class_<framework::Plan>(m, "plan")
      .def(py::init<const std::vector<std::shared_ptr<framework::Job>> &,
>>>>>>> 78fc636e
                    const std::unordered_map<std::string,
                                             framework::ProgramDesc *> &>(),
           py::arg("job_list"),
           py::arg("type_to_program"))
      .def("fetch_names", &framework::interpreter::Plan::FetchNames)
      .def("job_list", &framework::interpreter::Plan::JobList)
      .def("micro_batch_num", &framework::interpreter::Plan::MicroBatchNum)
      .def("program", &framework::interpreter::Plan::Program)
      .def("set_fetch_names", &framework::interpreter::Plan::SetFetchNames);

  m.def("init_gflags", framework::InitGflags);
  m.def("init_glog", framework::InitGLOG);
  m.def("init_memory_method", framework::InitMemoryMethod);
  m.def("load_op_meta_info_and_register_op", [](const std::string dso_name) {
    egr::Controller::Instance().MergeOpMetaInfoMap(
        framework::LoadOpMetaInfoAndRegisterOp(dso_name));
  });
  m.def("init_devices", []() {
    framework::InitDevices();
#ifdef PADDLE_WITH_CUSTOM_DEVICE
    for (auto &dev_type : phi::DeviceManager::GetAllCustomDeviceTypes()) {
      paddle::operators::RegisterCustomDeviceCommonKernel(dev_type);
    }
#endif
  });
  m.def("init_default_kernel_signatures",
        []() { framework::InitDefaultKernelSignatureMap(); });
  m.def("init_tensor_operants", []() {
    paddle::OperantsManager::Instance().eager_operants.reset(
        new paddle::prim::EagerTensorOperants());
    paddle::OperantsManager::Instance().static_operants.reset(
        new paddle::prim::StaticTensorOperants());
    paddle::OperantsManager::Instance().phi_operants.reset(
        new paddle::operants::PhiTensorOperants());
    VLOG(4) << "Initialize tensor operants successfully";
  });
  m.def("is_compiled_with_avx", IsCompiledWithAVX);
  m.def("is_compiled_with_cuda", IsCompiledWithCUDA);
  m.def("is_compiled_with_rocm", IsCompiledWithROCM);
  m.def("is_compiled_with_custom_device", IsCompiledWithCustomDevice);
  m.def("is_compiled_with_ipu", IsCompiledWithIPU);
  m.def("is_compiled_with_xpu", IsCompiledWithXPU);
  m.def("is_compiled_with_mkldnn", IsCompiledWithMKLDNN);
  m.def("is_compiled_with_nccl", IsCompiledWithNCCL);
  m.def("is_compiled_with_mpi", IsCompiledWithMPI);
  m.def("is_compiled_with_mpi_aware", IsCompiledWithMPIAWARE);
  m.def("is_compiled_with_cinn", IsCompiledWithCINN);
  m.def("_is_compiled_with_heterps", IsCompiledWithHETERPS);
  m.def("supports_bfloat16", SupportsBfloat16);
  m.def("supports_bfloat16_fast_performance", SupportsBfloat16FastPerformance);
  m.def("supports_int8", SupportsInt8);
  m.def("supports_vnni", SupportsVNNI);
  m.def("op_supported_infos", imperative::OpSupportedInfos);
  m.def("is_compiled_with_brpc", IsCompiledWithBrpc);
  m.def("is_compiled_with_dist", IsCompiledWithDIST);
  m.def("_cuda_synchronize", [](const platform::CUDAPlace &place) {
    platform::DeviceContextPool::Instance().Get(place)->Wait();
  });
  m.def("_test_enforce_gpu_success", []() {
#if defined(PADDLE_WITH_CUDA)
    PADDLE_ENFORCE_GPU_SUCCESS(cudaErrorInsufficientDriver);
#endif
  });

  m.def("get_float_stats", []() {
    std::vector<paddle::platform::ExportedStatValue<float>> float_stats;
    paddle::platform::StatRegistry<float>::Instance().publish(float_stats);
    std::unordered_map<std::string, float> stats_map;
    for (const auto &stat : float_stats) {
      stats_map[stat.key] = stat.value;
    }
    return stats_map;
  });
  m.def("get_int_stats", []() {
    std::vector<paddle::platform::ExportedStatValue<int64_t>> int_stats;
    paddle::platform::StatRegistry<int64_t>::Instance().publish(int_stats);
    std::unordered_map<std::string, int64_t> stats_map;
    for (const auto &stat : int_stats) {
      stats_map[stat.key] = stat.value;
    }
    return stats_map;
  });
  m.def("device_memory_stat_current_value",
        memory::DeviceMemoryStatCurrentValue);
  m.def("device_memory_stat_peak_value", memory::DeviceMemoryStatPeakValue);
  m.def("host_memory_stat_current_value", memory::HostMemoryStatCurrentValue);
  m.def("host_memory_stat_peak_value", memory::HostMemoryStatPeakValue);
  m.def(
      "run_cmd",
      [](const std::string &cmd,
         int time_out = -1,
         int sleep_inter = -1) -> const std::string {
        return paddle::framework::shell_get_command_output(
            cmd, time_out, sleep_inter);
      },
      py::arg("cmd"),
      py::arg("time_out") = -1,
      py::arg("sleep_inter") = -1);
  m.def(
      "shell_execute_cmd",
      [](const std::string &cmd,
         int time_out = 0,
         int sleep_inter = 0,
         bool redirect_stderr = false) -> std::vector<std::string> {
        return paddle::framework::shell_execute_cmd(
            cmd, time_out, sleep_inter, redirect_stderr);
      },
      py::arg("cmd"),
      py::arg("time_out") = 0,
      py::arg("sleep_inter") = 0,
      py::arg("redirect_stderr") = false);

  m.def("set_feed_variable",
        static_cast<void (*)(  // NOLINT
            Scope *,
            const phi::DenseTensor &,
            const std::string &,
            size_t)>(&framework::SetFeedVariable));
  m.def("set_feed_variable",
        static_cast<void (*)(  // NOLINT
            Scope *,
            const std::vector<std::string> &,
            const std::string &,
            size_t)>(&framework::SetFeedVariable));
  m.def("get_fetch_variable",
        [](const Scope &scope,
           const std::string &var_name,
           size_t index) -> py::object {
          auto &var = framework::GetFetchVariable(scope, var_name, index);
          if (data_is_lod_tensor(var)) {
            return py::cast(PADDLE_GET(phi::DenseTensor, var));
          } else {
            return py::cast(PADDLE_GET(LoDTensorArray, var));
          }
        });
  m.def("get_variable_tensor", framework::GetVariableTensor);

  m.def("_is_program_version_supported", IsProgramVersionSupported);

  BindProgramDesc(&m);
  BindBlockDesc(&m);
  BindVarDsec(&m);
  BindOpDesc(&m);
  BindCostModel(&m);
  BindConstValue(&m);
  BindGlobalValueGetterSetter(&m);
  BindFleetExecutor(&m);
  BindTCPStore(&m);
  BindCommContextManager(&m);
  BindAutoParallel(&m);
  BindJitProperty(&m);

  py::class_<framework::LoDRankTable>(m, "LodRankTable")
      .def("items", [](framework::LoDRankTable &table) {
        std::vector<std::pair<size_t, size_t>> res;
        for (auto &item : table.items()) {
          res.push_back({item.index, item.length});
        }
        return res;
      });

  py::class_<LoDTensorArray> pylodtensorarray(m, "LoDTensorArray", R"DOC(
    LoDTensorArray is array of LoDTensor, it supports operator[], len() and for-loop iteration.

    Examples:
        .. code-block:: python

          import paddle.fluid as fluid

          arr = fluid.LoDTensorArray()
)DOC");
  g_framework_lodtensorarray_pytype =
      reinterpret_cast<PyTypeObject *>(pylodtensorarray.ptr());
  pylodtensorarray
      .def("__init__",
           [](LoDTensorArray &instance) { new (&instance) LoDTensorArray(); })
      .def(
          "__getitem__",
          [](LoDTensorArray &self, size_t i) { return &self.at(i); },
          py::return_value_policy::reference)
      .def("__len__", [](LoDTensorArray &self) { return self.size(); })
      .def("__setitem__",
           [](LoDTensorArray &self, size_t i, const phi::DenseTensor &t) {
             PADDLE_ENFORCE_LT(i,
                               self.size(),
                               platform::errors::InvalidArgument(
                                   "The index to set is larger than the size "
                                   "of LoDTensorArray."));
             self[i].ShareDataWith(t);
             self[i].set_lod(t.lod());
           })
      .def(
          "append",
          [](LoDTensorArray &self, const phi::DenseTensor &t) {
            self.emplace_back();
            self.back().ShareDataWith(t);
            self.back().set_lod(t.lod());
          },
          py::arg("tensor"),
          R"DOC(
             Append a LoDensor to LoDTensorArray.

             Args:
                   tensor (LoDTensor): The LoDTensor to be appended.

             Returns:
                   None.

             Examples:
                 .. code-block:: python

                   import paddle.fluid as fluid
                   import numpy as np

                   arr = fluid.LoDTensorArray()
                   t = fluid.LoDTensor()
                   t.set(np.ndarray([5, 30]), fluid.CPUPlace())
                   arr.append(t)
           )DOC")
      .def(
          "_move_to_list",
          [](LoDTensorArray &self) -> py::list {
            py::list res(self.size());
            for (size_t i = 0; i < self.size(); ++i) {
              res[i] = py::cast(std::move(self[i]));
            }
            self.clear();
            return res;
          },
          py::return_value_policy::take_ownership);

  py::class_<FetchList>(m, "FetchList", R"DOC( FetchList is a
        vector of paddle::variant<LoDTensor, LoDTensorArray>.
        )DOC")
      .def(
          "_move_to_list",
          [](FetchList &self) -> py::list {
            py::list res(self.size());
            for (size_t i = 0; i < self.size(); ++i) {
              if (data_is_lod_tensor(self[i])) {
                auto &data = PADDLE_GET(phi::DenseTensor, self[i]);
                res[i] = py::cast(std::move(data));
              } else if (data_is_sparse_coo_tensor(self[i])) {
                auto &data = PADDLE_GET(phi::SparseCooTensor, self[i]);
                res[i] = py::cast(std::move(data));
              } else {
                auto &data = PADDLE_GET(LoDTensorArray, self[i]);
                py::list tmp(data.size());
                for (size_t j = 0; j < data.size(); ++j) {
                  tmp[j] = py::cast(std::move(data[j]));
                }
                res[i] = std::move(tmp);
              }
            }
            self.clear();
            return res;
          },
          py::return_value_policy::take_ownership)

      .def(
          "append",
          [](FetchList &self, const phi::DenseTensor &t) {
            self.emplace_back();
            auto &lod_tensor = PADDLE_GET(phi::DenseTensor, self.back());
            lod_tensor.ShareDataWith(t);
            lod_tensor.set_lod(t.lod());
          },
          py::arg("var"))

      .def(
          "append",
          [](FetchList &self, const LoDTensorArray &t) {
            self.emplace_back();
            auto &lod_tensor_array = PADDLE_GET(LoDTensorArray, self.back());
            for (size_t i = 0; i < t.size(); ++i) {
              lod_tensor_array[i].ShareDataWith(t[i]);
              lod_tensor_array[i].set_lod(t[i].lod());
            }
          },
          py::arg("var"));

  py::class_<FetchUnmergedList>(m, "FetchUnmergedList", R"DOC(
        FetchUnmergedList is 2-D array of FetchType(paddle::variant(LoDTensor, LoDTensorArray)).
        )DOC")
      .def(
          "_move_to_list",
          [](FetchUnmergedList &self) -> py::list {
            py::list res(self.size());
            for (size_t i = 0; i < self.size(); ++i) {
              py::list tmp(self[i].size());
              for (size_t j = 0; j < self[i].size(); ++j) {
                if (data_is_lod_tensor(self[i][j])) {
                  auto &var = PADDLE_GET(phi::DenseTensor, self[i][j]);
                  tmp[j] = py::cast(std::move(var));
                } else {
                  auto &var = PADDLE_GET(LoDTensorArray, self[i][j]);
                  py::list tmp_array(var.size());
                  for (size_t k = 0; k < var.size(); ++k) {
                    tmp_array[k] = std::move(var[k]);
                  }
                  tmp[j] = std::move(tmp_array);
                }
              }
              res[i] = std::move(tmp);
              self[i].clear();
            }
            self.clear();
            return res;
          },
          py::return_value_policy::take_ownership);

  m.def("op_support_gpu", OpSupportGPU);
#if defined(PADDLE_WITH_CUDA) || defined(PADDLE_WITH_HIP)
  m.def("get_cuda_device_count", platform::GetGPUDeviceCount);
  m.def("get_cuda_current_device_id", &platform::GetCurrentDeviceId);
  m.def("cuda_empty_cache", [] {
    for (int dev_id : platform::GetSelectedDevices()) {
      auto *dev_ctx = platform::DeviceContextPool::Instance().GetByPlace(
          platform::CUDAPlace(dev_id));
      dev_ctx->cudnn_workspace_handle().ResetWorkspace();
    }
    platform::EmptyCache();
  });
  m.def(
      "get_device_properties",
      [](int id) -> const gpuDeviceProp & {
        return platform::GetDeviceProperties(id);
      },
      py::return_value_policy::copy);

  py::class_<gpuDeviceProp>(m, "_gpuDeviceProperties")
      .def_property_readonly(
          "name", [](const gpuDeviceProp &prop) { return prop.name; })
      .def_property_readonly(
          "major", [](const gpuDeviceProp &prop) { return prop.major; })
      .def_property_readonly(
          "minor", [](const gpuDeviceProp &prop) { return prop.minor; })
      .def_property_readonly(
          "total_memory",
          [](const gpuDeviceProp &prop) { return prop.totalGlobalMem; })
      .def_property_readonly(
          "multi_processor_count",
          [](const gpuDeviceProp &prop) { return prop.multiProcessorCount; })
      .def_property_readonly(
          "is_multi_gpu_board",
          [](const gpuDeviceProp &prop) { return prop.isMultiGpuBoard; })
      .def_property_readonly(
          "is_integrated",
          [](const gpuDeviceProp &prop) { return prop.integrated; })
      .def("__repr__", [](const gpuDeviceProp &prop) {
        std::stringstream ostr;
        ostr << "_gpuDeviceProperties(name='" << prop.name
             << "', major=" << prop.major << ", minor=" << prop.minor
             << ", total_memory=" << prop.totalGlobalMem / (1024 * 1024)
             << "MB, multi_processor_count=" << prop.multiProcessorCount << ")";
        return ostr.str();
      });

#if !defined(PADDLE_WITH_HIP) && !defined(_WIN32)
  m.def("nvprof_init", platform::CudaProfilerInit);
  m.def("nvprof_start", platform::CudaProfilerStart);
  m.def("nvprof_stop", platform::CudaProfilerStop);
  m.def("nvprof_nvtx_push", [](const std::string &name) {
    platform::CudaNvtxRangePush(name, platform::NvtxRangeColor::Green);
  });
  m.def("nvprof_nvtx_pop", platform::CudaNvtxRangePop);
  m.def("nvprof_enable_record_event", platform::NvprofEnableRecordEvent);
  m.def("nvprof_disable_record_event", platform::NvprofDisableRecordEvent);
#endif
#endif

#ifdef PADDLE_WITH_IPU
  m.def("get_ipu_device_count", platform::GetIPUDeviceCount);
#endif

  py::enum_<platform::TracerOption>(m, "TracerOption", py::arithmetic())
      .value("kDefault", platform::TracerOption::kDefault)
      .value("kOpDetail", platform::TracerOption::kOpDetail)
      .value("kAllOpDetail", platform::TracerOption::kAllOpDetail)
      .export_values();

  py::enum_<platform::ProfilerState>(m, "ProfilerState", py::arithmetic())
      .value("kDisabled", platform::ProfilerState::kDisabled)
      .value("kCPU", platform::ProfilerState::kCPU)
      .value("kCUDA", platform::ProfilerState::kCUDA)
      .value("kAll", platform::ProfilerState::kAll)
      .export_values();

  py::enum_<platform::EventSortingKey>(m, "EventSortingKey", py::arithmetic())
      .value("kDefault", platform::EventSortingKey::kDefault)
      .value("kCalls", platform::EventSortingKey::kCalls)
      .value("kTotal", platform::EventSortingKey::kTotal)
      .value("kMin", platform::EventSortingKey::kMin)
      .value("kMax", platform::EventSortingKey::kMax)
      .value("kAve", platform::EventSortingKey::kAve)
      .export_values();

  m.def("set_tracer_option", platform::SetTracerOption);
  m.def("enable_profiler", platform::EnableProfiler);
  m.def("disable_profiler", platform::DisableProfiler);
  m.def("is_profiler_enabled", platform::IsProfileEnabled);
  m.def("reset_profiler", platform::ResetProfiler);
  m.def("register_pass", [](const std::string &pass_type, py::object callable) {
    PADDLE_ENFORCE_EQ(
        framework::ir::PassRegistry::Instance().Has(pass_type),
        false,
        platform::errors::AlreadyExists("Pass '%s' is registered more than "
                                        "once. Please use another name.",
                                        pass_type));
    callable.inc_ref();
    framework::ir::PassRegistry::Instance().Insert(
        pass_type, [pass_type, callable]() {
          py::gil_scoped_acquire guard;
          std::unique_ptr<framework::ir::Pass> pass(
              new framework::ir::GeneratePass(py::cast<std::string>(callable()),
                                              pass_type));
          return pass;
        });
  });
  m.def("get_pass", [](const std::string &pass_type) {
    auto pass = framework::ir::PassRegistry::Instance().Get(pass_type);
    return std::shared_ptr<framework::ir::Pass>(std::move(pass));
  });

  m.def("size_of_dtype", framework::SizeOfType);
  py::class_<paddle::platform::ProfilerResult>(m, "_ProfilerResult")
      .def(py::init<>())
      .def("get_data",
           &paddle::platform::ProfilerResult::GetData,
           py::return_value_policy::automatic_reference)
      .def("save", &paddle::platform::ProfilerResult::Save)
      .def("get_extra_info", &paddle::platform::ProfilerResult::GetExtraInfo)
      .def("get_version", &paddle::platform::ProfilerResult::GetVersion)
#if defined(PADDLE_WITH_CUDA) || defined(PADDLE_WITH_HIP)
      .def("get_span_indx", &paddle::platform::ProfilerResult::GetSpanIndx)
      .def("get_device_property",
           &paddle::platform::ProfilerResult::GetDeviceProperty);
#else
      .def("get_span_indx", &paddle::platform::ProfilerResult::GetSpanIndx);
#endif

  py::class_<paddle::platform::MemPythonNode>(m, "MemPythonNode")
      .def(py::init<>())
      .def_readwrite("timestamp_ns",
                     &paddle::platform::MemPythonNode::timestamp_ns)
      .def_readwrite("addr", &paddle::platform::MemPythonNode::addr)
      .def_readwrite("type", &paddle::platform::MemPythonNode::type)
      .def_readwrite("process_id", &paddle::platform::MemPythonNode::process_id)
      .def_readwrite("thread_id", &paddle::platform::MemPythonNode::thread_id)
      .def_readwrite("increase_bytes",
                     &paddle::platform::MemPythonNode::increase_bytes)
      .def_readwrite("place", &paddle::platform::MemPythonNode::place)
      .def_readwrite("current_allocated",
                     &paddle::platform::MemPythonNode::current_allocated)
      .def_readwrite("current_reserved",
                     &paddle::platform::MemPythonNode::current_reserved)
      .def_readwrite("peak_allocated",
                     &paddle::platform::MemPythonNode::peak_allocated)
      .def_readwrite("peak_reserved",
                     &paddle::platform::MemPythonNode::peak_reserved);

  py::class_<paddle::platform::DevicePythonNode>(m, "DevicePythonNode")
      .def(py::init<>())
      .def_readwrite("name", &paddle::platform::DevicePythonNode::name)
      .def_readwrite("type", &paddle::platform::DevicePythonNode::type)
      .def_readwrite("start_ns", &paddle::platform::DevicePythonNode::start_ns)
      .def_readwrite("end_ns", &paddle::platform::DevicePythonNode::end_ns)
      .def_readwrite("device_id",
                     &paddle::platform::DevicePythonNode::device_id)
      .def_readwrite("context_id",
                     &paddle::platform::DevicePythonNode::context_id)
      .def_readwrite("stream_id",
                     &paddle::platform::DevicePythonNode::stream_id)
      .def_readwrite("correlation_id",
                     &paddle::platform::DevicePythonNode::correlation_id)
      .def_readwrite("block_x", &paddle::platform::DevicePythonNode::block_x)
      .def_readwrite("block_y", &paddle::platform::DevicePythonNode::block_y)
      .def_readwrite("block_z", &paddle::platform::DevicePythonNode::block_z)
      .def_readwrite("grid_x", &paddle::platform::DevicePythonNode::grid_x)
      .def_readwrite("grid_y", &paddle::platform::DevicePythonNode::grid_y)
      .def_readwrite("grid_z", &paddle::platform::DevicePythonNode::grid_z)
      .def_readwrite("shared_memory",
                     &paddle::platform::DevicePythonNode::shared_memory)
      .def_readwrite("registers_per_thread",
                     &paddle::platform::DevicePythonNode::registers_per_thread)
      .def_readwrite("blocks_per_sm",
                     &paddle::platform::DevicePythonNode::blocks_per_sm)
      .def_readwrite("warps_per_sm",
                     &paddle::platform::DevicePythonNode::warps_per_sm)
      .def_readwrite("occupancy",
                     &paddle::platform::DevicePythonNode::occupancy)
      .def_readwrite("num_bytes",
                     &paddle::platform::DevicePythonNode::num_bytes)
      .def_readwrite("value", &paddle::platform::DevicePythonNode::value);

  py::class_<paddle::platform::HostPythonNode>(m, "HostPythonNode")
      .def(py::init<>())
      .def_readwrite("name", &paddle::platform::HostPythonNode::name)
      .def_readwrite("type", &paddle::platform::HostPythonNode::type)
      .def_readwrite("start_ns", &paddle::platform::HostPythonNode::start_ns)
      .def_readwrite("end_ns", &paddle::platform::HostPythonNode::end_ns)
      .def_readwrite("process_id",
                     &paddle::platform::HostPythonNode::process_id)
      .def_readwrite("thread_id", &paddle::platform::HostPythonNode::thread_id)
      .def_readwrite("correlation_id",
                     &paddle::platform::HostPythonNode::correlation_id)
      .def_readwrite("input_shapes",
                     &paddle::platform::HostPythonNode::input_shapes)
      .def_readwrite("dtypes", &paddle::platform::HostPythonNode::dtypes)
      .def_readwrite("callstack", &paddle::platform::HostPythonNode::callstack)
      .def_readwrite("attributes",
                     &paddle::platform::HostPythonNode::attributes)
      .def_readwrite("op_id", &paddle::platform::HostPythonNode::op_id)
      .def_readwrite("children_node",
                     &paddle::platform::HostPythonNode::children_node_ptrs)
      .def_readwrite("runtime_node",
                     &paddle::platform::HostPythonNode::runtime_node_ptrs)
      .def_readwrite("device_node",
                     &paddle::platform::HostPythonNode::device_node_ptrs)
      .def_readwrite("mem_node",
                     &paddle::platform::HostPythonNode::mem_node_ptrs);

  py::class_<paddle::platform::Profiler>(m, "_Profiler")
      .def("create",
           &paddle::platform::Profiler::Create,
           py::return_value_policy::take_ownership)
      .def("is_cupti_supported", &paddle::platform::Profiler::IsCuptiSupported)
      .def("is_cnpapi_supported",
           &paddle::platform::Profiler::IsCnpapiSupported)
      .def("prepare",
           [](paddle::platform::Profiler *profiler) {
             platform::EnableHostEventRecorder();
             profiler->Prepare();
           })
      .def("start", &paddle::platform::Profiler::Start)
      .def(
          "stop",
          [](paddle::platform::Profiler *profiler) {
            platform::DisableHostEventRecorder();
            auto result = profiler->Stop();
            framework::StaticGraphExecutorPerfStatistics(
                result->GetNodeTrees());
            return result;
          },
          py::return_value_policy::automatic_reference);

  py::class_<paddle::platform::ProfilerOptions>(m, "ProfilerOptions")
      .def(py::init<>())
      .def_readwrite("trace_switch",
                     &paddle::platform::ProfilerOptions::trace_switch);

  py::class_<platform::RecordEvent>(m, "_RecordEvent")
      .def(py::init([](std::string name, platform::TracerEventType type) {
        return std::make_unique<platform::RecordEvent>(
            name, type, 1, paddle::platform::EventRole::kOrdinary);
      }))
      .def("end", [](platform::RecordEvent *event) { event->End(); });

  py::enum_<paddle::platform::TracerMemEventType>(m, "TracerMemEventType")
      .value("Allocate", paddle::platform::TracerMemEventType::Allocate)
      .value("Free", paddle::platform::TracerMemEventType::Free)
      .value("ReservedAllocate",
             paddle::platform::TracerMemEventType::ReservedAllocate)
      .value("ReservedFree",
             paddle::platform::TracerMemEventType::ReservedFree);

  py::enum_<paddle::platform::TracerEventType>(m, "TracerEventType")
      .value("Operator", paddle::platform::TracerEventType::Operator)
      .value("Dataloader", paddle::platform::TracerEventType::Dataloader)
      .value("ProfileStep", paddle::platform::TracerEventType::ProfileStep)
      .value("CudaRuntime", paddle::platform::TracerEventType::CudaRuntime)
      .value("Kernel", paddle::platform::TracerEventType::Kernel)
      .value("Memcpy", paddle::platform::TracerEventType::Memcpy)
      .value("Memset", paddle::platform::TracerEventType::Memset)
      .value("UserDefined", paddle::platform::TracerEventType::UserDefined)
      .value("OperatorInner", paddle::platform::TracerEventType::OperatorInner)
      .value("Forward", paddle::platform::TracerEventType::Forward)
      .value("Backward", paddle::platform::TracerEventType::Backward)
      .value("Optimization", paddle::platform::TracerEventType::Optimization)
      .value("Communication", paddle::platform::TracerEventType::Communication)
      .value("PythonOp", paddle::platform::TracerEventType::PythonOp)
      .value("PythonUserDefined",
             paddle::platform::TracerEventType::PythonUserDefined);
  m.def("load_profiler_result", &paddle::platform::LoadProfilerResult);
  m.def("enable_memory_recorder", &paddle::platform::EnableMemoryRecorder);
  m.def("disable_memory_recorder", &paddle::platform::DisableMemoryRecorder);
  m.def("enable_op_info_recorder", &phi::EnableOpInfoRecorder);
  m.def("disable_op_info_recorder", &phi::DisableOpInfoRecorder);

#if defined(PADDLE_WITH_CUDA) || defined(PADDLE_WITH_HIP)
  m.def("set_cublas_switch", phi::SetAllowTF32Cublas);
  m.def("get_cublas_switch", phi::AllowTF32Cublas);
  m.def("set_cudnn_switch", phi::SetAllowTF32Cudnn);
  m.def("get_cudnn_switch", phi::AllowTF32Cudnn);
#endif  // PADDLE_WITH_CUDA
  m.def("clear_executor_cache", []() {
    pybind11::gil_scoped_release release;
    framework::ExecutorInfoCache::Instance().Finalize();
    framework::InterpreterCoreInfoCache::Instance().Finalize();
  });

  m.def("parse_safe_eager_deletion_skip_vars",
        paddle::framework::details::ParseSafeEagerDeletionSkipVarsSet);

#ifdef PADDLE_WITH_IPU
  py::class_<platform::ipu::IpuBackend,
             std::unique_ptr<platform::ipu::IpuBackend, py::nodelete>>(
      m, "IpuBackend")
      // manage IpuBackend in C++
      .def(
          "get_instance",
          []() {
            return std::unique_ptr<platform::ipu::IpuBackend, py::nodelete>(
                platform::ipu::IpuBackend::GetInstance());
          },
          py::return_value_policy::reference)
      .def("weights_to_host", &platform::ipu::IpuBackend::WeightsToHost)
      .def("detach", &platform::ipu::IpuBackend::Detach)
      .def("reset", &platform::ipu::IpuBackend::Reset)
      .def("set_scope", &platform::ipu::IpuBackend::SetScope)
      .def("set_ipu_strategy", &platform::ipu::IpuBackend::SetIpuStrategy)
      .def("save_model_proto", &platform::ipu::IpuBackend::SaveModelProto);

  py::class_<platform::ipu::IpuStrategy>(m, "IpuStrategy")
      .def(py::init())
      .def("set_options",
           [](platform::ipu::IpuStrategy &self, const py::dict &opt) {
             for (auto element : opt) {
               auto option_name = element.first.cast<std::string>();
               VLOG(10) << "Set option: " << option_name;
               if (option_name == "compilation_progress_logger") {
                 self.SetCompilationProgressLogger(
                     element.second.cast<py::function>());
               } else if (py::isinstance<py::bool_>(element.second)) {
                 self.AddBoolOption(option_name, element.second.cast<bool>());
               } else if (py::isinstance<py::float_>(element.second)) {
                 self.AddDoubleOption(option_name,
                                      element.second.cast<double>());
               } else if (py::isinstance<py::int_>(element.second)) {
                 self.AddUint64Option(option_name,
                                      element.second.cast<std::uint64_t>());
               } else if (py::isinstance<py::str>(element.second)) {
                 self.AddStringOption(option_name,
                                      element.second.cast<std::string>());
               } else if (py::isinstance<py::set>(element.second) ||
                          py::isinstance<py::list>(element.second)) {
                 for (auto option : element.second.cast<py::list>()) {
                   std::string option_val;
                   if (py::isinstance<py::str>(option)) {
                     option_val = option.cast<std::string>();
                   } else if (py::isinstance<py::int_>(option)) {
                     option_val = std::to_string(option.cast<std::uint64_t>());
                   } else {
                     PADDLE_THROW(platform::errors::Unimplemented(
                         "Failed to convert type: %s when set IpuStrategy "
                         "option: %s",
                         option.get_type(),
                         option_name));
                   }
                   self.InsertStringOption(option_name, option_val);
                 }
               } else if (py::isinstance<py::dict>(element.second)) {
                 if (option_name.rfind("location_", 0) == 0) {
                   for (auto option : element.second.cast<py::dict>()) {
                     self.SetTensorLocation(
                         option_name,
                         option.first.cast<std::string>(),
                         option.second.cast<std::uint64_t>());
                   }
                 } else if (option_name == "replicated_collectives_settings") {
                   for (auto option : element.second.cast<py::dict>()) {
                     self.SetReplicatedCollectivesSettings(
                         option.first.cast<std::string>(),
                         option.second.cast<bool>());
                   }
                 } else if (option_name == "accumulate_outer_fragment") {
                   for (auto option : element.second.cast<py::dict>()) {
                     std::vector<int> values;
                     for (auto value : option.second.cast<py::list>()) {
                       values.push_back(value.cast<int>());
                     }
                     self.SetAccumulateOuterFragmentSettings(
                         option.first.cast<std::uint64_t>(), values);
                   }
                 } else if (option_name == "custom_op") {
                   std::string paddle_op;
                   std::string popart_op;
                   std::string domain;
                   int version = -1;
                   for (auto option : element.second.cast<py::dict>()) {
                     std::string option_key = option.first.cast<std::string>();
                     if (option_key == "paddle_op") {
                       paddle_op = option.second.cast<std::string>();
                     } else if (option_key == "popart_op") {
                       popart_op = option.second.cast<std::string>();
                     } else if (option_key == "domain") {
                       domain = option.second.cast<std::string>();
                     } else if (option_key == "version") {
                       version = option.second.cast<int>();
                     } else {
                       PADDLE_THROW(platform::errors::InvalidArgument(
                           "Invalid argument, key must be one of paddle_op, "
                           "popart_op, domain or version, but revecived %s",
                           option_key));
                     }
                   }
                   self.AddCustomOp(paddle_op, popart_op, domain, version);
                 } else {
                   for (auto option : element.second.cast<py::dict>()) {
                     std::string option_key = option.first.cast<std::string>();
                     std::string option_val;
                     if (py::isinstance<py::str>(option.second)) {
                       option_val = option.second.cast<std::string>();
                     } else if (py::isinstance<py::int_>(option.second)) {
                       option_val =
                           std::to_string(option.second.cast<std::uint64_t>());
                     } else {
                       PADDLE_THROW(platform::errors::Unimplemented(
                           "Failed to convert value type: %s when set "
                           "IpuStrategy option: %s",
                           option.second.get_type(),
                           option_key));
                     }
                     self.InsertStringPairOption(
                         option_name, option_key, option_val);
                   }
                 }
               } else {
                 PADDLE_THROW(platform::errors::InvalidArgument(
                     "Invalid IpuStrategy option value type: %s, please check "
                     "input value for option: %s",
                     element.second.get_type(),
                     option_name));
               }
             }
           })
      .def("get_option",
           [](platform::ipu::IpuStrategy &self, const std::string &name) {
             py::dict res;
             auto option_type = self.GetOptionType(name);
             res["name"] = name;
             res["type"] = option_type;
             if (option_type == "vector") {
               auto value = self.GetVectorOption(name);
               res["value"] = value;
             } else if (option_type == "map") {
               auto value = self.GetMapOption(name);
               res["value"] = value;
             } else {
               auto value_s = self.GetOption(name);
               res["value_s"] = value_s;
               if (option_type == "bool") {
                 res["value"] = static_cast<bool>(std::stoi(value_s));
               } else if (option_type == "uint64") {
                 res["value"] = std::stoul(value_s);
               } else if (option_type == "double") {
                 res["value"] = std::stod(value_s);
               } else if (option_type == "string") {
                 res["value"] = value_s;
               }
             }
             return res;
           })
      .def("get_all_option_names",
           &platform::ipu::IpuStrategy::GetAllOptionNames)
      .def("enable_pattern", &platform::ipu::IpuStrategy::EnablePattern)
      .def("disable_pattern", &platform::ipu::IpuStrategy::DisablePattern)
      .def("is_pattern_enabled", &platform::ipu::IpuStrategy::IsPatternEnabled);
#endif

  m.def("get_low_precision_op_list", [] {
    py::dict op_list;
    auto list_op = phi::KernelFactory::Instance().GetLowPrecisionKernelList();
    for (auto iter = list_op.begin(); iter != list_op.end(); iter++) {
      auto op_name = (iter->first).c_str();
      auto counts = iter->second;
      op_list[op_name] = std::to_string(counts.fp16_called_) + "," +
                         std::to_string(counts.bf16_called_) + "," +
                         std::to_string(counts.fp32_called_) + "," +
                         std::to_string(counts.other_called_);
    }
    return op_list;
  });

  m.def("clear_low_precision_op_list",
        [] { phi::KernelFactory::Instance().ClearLowPrecisionKernelList(); });

  m.def("enable_autotune", [] {
    return phi::autotune::AutoTuneStatus::Instance().EnableAutoTune();
  });

  m.def("disable_autotune", [] {
    return phi::autotune::AutoTuneStatus::Instance().DisableAutoTune();
  });

  m.def("set_autotune_range", [](int64_t start, int64_t stop) {
    return phi::autotune::AutoTuneStatus::Instance().SetAutoTuneRange(start,
                                                                      stop);
  });

  m.def("update_autotune_status",
        [] { return phi::autotune::AutoTuneStatus::Instance().Update(); });

  m.def("autotune_status", [] {
    py::dict res;
    phi::autotune::AutoTuneCache::Instance().UpdateStatus();
    res["step_id"] = phi::autotune::AutoTuneStatus::Instance().StepID();
    res["cache_size"] = phi::autotune::AutoTuneCache::Instance().Size();
    res["cache_hit_rate"] =
        phi::autotune::AutoTuneCache::Instance().CacheHitRate();
    return res;
  });

  m.def("enable_layout_autotune",
        [] { return egr::Controller::Instance().EnableLayoutAutoTune(); });

  m.def("disable_layout_autotune",
        [] { return egr::Controller::Instance().DisableLayoutAutoTune(); });

  m.def("use_layout_autotune",
        [] { return egr::Controller::Instance().UseLayoutAutoTune(); });
  // Add the api for nan op debug
  m.def("set_nan_inf_stack_limit",
        &paddle::framework::details::SetNanInfStackLimit);

  // Add the api for nan op debug
  m.def("set_nan_inf_debug_path",
        &paddle::framework::details::SetNanInfDebugPath);

  // Add check op lost
  m.def("set_checked_op_list",
        [](const std::string &op_list) { egr::SetCheckOpList(op_list); });

  // Add skipped op list
  m.def("set_skipped_op_list",
        [](const std::string &op_list) { egr::SetSkipOpList(op_list); });

  BindFleetWrapper(&m);
  BindIO(&m);
  BindParallelExecutor(m);
  BindPlace(m);
  BindTensor(m);

#if defined(PADDLE_WITH_PSLIB) && !defined(PADDLE_WITH_HETERPS)
  BindHeterWrapper(&m);
  BindMetrics(&m);
#endif
#ifdef PADDLE_WITH_HETERPS
  BindPSGPUWrapper(&m);
#ifdef PADDLE_WITH_PSLIB
  BindAfsWrapper(&m);
#endif
#endif
  BindGlooWrapper(&m);
  BindBoxHelper(&m);
#ifdef PADDLE_WITH_BOX_PS
  BindBoxWrapper(&m);
#endif
#if defined(PADDLE_WITH_NCCL) || defined(PADDLE_WITH_RCCL)
  BindNCCLWrapper(&m);
#endif
#ifdef PADDLE_WITH_GLOO
  BindGlooContext(&m);
#endif
  BindGraph(&m);
  BindNode(&m);
  BindPass(&m);
  BindInferenceApi(&m);
  BindCompatible(&m);
  BindDataset(&m);
  BindGenerator(&m);
#ifndef PADDLE_NO_PYTHON
  BindDistributed(&m);
#endif
#ifdef PADDLE_WITH_CRYPTO
  BindCrypto(&m);
#endif

#if defined PADDLE_WITH_PSCORE
  BindDistFleetWrapper(&m);
  BindPSHost(&m);
  BindCommunicatorContext(&m);
  BindDistCommunicator(&m);
  BindHeterClient(&m);
  BindGraphPyFeatureNode(&m);
  BindGraphNode(&m);
  BindGraphPyService(&m);
  BindGraphPyServer(&m);
  BindGraphPyClient(&m);
  BindIndexNode(&m);
  BindTreeIndex(&m);
  BindIndexWrapper(&m);
  BindIndexSampler(&m);
#ifdef PADDLE_WITH_HETERPS
  BindNodeQueryResult(&m);
  BindNeighborSampleQuery(&m);
  BindNeighborSampleResult(&m);
  BindGraphGpuWrapper(&m);
#endif
#endif
#if defined(PADDLE_WITH_RPC)
  BindWorkerInfo(&m);
  BindFuture(&m);
  InitAndSetAgentInstance(&m);
  InvokeRpc(&m);
  StartWorker(&m);
  StartClient(&m);
  StopWorker(&m);
  GetWorkerInfo(&m);
  GetWorkerInfoByRank(&m);
  GetCurrentWorkerInfo(&m);
  GetAllWorkerInfos(&m);
#endif
}
}  // namespace pybind
}  // namespace paddle<|MERGE_RESOLUTION|>--- conflicted
+++ resolved
@@ -1857,8 +1857,8 @@
              return py::cast(std::move(ret));
            });
 
-<<<<<<< HEAD
-  py::class_<framework::interpreter::Job>(m, "Job")
+  py::class_<framework::interpreter::Job,
+             std::shared_ptr<framework::interpreter::Job>>(m, "Job")
       .def(py::init<const std::string &>(), py::arg("type"))
       .def("micro_batch_id", &framework::interpreter::Job::MicroBatchId)
       .def("type", &framework::interpreter::Job::Type)
@@ -1867,21 +1867,13 @@
       .def("set_micro_batch_id", &framework::interpreter::Job::SetMicroBatchId);
 
   py::class_<framework::interpreter::Plan>(m, "Plan")
-      .def(py::init<const std::vector<framework::interpreter::Job> &,
-=======
-  py::class_<framework::Job, std::shared_ptr<framework::Job>>(m, "job")
-      .def(py::init<const std::string &>(), py::arg("type"))
-      .def("type", &framework::Job::GetJobType)
-      .def("micro_batch_id", &framework::Job::GetMicroBatchId)
-      .def("set_micro_batch_id", &framework::Job::SetMicroBatchId);
-
-  py::class_<framework::Plan>(m, "plan")
-      .def(py::init<const std::vector<std::shared_ptr<framework::Job>> &,
->>>>>>> 78fc636e
-                    const std::unordered_map<std::string,
-                                             framework::ProgramDesc *> &>(),
-           py::arg("job_list"),
-           py::arg("type_to_program"))
+      .def(
+          py::init<
+              const std::vector<std::shared_ptr<framework::interpreter::Job>> &,
+              const std::unordered_map<std::string, framework::ProgramDesc *>
+                  &>(),
+          py::arg("job_list"),
+          py::arg("type_to_program"))
       .def("fetch_names", &framework::interpreter::Plan::FetchNames)
       .def("job_list", &framework::interpreter::Plan::JobList)
       .def("micro_batch_num", &framework::interpreter::Plan::MicroBatchNum)
