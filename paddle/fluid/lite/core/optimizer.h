// Copyright (c) 2019 PaddlePaddle Authors. All Rights Reserved.
//
// Licensed under the Apache License, Version 2.0 (the "License");
// you may not use this file except in compliance with the License.
// You may obtain a copy of the License at
//
//     http://www.apache.org/licenses/LICENSE-2.0
//
// Unless required by applicable law or agreed to in writing, software
// distributed under the License is distributed on an "AS IS" BASIS,
// WITHOUT WARRANTIES OR CONDITIONS OF ANY KIND, either express or implied.
// See the License for the specific language governing permissions and
// limitations under the License.

#pragma once
#include <memory>
#include <string>
#include <vector>
#include "paddle/fluid/lite/core/mir/generate_program_pass.h"
#include "paddle/fluid/lite/core/mir/pass_manager.h"
#include "paddle/fluid/lite/core/mir/ssa_graph.h"
#include "paddle/fluid/lite/core/mir/static_kernel_pick_pass.h"
#include "paddle/fluid/lite/core/mir/type_target_transform_pass.h"
#include "paddle/fluid/lite/core/program.h"
#include "paddle/fluid/lite/core/types.h"
#include "paddle/fluid/lite/model_parser/model_parser.h"

namespace paddle {
namespace lite {

/*
 * lite::Optimizer optimize a program. It utilize the mir passes to analysis the
 * program and export an optimized program.
 */
class Optimizer {
 public:
  void Run(Program&& program, const std::vector<Place>& valid_places,
           core::KernelPickFactor kernel_pick_factor,
           const std::vector<std::string>& passes = {}) {
    program_ = &program;
    valid_places_ = valid_places;
    CHECK(!valid_places.empty()) << "At least one valid_place should be set";
    CHECK(!graph_) << "duplicate optimize found";
    graph_.reset(new mir::SSAGraph);
    graph_->Build(program, valid_places);
    SpecifyKernelPickTactic(kernel_pick_factor);
    InitTargetTypeTransformPass();

    if (passes.empty()) {
      RunPasses(std::vector<std::string>{{
<<<<<<< HEAD
          "lite_conv_bn_fuse_pass",                   //
          "lite_conv_elementwise_add_act_fuse_pass",  //
          "lite_fc_fuse_pass",                        //
          "static_kernel_pick_pass",                  //
#ifndef LITE_WITH_LIGHT_WEIGHT_FRAMEWORK
=======
#ifndef LITE_WITH_LIGHT_WEIGHT_FRAMEWORK
          "static_kernel_pick_pass",        //
>>>>>>> c07b215d
          "variable_place_inference_pass",  //
          "argument_type_display_pass",     //
          "type_target_transform_pass",     //
          "argument_type_display_pass",     //
          "variable_place_inference_pass",  //
          "argument_type_display_pass",     //
          "io_copy_kernel_pick_pass",       //
          "variable_place_inference_pass",  //
#endif
          "runtime_context_assign_pass",  //
      }});
    } else {
      RunPasses(passes);
    }
    exec_scope_ = program.exec_scope();
  }

  void KernelPickPreferPlace(const Place& place) {
    auto* pass = mir::PassManager::Global().LookUp<mir::StaticKernelPickPass>(
        "static_kernel_pick_pass");
    CHECK(pass);
    pass->SetPreferPlace(place);
  }

  // Generate a new program based on the mir graph.
  std::unique_ptr<RuntimeProgram> GenRuntimeProgram() {
    LOG(INFO) << "generate program";
    std::unique_ptr<Program> res;
    auto pass = mir::PassManager::Global().LookUp<mir::GenerateProgramPass>(
        "generate_program_pass");
    pass->Apply(graph_);
    auto program = pass->GenProgram();
    CHECK(exec_scope_);
    program->set_exec_scope(exec_scope_);
    return program;
  }

  void InitTargetTypeTransformPass() {
    auto* pass =
        mir::PassManager::Global().LookUp<mir::TypeTargetTransformPass>(
            "type_target_transform_pass");
    CHECK(pass);
    CHECK(!valid_places_.empty());
    LOG(INFO) << "valid_places.size " << valid_places_.size();
    pass->SetValidPlaces(valid_places_);
  }

  // Generate C++ code which combines the inference program, model and weights.
  void GenCode(const std::string& code_dir);

  const mir::SSAGraph& ssa_graph() const {
    CHECK(graph_);
    return *graph_;
  }

  mir::SSAGraph* mutable_ssa_graph() {
    CHECK(graph_);
    return graph_.get();
  }

 protected:
  void SpecifyKernelPickTactic(core::KernelPickFactor factor);

  // Specify the passes and run them.
  void RunPasses(const std::vector<std::string>& passes) {
    for (auto& x : passes) {
      LOG(INFO) << "== Running pass " << x;
      auto* pass = mir::PassManager::Global().LookUp(x);
      CHECK(pass);
      pass->Apply(graph_);
    }
  }

 private:
  std::unique_ptr<mir::SSAGraph> graph_;
  std::vector<Place> valid_places_;
  lite::Scope* exec_scope_{};
  Program* program_{};
};

}  // namespace lite
}  // namespace paddle<|MERGE_RESOLUTION|>--- conflicted
+++ resolved
@@ -48,16 +48,11 @@
 
     if (passes.empty()) {
       RunPasses(std::vector<std::string>{{
-<<<<<<< HEAD
           "lite_conv_bn_fuse_pass",                   //
           "lite_conv_elementwise_add_act_fuse_pass",  //
           "lite_fc_fuse_pass",                        //
-          "static_kernel_pick_pass",                  //
-#ifndef LITE_WITH_LIGHT_WEIGHT_FRAMEWORK
-=======
 #ifndef LITE_WITH_LIGHT_WEIGHT_FRAMEWORK
           "static_kernel_pick_pass",        //
->>>>>>> c07b215d
           "variable_place_inference_pass",  //
           "argument_type_display_pass",     //
           "type_target_transform_pass",     //
