// Copyright (c) 2022 PaddlePaddle Authors. All Rights Reserved.
//
// Licensed under the Apache License, Version 2.0 (the "License");
// you may not use this file except in compliance with the License.
// You may obtain a copy of the License at
//
//     http://www.apache.org/licenses/LICENSE-2.0
//
// Unless required by applicable law or agreed to in writing, software
// distributed under the License is distributed on an "AS IS" BASIS,
// WITHOUT WARRANTIES OR CONDITIONS OF ANY KIND, either express or implied.
// See the License for the specific language governing permissions and
// limitations under the License.

#include "paddle/phi/kernels/memcpy_kernel.h"

#include <vector>

#include "paddle/phi/backends/gpu/gpu_context.h"
#include "paddle/phi/common/place.h"
#include "paddle/phi/core/kernel_registry.h"
#include "paddle/phi/core/stream.h"

namespace phi {

static constexpr size_t WAIT_THRESHOLD = 64 * 1024;

template <typename Context>
void MemcpyH2DKernel(const Context& dev_ctx,
                     const DenseTensor& x,
                     int dst_place_type,
                     DenseTensor* out) {
  PADDLE_ENFORCE_GE(
      dst_place_type,
      0,
      errors::OutOfRange("dst_place_type only support 0-3, but got: %d",
                         dst_place_type));
  PADDLE_ENFORCE_LE(
      dst_place_type,
      3,
      errors::OutOfRange("dst_place_type only support 0-3, but got: %d",
                         dst_place_type));

  Copy(dev_ctx, x, dev_ctx.GetPlace(), false, out);
}

template <typename Context>
void MemcpyD2HKernel(const Context& dev_ctx,
                     const DenseTensor& x,
                     int dst_place_type,
                     DenseTensor* out) {
  switch (dst_place_type) {
<<<<<<< HEAD
    case 0: { /* CPUPlace */
#if defined(PADDLE_WITH_CUDA) || defined(PADDLE_WITH_HIP)
      DenseTensor pinned_out;
      pinned_out.set_meta(out->meta());
      // NOTE(Ruibiao): When blocking=true, phi::Copy use NULL stream but not
      // the stream given in dev_ctx. Therefore, to achieve synchronous copy, we
      // should set blocking=false and add a dev_ctx.Wait() here.
      Copy(dev_ctx, x, GPUPinnedPlace(), /*blocking=*/false, &pinned_out);
      dev_ctx.Wait();
      Copy(dev_ctx, pinned_out, CPUPlace(), /*unused, blocking=*/true, out);
#else
=======
    case 0:
>>>>>>> a0f43889
      Copy(dev_ctx, x, CPUPlace(), false, out);
#endif
      break;
    }

    case 1:
      Copy(dev_ctx, x, GPUPinnedPlace(), false, out);
      // paddle::memory::Copy use async copy for GPUPinnedPlace
      dev_ctx.Wait();
      break;

    default:
      PADDLE_THROW(errors::InvalidArgument(
          "Arugment 'dst_place_type' only support 0-1, but got: %d",
          dst_place_type));
      break;
  }
}

template <typename Context>
void MemcpyD2HMultiIOKernel(const Context& dev_ctx,
                            const TensorArray& array,
                            int dst_place_type,
                            TensorArray* out_array) {
  PADDLE_ENFORCE_NOT_NULL(
      out_array,
      errors::PreconditionNotMet("output tesnor_array should not be nullptr"));
  PADDLE_ENFORCE_EQ(
      array.size(),
      out_array->size(),
      errors::PreconditionNotMet(
          "input size %d != output size %d", array.size(), out_array->size()));

  for (size_t i = 0; i < array.size(); i++) {
    const auto& x = array[i];
    MemcpyD2HKernel<Context>(dev_ctx, x, dst_place_type, &(out_array->at(i)));
  }
}

template <typename Context>
void MemcpyKernel(const Context& dev_ctx,
                  const DenseTensor& x,
                  int dst_place_type,
                  DenseTensor* out) {
  if (!x.IsInitialized()) {
    return;
  }
  PADDLE_ENFORCE_GE(
      dst_place_type,
      0,
      errors::OutOfRange("dst_place_type only support 0-2, but got: %d",
                         dst_place_type));
  PADDLE_ENFORCE_LE(
      dst_place_type,
      2,
      errors::OutOfRange("dst_place_type only support 0-2, but got: %d",
                         dst_place_type));
  switch (dst_place_type) {
    case 0: /* CPUPlace */
      dev_ctx.HostAlloc(out, out->dtype());
      Copy(dev_ctx, x, CPUPlace(), true, out);
      break;
#if defined(PADDLE_WITH_CUDA) || defined(PADDLE_WITH_HIP)
    case 1: /* CUDAPlace */
      dev_ctx.Alloc(out, x.dtype());
      Copy(dev_ctx, x, dev_ctx.GetPlace(), false, out);
      break;
    case 2: /* CUDAPinnedPlace */
      dev_ctx.Alloc(out, x.dtype(), 0, true);
      Copy(dev_ctx, x, GPUPinnedPlace(), false, out);
      break;
#endif
    default:
      PADDLE_THROW(errors::Unimplemented(
          "memcpy dst_place_type: %d is not supported yet.", dst_place_type));
      break;
  }
}

}  // namespace phi

PD_REGISTER_GENERAL_KERNEL(memcpy_h2d,
                           CPU,
                           ALL_LAYOUT,
                           phi::MemcpyH2DKernel<phi::CPUContext>,
                           ALL_DTYPE) {}

PD_REGISTER_GENERAL_KERNEL(memcpy_d2h,
                           CPU,
                           ALL_LAYOUT,
                           phi::MemcpyD2HKernel<phi::CPUContext>,
                           ALL_DTYPE) {}

PD_REGISTER_GENERAL_KERNEL(memcpy_d2h_multi_io,
                           CPU,
                           ALL_LAYOUT,
                           phi::MemcpyD2HMultiIOKernel<phi::CPUContext>,
                           ALL_DTYPE) {}

PD_REGISTER_GENERAL_KERNEL(
    memcpy, CPU, ALL_LAYOUT, phi::MemcpyKernel<phi::CPUContext>, ALL_DTYPE) {
  kernel->InputAt(0).SetBackend(phi::Backend::ALL_BACKEND);
}

#if defined(PADDLE_WITH_CUDA) || defined(PADDLE_WITH_HIP)
PD_REGISTER_GENERAL_KERNEL(memcpy_h2d,
                           GPU,
                           ALL_LAYOUT,
                           phi::MemcpyH2DKernel<phi::GPUContext>,
                           ALL_DTYPE) {}

PD_REGISTER_GENERAL_KERNEL(memcpy_d2h,
                           GPU,
                           ALL_LAYOUT,
                           phi::MemcpyD2HKernel<phi::GPUContext>,
                           ALL_DTYPE) {}

PD_REGISTER_GENERAL_KERNEL(memcpy_d2h_multi_io,
                           GPU,
                           ALL_LAYOUT,
                           phi::MemcpyD2HMultiIOKernel<phi::GPUContext>,
                           ALL_DTYPE) {}

PD_REGISTER_GENERAL_KERNEL(
    memcpy, GPU, ALL_LAYOUT, phi::MemcpyKernel<phi::GPUContext>, ALL_DTYPE) {
  kernel->InputAt(0).SetBackend(phi::Backend::ALL_BACKEND);
}

#endif

#ifdef PADDLE_WITH_XPU
PD_REGISTER_GENERAL_KERNEL(memcpy_h2d,
                           XPU,
                           ALL_LAYOUT,
                           phi::MemcpyH2DKernel<phi::XPUContext>,
                           ALL_DTYPE) {}

PD_REGISTER_GENERAL_KERNEL(memcpy_d2h,
                           XPU,
                           ALL_LAYOUT,
                           phi::MemcpyD2HKernel<phi::XPUContext>,
                           ALL_DTYPE) {}

PD_REGISTER_GENERAL_KERNEL(memcpy_d2h_multi_io,
                           XPU,
                           ALL_LAYOUT,
                           phi::MemcpyD2HMultiIOKernel<phi::XPUContext>,
                           ALL_DTYPE) {}

#endif<|MERGE_RESOLUTION|>--- conflicted
+++ resolved
@@ -50,7 +50,6 @@
                      int dst_place_type,
                      DenseTensor* out) {
   switch (dst_place_type) {
-<<<<<<< HEAD
     case 0: { /* CPUPlace */
 #if defined(PADDLE_WITH_CUDA) || defined(PADDLE_WITH_HIP)
       DenseTensor pinned_out;
@@ -62,15 +61,12 @@
       dev_ctx.Wait();
       Copy(dev_ctx, pinned_out, CPUPlace(), /*unused, blocking=*/true, out);
 #else
-=======
-    case 0:
->>>>>>> a0f43889
       Copy(dev_ctx, x, CPUPlace(), false, out);
 #endif
       break;
     }
 
-    case 1:
+    case 1: /* CUDAPinnedPlace */
       Copy(dev_ctx, x, GPUPinnedPlace(), false, out);
       // paddle::memory::Copy use async copy for GPUPinnedPlace
       dev_ctx.Wait();
