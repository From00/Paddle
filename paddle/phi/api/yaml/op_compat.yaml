--- conflicted
+++ resolved
@@ -3555,11 +3555,13 @@
   outputs :
     out: Out
 
-<<<<<<< HEAD
 - op: c_reduce_avg
-=======
+  inputs :
+    x : X
+  outputs :
+    out: Out
+
 - op: c_reduce_max
->>>>>>> d07406f7
   inputs :
     x : X
   outputs :
