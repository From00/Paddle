# This file is designed for C++ operators, which manages the
# generated code for dynamic mode and static mode. If you want
# to add the new operator configuration, make sure an operator's
# Python API, dynamic graph API, and static graph Operator parameters
# are consistent and correspond one-to-one. It's forbidden that the
# operator configured in this yaml file does not have Python API.

- op : abs
  args : (Tensor x)
  output : Tensor(out)
  infer_meta :
    func : RealAndImagInferMeta
  kernel :
    func : abs
    data_type : x
  inplace: (x -> out)
  backward : abs_grad
  interfaces : paddle::dialect::InferSymbolicShapeInterface

- op : accuracy
  args : (Tensor x, Tensor indices, Tensor label)
  output : Tensor(accuracy), Tensor(correct), Tensor(total)
  infer_meta :
    func : AccuracyInferMeta
  kernel :
    func : accuracy
    data_type : x
  traits : paddle::dialect::ForwardOnlyTrait

- op : accuracy_check
  args : (Tensor x, Tensor y, str fn_name, double rtol=1e-5, double atol=1e-8,  bool equal_nan=false)
  output : Tensor(out)
  infer_meta :
    func : ValueCompareInferMeta
    param: [x, y]
  kernel :
    func : accuracy_check
    data_type : x
  interfaces : paddle::dialect::InferSymbolicShapeInterface

- op : acos
  args : (Tensor x)
  output : Tensor(out)
  infer_meta :
    func : UnchangedInferMeta
  kernel :
    func : acos
  inplace: (x -> out)
  backward : acos_grad
  interfaces : paddle::dialect::InferSymbolicShapeInterface

- op : acosh
  args : (Tensor x)
  output : Tensor(out)
  infer_meta :
    func : UnchangedInferMeta
  kernel :
    func : acosh
  inplace: (x -> out)
  backward : acosh_grad
  interfaces : paddle::dialect::InferSymbolicShapeInterface

- op : adadelta_
  args : (Tensor param, Tensor grad, Tensor avg_squared_grad, Tensor avg_squared_update,
    Tensor learning_rate, Tensor master_param, float rho = 0.95f, float epsilon =
    1.0e-6f, bool multi_precision = false)
  output : Tensor(param_out), Tensor(moment_out), Tensor(inf_norm_out), Tensor(master_param_out)
  infer_meta :
    func : AdadeltaInferMeta
  kernel :
    func : adadelta
    data_type : param
  optional : master_param, master_param_out
  inplace : (param -> param_out), (avg_squared_grad -> moment_out), (avg_squared_update -> inf_norm_out), (master_param -> master_param_out)

- op : adagrad_
  args : (Tensor param, Tensor grad, Tensor moment, Tensor learning_rate, Tensor master_param, float epsilon = 1.0e-6f, bool multi_precision = false)
  output : Tensor(param_out), Tensor(moment_out), Tensor(master_param_out)
  infer_meta :
    func : AdagradInferMeta
  kernel :
    func : adagrad {dense, dense, dense, dense, dense -> dense, dense, dense}
           adagrad_dense_param_sparse_grad {dense, selected_rows, dense, dense, dense -> dense, dense, dense}
    data_type : param
  optional : master_param, master_param_out
  inplace : (param -> param_out), (moment -> moment_out), (master_param -> master_param_out)
  traits : pir::SideEffectTrait

- op : adam_
  args : (Tensor param, Tensor grad, Tensor learning_rate, Tensor moment1, Tensor moment2, Tensor beta1_pow, Tensor beta2_pow, Tensor master_param, Tensor skip_update, Scalar beta1 = 0.9f, Scalar beta2 = 0.999f, Scalar epsilon = 1.0e-8f, bool lazy_mode = false, int64_t min_row_size_to_use_multithread = 1000, bool multi_precision = false, bool use_global_beta_pow = false)
  output : Tensor(param_out), Tensor(moment1_out), Tensor(moment2_out), Tensor(beta1_pow_out), Tensor(beta2_pow_out), Tensor(master_param_out)
  infer_meta :
    func : AdamInferMeta
    spmd_rule : AdamInferSpmdDynamic
  kernel :
    func : adam {dense, dense, dense, dense, dense, dense, dense, dense, dense -> dense, dense, dense, dense, dense, dense},
           adam_dense_param_sparse_grad {dense, selected_rows, dense, dense, dense, dense, dense, dense, dense -> dense, dense, dense, dense, dense, dense}
    data_type : param
  optional : master_param, skip_update, master_param_out
  inplace : (param -> param_out), (moment1 -> moment1_out), (moment2 -> moment2_out), (beta1_pow -> beta1_pow_out), (beta2_pow -> beta2_pow_out), (master_param -> master_param_out)
  traits : pir::SideEffectTrait

- op : adamax_
  args : (Tensor param, Tensor grad, Tensor learning_rate, Tensor moment, Tensor inf_norm, Tensor beta1_pow, Tensor master_param, float beta1 = 0.9f, float beta2 = 0.999f, float epsilon = 1.0e-8f, bool multi_precision = false)
  output : Tensor(param_out), Tensor(moment_out), Tensor(inf_norm_out), Tensor(master_param_out)
  infer_meta :
    func : AdamaxInferMeta
  kernel :
    func : adamax
    data_type : param
  optional : master_param, master_param_out
  inplace : (param -> param_out), (moment -> moment_out), (inf_norm -> inf_norm_out), (master_param ->master_param_out)
  traits : pir::SideEffectTrait

- op : adamw_
  args : (Tensor param, Tensor grad, Tensor learning_rate, Tensor moment1, Tensor moment2, Tensor beta1_pow, Tensor beta2_pow, Tensor master_param, Tensor skip_update, Scalar beta1 = 0.9f, Scalar beta2 = 0.999f, Scalar epsilon = 1.0e-8f, float lr_ratio = 1.0f, float coeff = 0.01f, bool with_decay = false, bool lazy_mode = false, int64_t min_row_size_to_use_multithread = 1000, bool multi_precision = false, bool use_global_beta_pow = false)
  output : Tensor(param_out), Tensor(moment1_out), Tensor(moment2_out), Tensor(beta1_pow_out), Tensor(beta2_pow_out), Tensor(master_param_out)
  infer_meta :
    func : AdamwInferMeta
    spmd_rule : AdamwInferSpmdDynamic
  kernel :
    func : adamw
    data_type : param
  optional : master_param, skip_update, master_param_out
  inplace : (param -> param_out), (moment1 -> moment1_out), (moment2 -> moment2_out), (beta1_pow -> beta1_pow_out), (beta2_pow -> beta2_pow_out), (master_param -> master_param_out)
  traits : pir::SideEffectTrait

- op : add_position_encoding
  args: (Tensor x, float alpha = 1.0f, float beta = 1.0f)
  output: Tensor (out)
  infer_meta:
    func: AddPositionEncodingInferMeta
  kernel:
    func: add_position_encoding
    data_type: x
  backward: add_position_encoding_grad

- op : addmm
  args : (Tensor input, Tensor x, Tensor y, float beta=1.0, float alpha=1.0)
  output : Tensor(out)
  infer_meta :
    func : AddmmInferMeta
  kernel :
    func : addmm
    data_type : x
  inplace: (input -> out)
  backward : addmm_grad

- op : affine_channel
  args: (Tensor x, Tensor scale, Tensor bias, str data_layout = "AnyLayout")
  output: Tensor (out)
  infer_meta:
    func: AffineChannelInferMeta
  kernel:
    func: affine_channel
  backward: affine_channel_grad
  inplace : (x -> out)

- op : affine_grid
  args : (Tensor input, IntArray output_shape={}, bool align_corners=true)
  output : Tensor(output)
  infer_meta :
    func : AffineGridInferMeta
    param : [input, output_shape, align_corners]
  kernel :
    func : affine_grid
    param : [input, output_shape, align_corners]
    data_type : input
  backward : affine_grid_grad

- op : all
  args : (Tensor x, int64_t[] axis={}, bool keepdim=false)
  output : Tensor(out)
  infer_meta :
    func : ReduceInferMeta
    spmd_rule : ReductionAllInferSpmdDynamic
  kernel :
    func : all
  traits : paddle::dialect::ForwardOnlyTrait

- op : allclose
  args : (Tensor x, Tensor y, Scalar(double) rtol=1e-5, Scalar(double) atol=1e-8, bool equal_nan=false)
  output : Tensor(out)
  infer_meta :
    func : AllValueCompareInferMeta
    param: [x, y]
  kernel :
    func : allclose
    data_type : x

- op : amax
  args : (Tensor x, int64_t[] axis={}, bool keepdim=false)
  output : Tensor(out)
  infer_meta :
    func : ReduceInferMeta
  kernel :
    func : amax
  backward : amax_grad

- op : amin
  args : (Tensor x, int64_t[] axis={}, bool keepdim=false)
  output : Tensor(out)
  infer_meta :
    func : ReduceInferMeta
  kernel :
    func : amin
  backward : amin_grad

- op : angle
  args : (Tensor x)
  output : Tensor
  infer_meta :
    func : RealAndImagInferMeta
  kernel :
    func : angle
  backward : angle_grad
  interfaces : paddle::dialect::InferSymbolicShapeInterface

- op : any
  args : (Tensor x, int64_t[] axis={}, bool keepdim=false)
  output : Tensor(out)
  infer_meta :
    func : ReduceInferMeta
  kernel :
    func : any
  traits : paddle::dialect::ForwardOnlyTrait

- op : apply_per_channel_scale
  args: (Tensor x, Tensor scales)
  output: Tensor(out)
  infer_meta :
    func : ApplyPerChannelScaleInferMeta
  kernel :
    func : apply_per_channel_scale
    data_type : x

- op : argmax
  args : (Tensor x, Scalar(int64_t) axis, bool keepdims = false, bool flatten = false, DataType dtype = DataType::INT64)
  output : Tensor(out)
  infer_meta :
    func : ArgMinMaxInferMeta
    spmd_rule : ArgMaxInferSpmdDynamic
  kernel :
    func : argmax
    data_type : x
  interfaces : paddle::dialect::InferSymbolicShapeInterface
  traits : paddle::dialect::ForwardOnlyTrait

- op : argmin
  args : (Tensor x, Scalar(int64_t) axis, bool keepdims = false, bool flatten = false, DataType dtype = DataType::INT64)
  output : Tensor(out)
  infer_meta :
    func : ArgMinMaxInferMeta
  kernel :
    func : argmin
    data_type : x
  interfaces : paddle::dialect::InferSymbolicShapeInterface

- op : argsort
  args : (Tensor x, int axis=-1, bool descending=false, bool stable=false)
  output : Tensor(out), Tensor(indices)
  infer_meta :
    func : ArgsortInferMeta
  kernel :
    func : argsort
  backward : argsort_grad
  interfaces : paddle::dialect::InferSymbolicShapeInterface

- op : as_complex
  args : (Tensor x)
  output : Tensor
  infer_meta :
    func : AsComplexInferMeta
  kernel :
    func : as_complex
  backward : as_complex_grad
  interfaces : paddle::dialect::InferSymbolicShapeInterface

- op : as_real
  args : (Tensor x)
  output : Tensor
  infer_meta :
    func : AsRealInferMeta
  kernel :
    func : as_real
  backward : as_real_grad
  interfaces : paddle::dialect::InferSymbolicShapeInterface

- op : as_strided
  args : (Tensor input, int64_t[] dims = {}, int64_t[] stride = {}, int64_t offset = 0)
  output : Tensor
  infer_meta :
    func : StridedUnChangedInferMeta
    param : [input]
  kernel :
    func : as_strided
  backward : as_strided_grad
  no_need_buffer : input

- op : asgd_
  args : (Tensor param, Tensor grad, Tensor learning_rate, Tensor d, Tensor y, Tensor n, Tensor master_param, bool multi_precision=false)
  output : Tensor(param_out), Tensor(d_out), Tensor(y_out), Tensor(master_param_out)
  infer_meta :
    func : ASGDInferMeta
  kernel :
    func : asgd
    data_type : param
  data_transform :
    support_trans_dtype : learning_rate, n
  optional : master_param, master_param_out
  inplace : (param -> param_out), (d -> d_out), (y -> y_out), (master_param -> master_param_out)
  traits : pir::SideEffectTrait

- op : asin
  args : (Tensor x)
  output : Tensor(out)
  infer_meta :
    func : UnchangedInferMeta
  kernel :
    func : asin
  inplace: (x -> out)
  backward : asin_grad
  interfaces : paddle::dialect::InferSymbolicShapeInterface

- op : asinh
  args : (Tensor x)
  output : Tensor(out)
  infer_meta :
    func : UnchangedInferMeta
  kernel :
    func : asinh
  inplace: (x -> out)
  backward : asinh_grad
  interfaces : paddle::dialect::InferSymbolicShapeInterface

- op : assign_out_
  args : (Tensor x, Tensor output)
  output : Tensor(out)
  infer_meta :
    func : UnchangedInferMeta
    param : [x]
  kernel :
    func : assign
    param : [x]
  inplace : (output -> out)
  backward : assign_out__grad
  traits : pir::SideEffectTrait

- op : assign_pos
  args : (Tensor x, Tensor cum_count, Tensor eff_num_len)
  output : Tensor(out)
  infer_meta :
    func : AssignPosInferMeta
  kernel :
    func : assign_pos

- op : assign_value_
  args : (Tensor output, int[] shape, DataType dtype, Scalar[] values, Place place = {})
  output : Tensor(out)
  inplace: (output -> out)
  infer_meta :
    func : AssignValueInferMeta
    param : [shape, dtype]
  kernel :
    func : assign_value
    param : [shape, dtype, values]
    data_type : dtype
    backend : place > output
  interfaces : paddle::dialect::InferSymbolicShapeInterface
  traits : paddle::dialect::ForwardOnlyTrait

- op : atan
  args : (Tensor x)
  output : Tensor(out)
  infer_meta :
    func : UnchangedInferMeta
  kernel :
    func : atan
  inplace: (x -> out)
  backward : atan_grad
  interfaces : paddle::dialect::InferSymbolicShapeInterface

- op : atan2
  args : (Tensor x, Tensor y)
  output : Tensor(out)
  infer_meta :
    func : Atan2InferMeta
  kernel :
    func : atan2
  backward : atan2_grad

- op : atanh
  args : (Tensor x)
  output : Tensor(out)
  infer_meta :
    func : UnchangedInferMeta
  kernel :
    func : atanh
  inplace: (x -> out)
  backward : atanh_grad
  interfaces : paddle::dialect::InferSymbolicShapeInterface

- op : attention_lstm
  args: (Tensor x, Tensor c0, Tensor h0, Tensor attention_weight, Tensor attention_bias,
    Tensor attention_scalar, Tensor attention_scalar_bias, Tensor lstm_weight,
    Tensor lstm_bias, str gate_activation = "sigmoid", str cell_activation = "tanh",
    str candidate_activation = "tanh")
  output: Tensor (hidden), Tensor (cell), Tensor (attentioned_x), Tensor (attention_fc_out),
    Tensor (lstm_x), Tensor (lstm_out)
  infer_meta:
    func: AttentionLstmInferMeta
  kernel:
    func: attention_lstm
    data_type: x
  optional: h0, attention_bias, attention_scalar, attention_scalar_bias
  intermediate: attentioned_x, attention_fc_out, lstm_x, lstm_out

- op : auc
  args : (Tensor x, Tensor label, Tensor stat_pos, Tensor stat_neg, Tensor ins_tag_weight, str curve = "ROC", int num_thresholds = (2 << 12) - 1, int slide_steps = 1)
  output : Tensor(auc), Tensor(stat_pos_out), Tensor(stat_neg_out)
  infer_meta :
    func : AucInferMeta
  kernel :
    func : auc
    data_type : x
  optional : ins_tag_weight

- op : average_accumulates_
  args : (Tensor param, Tensor in_sum_1, Tensor in_sum_2, Tensor in_sum_3, Tensor in_num_accumulates, Tensor in_old_num_accumulates, Tensor in_num_updates, float average_window = 0, int64_t max_average_window = INT64_MAX, int64_t min_average_window = 10000L)
  output : Tensor(out_sum_1), Tensor(out_sum_2), Tensor(out_sum_3), Tensor(out_num_accumulates), Tensor(out_old_num_accumulates), Tensor(out_num_updates)
  infer_meta:
    func : AverageAccumulatesInferMeta
  kernel :
    func : average_accumulates {dense, dense, dense, dense, dense ,dense, dense -> dense, dense, dense, dense, dense, dense}
    data_type : param
  inplace : (in_sum_1 -> out_sum_1), (in_sum_2 -> out_sum_2), (in_sum_3 -> out_sum_3), (in_num_accumulates -> out_num_accumulates), (in_old_num_accumulates -> out_old_num_accumulates), (in_num_updates -> out_num_updates)

- op : batch_fc
  args : (Tensor input, Tensor w, Tensor bias)
  output : Tensor(out)
  infer_meta:
    func : BatchFCInferMeta
  kernel :
    func : batch_fc
    data_type: input
  backward: batch_fc_grad

- op : bce_loss
  args : (Tensor input, Tensor label)
  output : Tensor
  infer_meta :
    func : BCELossInferMeta
  kernel :
    func : bce_loss
    data_type : input
  inplace : (input -> out)
  backward : bce_loss_grad

- op : beam_search
  args: (Tensor pre_ids, Tensor pre_scores, Tensor ids, Tensor scores, int level,
    int beam_size, int end_id, bool is_accumulated = true)
  output: Tensor (selected_ids), Tensor (selected_scores), Tensor (parent_idx)
  infer_meta:
    func: BeamSearchInferMeta
  kernel:
    func: beam_search
    data_type: pre_ids
  optional: ids, parent_idx

- op : bernoulli
  args : (Tensor x)
  output : Tensor(out)
  infer_meta :
    func : UnchangedInferMeta
  kernel :
    func : bernoulli
  interfaces : paddle::dialect::InferSymbolicShapeInterface
  traits : paddle::dialect::ForwardOnlyTrait

- op : bicubic_interp
  args : (Tensor x, Tensor out_size, Tensor[] size_tensor, Tensor scale_tensor, str data_format="NCHW", int out_d=0, int out_h=0, int out_w=0, float[] scale={}, str interp_method="bilinear", bool align_corners=true, int align_mode=1)
  output : Tensor(output)
  infer_meta :
    func : InterpolateInferMeta
  optional: out_size, size_tensor, scale_tensor
  kernel :
    func : bicubic_interp
    data_type : x
  backward : bicubic_interp_grad
  data_transform :
    skip_transform : out_size, size_tensor, scale_tensor
  interfaces : paddle::dialect::InferSymbolicShapeInterface

- op : bilinear
  args : (Tensor x, Tensor y, Tensor weight, Tensor bias)
  output : Tensor
  infer_meta :
    func : BilinearInferMeta
  kernel :
    func : bilinear
  optional : bias
  backward : bilinear_grad

- op : bilinear_interp
  args : (Tensor x, Tensor out_size, Tensor[] size_tensor, Tensor scale_tensor, str data_format="NCHW", int out_d=0, int out_h=0, int out_w=0, float[] scale={}, str interp_method="bilinear", bool align_corners=true, int align_mode=1)
  output : Tensor(output)
  infer_meta :
    func : InterpolateInferMeta
  optional: out_size, size_tensor, scale_tensor
  kernel :
    func : bilinear_interp
    data_type : x
  backward : bilinear_interp_grad
  data_transform :
    skip_transform : out_size, size_tensor, scale_tensor
  interfaces : paddle::dialect::InferSymbolicShapeInterface

- op : bincount
  args: (Tensor x, Tensor weights, Scalar(int) minlength = 0)
  output: Tensor(out)
  infer_meta:
    func: BincountInferMeta
  kernel:
    func: bincount
  optional: weights

- op : binomial
  args : (Tensor count, Tensor prob)
  output : Tensor(out)
  infer_meta :
    func : BinomialInferMeta
  kernel :
    func : binomial

- op : bipartite_match
  args: (Tensor dist_mat, str match_type = "bipartite", float dist_threshold = 0.5)
  output: Tensor (col_to_row_match_indices), Tensor (col_to_row_match_dist)
  infer_meta:
    func: BipartiteMatchInferMeta
  kernel:
    func: bipartite_match
    data_type: dist_mat

- op : bitwise_and
  args : (Tensor x, Tensor y)
  output : Tensor(out)
  infer_meta :
    func : ElementwiseInferMeta
    spmd_rule : ElementwiseBinaryInferSpmd
  kernel :
    func : bitwise_and
    backend : x
  inplace: (x -> out)
  interfaces : paddle::dialect::InferSymbolicShapeInterface
  traits : paddle::dialect::ForwardOnlyTrait

- op : bitwise_left_shift
  args : (Tensor x, Tensor y, bool is_arithmetic = true)
  output : Tensor(out)
  infer_meta :
    func : BitwiseShiftInferMeta
  kernel :
    func : bitwise_left_shift
    backend : x
  inplace: (x -> out)
  traits : paddle::dialect::ForwardOnlyTrait

- op : bitwise_not
  args : (Tensor x)
  output : Tensor(out)
  infer_meta :
    func : UnchangedInferMeta
    spmd_rule : ElementwiseUnaryInferSpmd
  kernel :
    func : bitwise_not
    backend : x
  inplace: (x -> out)
  interfaces : paddle::dialect::InferSymbolicShapeInterface
  traits : paddle::dialect::ForwardOnlyTrait

- op : bitwise_or
  args : (Tensor x, Tensor y)
  output : Tensor(out)
  infer_meta :
    func : ElementwiseInferMeta
  kernel :
    func : bitwise_or
    backend : x
  inplace: (x -> out)
  traits : paddle::dialect::ForwardOnlyTrait

- op : bitwise_right_shift
  args : (Tensor x, Tensor y, bool is_arithmetic = true)
  output : Tensor(out)
  infer_meta :
    func : BitwiseShiftInferMeta
  kernel :
    func : bitwise_right_shift
    backend : x
  inplace: (x -> out)
  traits : paddle::dialect::ForwardOnlyTrait

- op : bitwise_xor
  args : (Tensor x, Tensor y)
  output : Tensor(out)
  infer_meta :
    func : ElementwiseInferMeta
  kernel :
    func : bitwise_xor
    backend : x
  inplace: (x -> out)
  interfaces : paddle::dialect::InferSymbolicShapeInterface
  traits : paddle::dialect::ForwardOnlyTrait

- op : bmm
  args : (Tensor x, Tensor y)
  output : Tensor
  infer_meta :
    func : BmmInferMeta
  kernel :
    func : bmm
  backward : bmm_grad

- op : box_clip
  args: (Tensor input, Tensor im_info)
  output: Tensor (output)
  infer_meta:
    func: BoxClipInferMeta
  kernel:
    func: box_clip

- op : box_coder
  args : (Tensor prior_box, Tensor prior_box_var, Tensor target_box, str code_type = "encode_center_size", bool box_normalized = true, int axis = 0, float[] variance = {})
  output : Tensor(output_box)
  infer_meta :
    func : BoxCoderInferMeta
  kernel :
    func : box_coder
  optional : prior_box_var

- op : broadcast_tensors
  args: (Tensor[] input)
  output: Tensor[]{input.size()}
  infer_meta:
    func: BroadcastTensorsInferMeta
  kernel:
    func: broadcast_tensors
    data_type : input
  backward: broadcast_tensors_grad

- op : c_allgather
  args : (Tensor x, int ring_id, int nranks, bool use_calc_stream)
  output : Tensor(out)
  infer_meta :
    func : AllGatherInferMeta
    param: [x, nranks]
  kernel :
    func : c_allgather

- op : c_allreduce_max
  args : (Tensor x, int ring_id, bool use_calc_stream, bool use_model_parallel)
  output : Tensor(out)
  infer_meta :
    func : AllReduceInferMeta
    param : [x]
  kernel :
    func : c_allreduce_max
  inplace : (x -> out)

- op : c_allreduce_min
  args : (Tensor x, int ring_id, bool use_calc_stream, bool use_model_parallel)
  output : Tensor(out)
  infer_meta :
    func : AllReduceInferMeta
    param : [x]
  kernel :
    func : c_allreduce_min
  inplace : (x -> out)

- op : c_allreduce_prod
  args : (Tensor x, int ring_id, bool use_calc_stream, bool use_model_parallel)
  output : Tensor(out)
  infer_meta :
    func : AllReduceInferMeta
    param : [x]
  kernel :
    func : c_allreduce_prod
  inplace : (x -> out)

- op : c_allreduce_sum
  args : (Tensor x, int ring_id, bool use_calc_stream, bool use_model_parallel)
  output : Tensor(out)
  infer_meta :
    func : AllReduceInferMeta
    param : [x]
  kernel :
    func : c_allreduce_sum
  inplace : (x -> out)

- op : c_broadcast
  args : (Tensor x, int ring_id=0, int root=0, bool use_calc_stream=false)
  output : Tensor(out)
  infer_meta :
    func : UnchangedInferMeta
    param : [x]
  kernel :
    func : c_broadcast
  inplace : (x -> out)

- op : c_concat
  args : (Tensor x, int rank, int nranks, int ring_id, bool use_calc_stream, bool use_model_parallel)
  output : Tensor(out)
  infer_meta :
    func : CConcatInferMeta
    param : [x, nranks]
  kernel :
    func : c_concat

- op : c_identity
  args : (Tensor x, int ring_id, bool use_calc_stream, bool use_model_parallel)
  output : Tensor(out)
  infer_meta :
    func : CIdentityInferMeta
  kernel :
    func : c_identity
  inplace : (x -> out)

- op : c_reduce_sum
  args : (Tensor x, int ring_id, int root_id, bool use_calc_stream)
  output : Tensor(out)
  infer_meta :
    func : DistReduceInferMeta
    param : [x]
  kernel :
    func : c_reduce_sum
  inplace : (x -> out)

- op : c_sync_calc_stream
  args : (Tensor x)
  output : Tensor(out)
  infer_meta :
    func : UnchangedInferMeta
    param : [x]
  kernel :
    func : c_sync_calc_stream
  inplace : (x -> out)

- op : c_sync_comm_stream
  args : (Tensor x, int ring_id)
  output : Tensor(out)
  infer_meta :
    func : UnchangedInferMeta
    param : [x]
  kernel :
    func : c_sync_comm_stream
  inplace : (x -> out)

- op : calc_reduced_attn_scores
  args : (Tensor q, Tensor k, Tensor softmax_lse)
  output : Tensor(reduced_scores)
  infer_meta :
    func : CalcReducedAttnScoresInferMeta
    param : [q, k, softmax_lse]
  kernel :
    func : calc_reduced_attn_scores
    data_type : q

- op : cast
  args : (Tensor x, DataType dtype)
  output : Tensor(out)
  infer_meta :
    func : CastInferMeta
    spmd_rule : CastInferSpmd
  kernel :
    func : cast
    param : [x, dtype]
    data_type : x
  inplace: (x -> out)
  backward : cast_grad
  interfaces : paddle::dialect::InferSymbolicShapeInterface

- op : ceil
  args : (Tensor x)
  output : Tensor(out)
  infer_meta :
    func : UnchangedInferMeta
  kernel :
    func : ceil
  inplace : (x -> out)
  backward : ceil_grad
  interfaces : paddle::dialect::InferSymbolicShapeInterface

- op : celu
  args : (Tensor x, float alpha = 1.0)
  output : Tensor(out)
  infer_meta :
    func : UnchangedInferMeta
    param: [x]
  kernel :
    func : celu
  backward : celu_grad

- op : channel_shuffle
  args : (Tensor x, int groups, str data_format="NCHW")
  output : Tensor(out)
  infer_meta :
    func : ChannelShuffleInferMeta
  kernel :
    func : channel_shuffle
  backward : channel_shuffle_grad

- op : check_finite_and_unscale_
  args : (Tensor[] x, Tensor scale)
  output : Tensor[](out){x.size()}, Tensor(found_infinite)
  infer_meta :
    func : CheckFiniteAndUnscaleInferMeta
    param : [x, scale]
    spmd_rule : CheckFiniteAndUnscaleSpmd
  kernel :
    func : check_finite_and_unscale
    param : [x, scale]
    data_type : x
  inplace : (x -> out)

- op : check_numerics
  args : (Tensor tensor, str op_type = "", str var_name = "", int check_nan_inf_level = 0, int stack_height_limit = -1, str output_dir = "")
  output : Tensor(stats), Tensor(values)
  infer_meta :
    func : CheckNumericsInferMeta
  kernel :
    func : check_numerics

- op : cholesky
  args : (Tensor x, bool upper=false)
  output : Tensor
  infer_meta :
    func : CholeskyInferMeta
  kernel :
    func : cholesky
  backward : cholesky_grad

- op : cholesky_solve
  args : (Tensor x, Tensor y, bool upper=false)
  output : Tensor
  infer_meta :
    func : CholeskySolveInferMeta
  kernel :
    func : cholesky_solve
  backward : cholesky_solve_grad

- op : class_center_sample
  args : (Tensor label, int num_classes, int num_samples, int ring_id = 0, int rank = 0, int nranks = 1, bool fix_seed = false, int seed = 0)
  output : Tensor(remapped_label), Tensor(sampled_local_class_center)
  infer_meta :
    func : ClassCenterSampleInferMeta
  kernel :
    func : class_center_sample
    data_type : label
  traits : pir::SideEffectTrait

- op : clip
  args : (Tensor x, Scalar(float) min, Scalar(float) max)
  output : Tensor(out)
  inplace : (x -> out)
  infer_meta :
    func : UnchangedInferMeta
    param : [x]
  kernel :
    func : clip
    data_type : x
  backward : clip_grad
  interfaces : paddle::dialect::InferSymbolicShapeInterface

- op : clip_by_norm
  args : (Tensor x, float max_norm)
  output : Tensor(out)
  infer_meta :
    func : ClipByNormInferMeta
  kernel :
    func : clip_by_norm {dense -> dense}
           clip_by_norm_sr {selected_rows -> selected_rows}

- op : coalesce_tensor
  args : (Tensor[] input, DataType dtype, bool copy_data = false, bool set_constant = false, bool persist_output = false, float constant = 0.0, bool use_align = true, int align_size = -1, int size_of_dtype = -1, int64_t[] concated_shapes = {}, int64_t[] concated_ranks = {})
  output : Tensor[](output){input.size()}, Tensor(fused_output)
  infer_meta :
    func : CoalesceTensorInferMeta
  kernel :
    func : coalesce_tensor
    data_type : dtype

- op : complex
  args : (Tensor real, Tensor imag)
  output : Tensor
  infer_meta :
    func : ComplexInferMeta
  kernel :
    func : complex
    data_type : real
  backward : complex_grad
  interfaces : paddle::dialect::InferSymbolicShapeInterface

- op : concat
  args : (Tensor[] x, Scalar axis=0)
  output : Tensor
  infer_meta :
    func : ConcatInferMeta
    param : [x, axis]
    spmd_rule : ConcatInferSpmdDynamic
  kernel :
    func : concat
    data_type : x
  backward : concat_grad
  interfaces : paddle::dialect::InferSymbolicShapeInterface, paddle::dialect::LayoutTransformationInterface

- op : conj
  args : (Tensor x)
  output : Tensor (out)
  infer_meta :
    func : UnchangedInferMeta
  kernel :
    func : conj
  backward : conj_grad
  interfaces : paddle::dialect::InferSymbolicShapeInterface

- op : conv2d
  args : (Tensor input, Tensor filter, int[] strides={1, 1}, int[] paddings={0, 0}, str padding_algorithm="EXPLICIT", int[] dilations={1, 1}, int groups=1, str data_format="NCHW")
  output : Tensor
  infer_meta :
    func : ConvInferMeta
  kernel :
    func : conv2d
    data_type : input
  backward : conv2d_grad
  interfaces : paddle::dialect::InferSymbolicShapeInterface, paddle::dialect::LayoutTransformationInterface

- op : conv2d_transpose
  args : (Tensor x, Tensor filter, int[] strides={1, 1}, int[] paddings={0, 0}, int[] output_padding={}, IntArray output_size={}, str padding_algorithm="EXPLICIT", int groups=1, int[] dilations={1, 1}, str data_format="NCHW")
  output : Tensor(out)
  infer_meta :
    func : Conv2dTransposeInferMeta
  kernel :
    func : conv2d_transpose
    data_type : x
  backward : conv2d_transpose_grad

- op : conv2d_transpose_bias
  args : (Tensor x, Tensor filter, Tensor bias, int[] strides={1, 1}, int[] paddings={0, 0}, int[] output_padding={}, IntArray output_size={}, str padding_algorithm="EXPLICIT", int groups=1, int[] dilations={1, 1}, str data_format="NCHW")
  output : Tensor(out)
  infer_meta :
    func : Conv2dTransposeInferMeta
    param: [x, filter, strides, paddings, output_padding, output_size, padding_algorithm, groups, dilations, data_format]
  kernel :
    func : conv2d_transpose_bias
    data_type : x

- op : conv3d
  args : (Tensor input, Tensor filter, int[] strides={1, 1, 1}, int[] paddings={0, 0, 0}, str padding_algorithm="EXPLICIT", int groups=1, int[] dilations={1, 1, 1}, str data_format="NCDHW")
  output : Tensor
  infer_meta :
    func : Conv3DInferMeta
  kernel :
    func : conv3d
    data_type : input
  backward : conv3d_grad
  interfaces : paddle::dialect::InferSymbolicShapeInterface

- op : conv3d_transpose
  args : (Tensor x, Tensor filter, int[] strides={1, 1, 1}, int[] paddings={0, 0, 0}, int[] output_padding={}, int[] output_size={}, str padding_algorithm="EXPLICIT", int groups=1, int[] dilations={1, 1, 1}, str data_format="NCHW")
  output : Tensor(out)
  infer_meta :
    func : ConvTransposeInferMeta
  kernel :
    func : conv3d_transpose
    data_type : x
  backward : conv3d_transpose_grad

- op : copy_to
  args : (Tensor x, Place place, bool blocking)
  output : Tensor(out)
  invoke : copy_to_impl(x, place, blocking)

- op : copysign
  args : (Tensor x, Tensor y)
  output : Tensor(out)
  infer_meta :
    func : ElementwiseInferMeta
  kernel :
    func : copysign
  inplace: (x -> out)
  backward : copysign_grad

- op : correlation
  args : (Tensor input1, Tensor input2, int pad_size, int kernel_size, int max_displacement, int stride1, int stride2, int corr_type_multiply=1)
  output : Tensor(out)
  infer_meta :
    func : CorrelationInferMeta
  kernel :
    func : correlation
    data_type : input1
  backward : correlation_grad

- op : cos
  args : (Tensor x)
  output : Tensor(out)
  infer_meta :
    func : UnchangedInferMeta
    spmd_rule : ElementwiseUnaryInferSpmd
  kernel :
    func : cos
  inplace: (x -> out)
  backward : cos_grad
  interfaces : paddle::dialect::InferSymbolicShapeInterface

- op : cosh
  args : (Tensor x)
  output : Tensor(out)
  infer_meta :
    func : UnchangedInferMeta
  kernel :
    func : cosh
  inplace: (x -> out)
  backward : cosh_grad
  interfaces : paddle::dialect::InferSymbolicShapeInterface

- op : crf_decoding
  args: (Tensor emission, Tensor transition, Tensor label, Tensor length)
  output: Tensor (viterbi_path)
  infer_meta:
    func: CrfDecodingInferMeta
  kernel:
    func: crf_decoding
    data_type: emission
  optional: label, length

- op : crop
  args : (Tensor x, IntArray shape = {}, IntArray offsets = {})
  output : Tensor(out)
  infer_meta :
    func : CropInferMeta
  kernel :
    func : crop
    data_type : x
  backward : crop_grad

- op : cross
  args : (Tensor x, Tensor y, int axis = 9)
  output : Tensor
  infer_meta :
    func : CrossInferMeta
  kernel :
    func : cross
    data_type : x
  backward : cross_grad

# Part of python API paddle.nn.functional.cross_entropy
- op : cross_entropy_with_softmax
  args : (Tensor input, Tensor label, bool soft_label=false, bool use_softmax=true, bool numeric_stable_mode=true, int ignore_index=-100, int axis=-1)
  output : Tensor(softmax), Tensor(loss)
  inplace : (input -> softmax)
  infer_meta :
    func : CrossEntropyWithSoftmaxInferMeta
    spmd_rule: CrossEntropyWithSoftmaxInferSpmd
  kernel :
    func : cross_entropy_with_softmax
    data_type : input
  backward : cross_entropy_with_softmax_grad
  interfaces : paddle::dialect::InferSymbolicShapeInterface

- op : ctc_align
  args: (Tensor input, Tensor input_length, int blank = 0, bool merge_repeated = true,
    int padding_value = 0)
  output: Tensor (output), Tensor (output_length)
  infer_meta:
    func: CtcAlignInferMeta
  kernel:
    func: ctc_align
    data_type: input
  optional: input_length, output_length

- op : cudnn_lstm
  args: (Tensor x, Tensor init_h, Tensor init_c, Tensor w, Tensor[] weight_list, Tensor sequence_length, float dropout_prob = 0.0, bool is_bidirec = false, int hidden_size = 100, int num_layers = 1, bool is_test = false, int seed = 0)
  output: Tensor (out), Tensor (last_h), Tensor (last_c), Tensor (reserve), Tensor (state_out)
  infer_meta:
    func: CudnnLSTMInferMeta
  kernel:
    func: cudnn_lstm
    data_type: x
  optional: w, weight_list, sequence_length
  intermediate: reserve
  backward: cudnn_lstm_grad

- op : cummax
  args : (Tensor x, int axis=-1, DataType dtype = DataType::INT64)
  output : Tensor(out), Tensor(indices)
  infer_meta :
    func : CumWithIndicesInferMeta
  kernel :
    func : cummax
    data_type : x
  backward : cummax_grad
  interfaces : paddle::dialect::InferSymbolicShapeInterface

- op : cummin
  args : (Tensor x, int axis=-1, DataType dtype = DataType::INT64)
  output : Tensor(out), Tensor(indices)
  infer_meta :
    func : CumWithIndicesInferMeta
  kernel :
    func : cummin
    data_type : x
  backward : cummin_grad
  interfaces : paddle::dialect::InferSymbolicShapeInterface

- op : cumprod
  args : (Tensor x,  int dim, bool exclusive=false, bool reverse=false)
  output : Tensor(out)
  infer_meta :
    func : UnchangedInferMetaCheckAxis
    param : [x, dim]
  kernel :
    func : cumprod
  inplace: (x -> out)
  backward : cumprod_grad
  interfaces : paddle::dialect::InferSymbolicShapeInterface

- op : cumsum
  args : (Tensor x, Scalar axis=-1, bool flatten=false, bool exclusive=false, bool reverse=false)
  output : Tensor(out)
  infer_meta :
    func : CumScalarAxisInferMeta
  kernel :
    func : cumsum
    data_type : x
  inplace: (x -> out)
  backward : cumsum_grad
  interfaces : paddle::dialect::InferSymbolicShapeInterface

- op : cvm
  args: (Tensor x, Tensor cvm, bool use_cvm = true)
  output: Tensor (out)
  infer_meta:
    func: CvmInferMeta
  kernel:
    func: cvm
    data_type: x
  backward: cvm_grad
  no_need_buffer: cvm

- op : data
  args : (str name, IntArray shape, DataType dtype, Place place)
  output : Tensor(out)
  infer_meta :
    func : DataInferMeta
    param : [name, shape, dtype]
  kernel:
    func : data
    param : [name, shape, dtype]
    data_type : dtype
    backend : place
  interfaces : paddle::dialect::InferSymbolicShapeInterface

- op : decayed_adagrad
  args : (Tensor param, Tensor grad, Tensor moment, Tensor learning_rate, float decay = 0.95f, float epsilon = 1.0e-6f)
  output : Tensor(param_out), Tensor(moment_out)
  infer_meta :
    func : DecayedAdagradInferMeta
  kernel :
    func : decayed_adagrad
    data_type : param

- op : decode_jpeg
  args : (Tensor x, str mode, Place place)
  output : Tensor(out)
  infer_meta :
    func : DecodeJpegInferMeta
    param : [x, mode]
  kernel :
    func : decode_jpeg
    param : [x, mode]
    backend : place

- op : deformable_conv
  args : (Tensor x, Tensor offset, Tensor filter, Tensor mask, int[] strides, int[] paddings, int[] dilations, int deformable_groups, int groups, int im2col_step)
  output : Tensor(out)
  infer_meta :
    func : DeformableConvInferMeta
  kernel :
    func : deformable_conv
    data_type : x
  optional : mask
  backward : deformable_conv_grad

- op : depend
  args: (Tensor x, Tensor[] dep)
  output: Tensor (out)
  infer_meta:
    func : UnchangedInferMeta
    param : [x]
  kernel:
    func: depend

- op : depthwise_conv2d
  args : (Tensor input, Tensor filter, int[] strides={1, 1}, int[] paddings={0, 0}, str padding_algorithm="EXPLICIT", int groups=1, int[] dilations={1, 1}, str data_format="NCHW")
  output : Tensor(out)
  infer_meta :
    func : DepthwiseConvInferMeta
  kernel :
    func : depthwise_conv2d
    data_type : input
  backward : depthwise_conv2d_grad

- op : depthwise_conv2d_transpose
  args : (Tensor x, Tensor filter, int[] strides={1, 1}, int[] paddings={0, 0}, int[] output_padding={}, IntArray output_size={}, str padding_algorithm="EXPLICIT", int groups=1, int[] dilations={1, 1}, str data_format="NCHW")
  output : Tensor(out)
  infer_meta :
    func : Conv2dTransposeInferMeta
  kernel :
    func : depthwise_conv2d_transpose
    data_type : x
  backward : depthwise_conv2d_transpose_grad

- op : dequantize_abs_max
  args : (Tensor x, Tensor scale, float max_range)
  output : Tensor(out)
  infer_meta :
    func : DequantizeAbsMaxInferMeta
  kernel :
    func : dequantize_abs_max
    data_type : x

- op : dequantize_log
  args: (Tensor x, Tensor dict)
  output: Tensor(out)
  infer_meta:
    func: DequantizeLogInferMeta
  kernel:
    func: dequantize_log
    data_type: x

- op : det
  args : (Tensor x)
  output : Tensor
  infer_meta :
    func : UnchangedInferMeta
  kernel :
    func : determinant
  backward : det_grad

- op : detection_map
  args: (Tensor detect_res, Tensor label, Tensor has_state, Tensor pos_count, Tensor
    true_pos, Tensor false_pos, int class_num, int background_label = 0, float overlap_threshold
    = .5f, bool evaluate_difficult = true, str ap_type = "integral")
  output: Tensor (accum_pos_count), Tensor (accum_true_pos), Tensor (accum_false_pos),
    Tensor (m_ap)
  infer_meta:
    func: DetectionMapInferMeta
  kernel:
    func: detection_map
    data_type: detect_res
  optional: has_state, pos_count, true_pos, false_pos

- op : dgc
  args : (Tensor u, Tensor v, Tensor grad, Tensor param, Tensor current_step, Tensor nranks, float m=0.9, bool use_nesterov=true, float[] sparsity={}, float rampup_begin_step=0.0, float rampup_step=0.0, float regular_coeff=0.0, int regular_type=0)
  output : Tensor(u_out), Tensor(v_out), Tensor(encode_grad), Tensor(grad_out), Tensor(k), Tensor(gather_buff)
  infer_meta:
    func: DgcInferMeta
    param : [u, v, grad, param, current_step, nranks]
  kernel :
    func : dgc
    param : [u, v, grad, param, current_step, nranks, m, use_nesterov, sparsity, rampup_begin_step, rampup_step, regular_coeff, regular_type]
  optional: param
  data_transform :
    skip_transform : current_step, nranks

- op : dgc_clip_by_norm
  args: (Tensor x, Tensor current_step, float max_norm, float rampup_begin_step = -1.0)
  output: Tensor(out)
  infer_meta:
    func: ClipByNormInferMeta
    param: [x, max_norm]
  kernel:
    func: dgc_clip_by_norm {dense, dense -> dense}
          dgc_clip_by_norm_sr {selected_rows, dense -> selected_rows}
  data_transform :
    skip_transform : current_step

- op : dgc_momentum
  args: (Tensor param, Tensor grad, Tensor velocity, Tensor learning_rate, Tensor
    master_param, Tensor current_step_tensor, Tensor nranks_tensor, float mu, bool use_nesterov
    = false, str regularization_method = "", float regularization_coeff = 0.0f, bool
    multi_precision = false, float rescale_grad = 1.0f, float rampup_begin_step =
    -1.0)
  output: Tensor (param_out), Tensor (velocity_out), Tensor (master_param_out), Tensor
    (grad_out)
  infer_meta:
    func: DGCMomentumInferMeta
  kernel:
    func: dgc_momentum
    data_type: param
  optional : master_param, master_param_out
  data_transform :
    skip_transform : current_step_tensor, nranks_tensor

- op : diag
  args : (Tensor x, int offset = 0, float padding_value = 0.0)
  output : Tensor
  infer_meta :
    func : DiagInferMeta
  kernel :
    func : diag
  backward : diag_grad

- op : diag_embed
  args : (Tensor input, int offset = 0, int dim1 = -2, int dim2 = -1)
  output : Tensor(out)
  infer_meta :
    func : DiagEmbedInferMeta
  kernel :
    func : diag_embed
  interfaces : paddle::dialect::InferSymbolicShapeInterface
  traits : paddle::dialect::ForwardOnlyTrait

- op : diagonal
  args : (Tensor x, int offset = 0, int axis1 = 0, int axis2 = 1)
  output : Tensor
  infer_meta :
    func : DiagonalInferMeta
  kernel :
    func : diagonal
  backward : diagonal_grad
  interfaces : paddle::dialect::InferSymbolicShapeInterface

- op : digamma
  args : (Tensor x)
  output : Tensor(out)
  infer_meta :
    func : UnchangedInferMeta
  kernel :
    func : digamma
  inplace: (x -> out)
  backward : digamma_grad
  interfaces : paddle::dialect::InferSymbolicShapeInterface

- op : dirichlet
  args: (Tensor alpha)
  output: Tensor(out)
  infer_meta:
    func: DirichletInferMeta
  kernel:
    func: dirichlet
  interfaces : paddle::dialect::InferSymbolicShapeInterface

- op : disable_check_model_nan_inf
  args: (Tensor x, int flag = 0)
  output: Tensor(out)
  infer_meta:
    func: UnchangedInferMeta
    param : [x]
  kernel:
    func: check_model_nan_inf
    data_type: x
  backward: disable_check_model_nan_inf_grad

- op : dist
  args : (Tensor x, Tensor y, float p = 2.0)
  output : Tensor
  infer_meta :
    func : DistInferMeta
  kernel :
    func : dist
  backward : dist_grad

- op : dot
  args : (Tensor x, Tensor y)
  output : Tensor
  infer_meta :
    func : DotInferMeta
  kernel :
    func : dot
    data_type : x
  backward : dot_grad

- op : dpsgd
  args: (Tensor param, Tensor grad, Tensor learning_rate, float clip = 10.0f, float batch_size = 16.0f, float sigma = 1.0f, int seed = 0)
  output: Tensor(param_out)
  infer_meta:
     func: DpsgdInferMeta
  kernel:
     func: dpsgd
     data_type: param

- op : dropout
  args : (Tensor x, Tensor seed_tensor, Scalar p, bool is_test, str mode, int seed, bool fix_seed)
  output : Tensor(out), Tensor(mask)
  infer_meta :
    func : DropoutInferMeta
  kernel :
    func : dropout
    data_type : x
  optional : seed_tensor
  intermediate : mask
  backward : dropout_grad
  traits : pir::SideEffectTrait

- op : edit_distance
  args : (Tensor hyps, Tensor refs, Tensor hypslength, Tensor refslength, bool normalized = false)
  output : Tensor(sequencenum), Tensor(out)
  infer_meta :
    func : EditDistanceInferMeta
  kernel :
    func : edit_distance
    data_type : DataType::FLOAT32
  optional : hypslength, refslength

- op : eig
  args: (Tensor x)
  output: Tensor(out_w), Tensor(out_v)
  infer_meta:
    func: EigInferMeta
  kernel:
    func: eig
  backward: eig_grad

- op : eigh
  args : (Tensor x, str UPLO = "L")
  output : Tensor(out_w), Tensor(out_v)
  infer_meta :
    func : EighInferMeta
  kernel :
    func : eigh
  backward : eigh_grad

- op : eigvals
  args : (Tensor x)
  output : Tensor(out)
  infer_meta :
    func : EigvalsInferMeta
  kernel :
    func : eigvals

- op : eigvalsh
  args : (Tensor x, str uplo = "L", bool is_test = false)
  output : Tensor(eigenvalues), Tensor(eigenvectors)
  infer_meta :
    func : EigvalshInferMeta
  kernel :
    func : eigvalsh
    data_type : x
  backward : eigvalsh_grad

- op : elu
  args : (Tensor x, float alpha = 1.0f)
  output : Tensor(out)
  infer_meta :
    func : UnchangedInferMeta
    param : [x]
  kernel :
    func : elu
  inplace : (x -> out)
  backward : elu_grad

- op : empty
  args : (IntArray shape, DataType dtype=DataType::FLOAT32, Place place=CPUPlace())
  output: Tensor(out)
  infer_meta :
    func : CreateInferMeta
    param : [shape, dtype]
  kernel :
    func : empty
    param : [shape, dtype]
    data_type : dtype
    backend : place
  interfaces : paddle::dialect::InferSymbolicShapeInterface

- op : empty_like
  args : (Tensor x, DataType dtype = DataType::UNDEFINED, Place place = {})
  output: Tensor(out)
  infer_meta :
    func : CreateLikeInferMeta
    param : [x, dtype]
  kernel :
    func : empty_like
    param : [x, dtype]
    data_type : dtype > x
    backend : place > x

- op : enable_check_model_nan_inf
  args: (Tensor x, int flag = 1)
  output: Tensor(out)
  infer_meta:
    func: UnchangedInferMeta
    param : [x]
  kernel:
    func: check_model_nan_inf
    data_type: x
  backward: enable_check_model_nan_inf_grad

- op : equal_all
  args : (Tensor x, Tensor y)
  output : Tensor(out)
  infer_meta :
    func : CompareAllInferMeta
  kernel :
    func : equal_all

- op : erf
  args : (Tensor x)
  output : Tensor(out)
  infer_meta :
    func : UnchangedInferMeta
  kernel :
    func : erf
  inplace : (x -> out)
  backward : erf_grad
  interfaces : paddle::dialect::InferSymbolicShapeInterface

- op : erfinv
  args : (Tensor x)
  output : Tensor(out)
  infer_meta :
    func : UnchangedInferMeta
  kernel :
    func : erfinv
  inplace : (x -> out)
  backward : erfinv_grad
  interfaces : paddle::dialect::InferSymbolicShapeInterface

- op : exp
  args : (Tensor x)
  output : Tensor(out)
  infer_meta :
    func : UnchangedInferMeta
    spmd_rule : ElementwiseUnaryInferSpmd
  kernel :
    func : exp
  inplace : (x -> out)
  backward : exp_grad
  interfaces : paddle::dialect::InferSymbolicShapeInterface

- op : expand
  args : (Tensor x, IntArray shape = {})
  output : Tensor(out)
  infer_meta :
    func : ExpandInferMeta
  kernel :
    func : expand
    data_type : x
  backward : expand_grad

- op : expand_as
  args : (Tensor x, Tensor y, int[] target_shape = {})
  output : Tensor(out)
  infer_meta :
    func : ExpandAsInferMeta
    local_shape: target_shape
  kernel :
    func : expand_as
    data_type : x
  optional : y
  backward : expand_as_grad
  interfaces : paddle::dialect::InferSymbolicShapeInterface

- op : expm1
  args : (Tensor x)
  output : Tensor(out)
  infer_meta :
    func : UnchangedInferMeta
    param : [x]
  kernel :
    func : expm1
  inplace: (x -> out)
  backward : expm1_grad
  interfaces : paddle::dialect::InferSymbolicShapeInterface

- op : exponential_
  args : (Tensor x, float lam)
  output : Tensor(out)
  infer_meta :
    func : UnchangedInferMeta
    param : [x]
  kernel :
    func : exponential
  inplace : (x -> out)
  backward : exponential__grad
  interfaces : paddle::dialect::InferSymbolicShapeInterface

- op : eye
  args : (Scalar num_rows, Scalar num_columns, DataType dtype=DataType::FLOAT32, Place place={})
  output : Tensor(out)
  infer_meta :
    func : EyeInferMeta
    param : [num_rows, num_columns, dtype]
  kernel :
    func : eye
    param : [num_rows, num_columns, dtype]
    data_type : dtype
    backend : place

- op : fake_channel_wise_dequantize_max_abs
  args : (Tensor x, Tensor[] scales, int[] quant_bits = {8}, int quant_axis = 0, int x_num_col_dims = 1)
  output : Tensor(out)
  infer_meta :
    func : FakeChannelWiseDequantizeMaxAbsInferMeta
  kernel :
    func : fake_channel_wise_dequantize_max_abs
    data_type : x

- op : fake_channel_wise_quantize_abs_max
  args : (Tensor x, int bit_length = 8, int round_type = 1, int quant_axis = 0, bool is_test = false)
  output : Tensor(out), Tensor(out_scale)
  infer_meta :
    func : FakeChannelWiseQuantizeAbsMaxInferMeta
  kernel :
    func : fake_channel_wise_quantize_abs_max
    data_type : x

- op : fake_channel_wise_quantize_dequantize_abs_max
  args : (Tensor x, int bit_length = 8, int round_type = 1, int quant_axis = 0)
  output : Tensor(out), Tensor(out_scale)
  infer_meta :
    func : FakeChannelWiseQuantizeDequantizeAbsMaxInferMeta
  kernel :
    func : fake_channel_wise_quantize_dequantize_abs_max
    data_type : x
  backward : fake_channel_wise_quantize_dequantize_abs_max_grad

- op : fake_dequantize_max_abs
  args : (Tensor x, Tensor scale, float max_range)
  output : Tensor(out)
  infer_meta :
    func : FakeDequantizeMaxAbsInferMeta
  kernel :
    func : fake_dequantize_max_abs
    data_type : x

- op : fake_quantize_abs_max
  args : (Tensor x, int bit_length = 8, int round_type = 1)
  output : Tensor(out), Tensor(out_scale)
  infer_meta :
    func : FakeQuantizeAbsMaxInferMeta
  kernel :
    func : fake_quantize_abs_max
    data_type : x

- op : fake_quantize_dequantize_abs_max
  args : (Tensor x, int bit_length = 8, int round_type = 1)
  output : Tensor(out), Tensor(out_scale)
  infer_meta :
    func : FakeQuantizeAbsMaxInferMeta
  kernel :
    func : fake_quantize_dequantize_abs_max
    data_type : x
  backward : fake_quantize_dequantize_abs_max_grad

- op : fake_quantize_dequantize_moving_average_abs_max
  args : (Tensor x, Tensor in_scale, Tensor in_accum, Tensor in_state, float moving_rate = 0.9, int bit_length = 8, bool is_test = false, int round_type = 1)
  output : Tensor(out), Tensor(out_scale), Tensor(out_state), Tensor(out_accum)
  infer_meta :
    func : FakeQuantOrWithDequantMovingAverageAbsMaxInferMeta
  kernel :
    func : fake_quantize_dequantize_moving_average_abs_max
    data_type : x
  optional : in_accum, in_state, out_state, out_accum
  backward : fake_quantize_dequantize_moving_average_abs_max_grad
  inplace: (in_scale -> out_scale)

- op : fake_quantize_moving_average_abs_max
  args : (Tensor x, Tensor in_scale, Tensor in_accum, Tensor in_state, float moving_rate = 0.9, int bit_length = 8, bool is_test = false, int round_type = 1)
  output : Tensor(out), Tensor(out_scale), Tensor(out_state), Tensor(out_accum)
  infer_meta :
    func : FakeQuantOrWithDequantMovingAverageAbsMaxInferMeta
  kernel :
    func : fake_quantize_moving_average_abs_max
    data_type : x
  optional : in_accum, in_state, out_state, out_accum
  inplace: (in_scale -> out_scale)

- op : fake_quantize_range_abs_max
  args : (Tensor x, Tensor in_scale, Tensor iter, int window_size = 10000,  int bit_length = 8, bool is_test = false, int round_type = 1)
  output : Tensor(out), Tensor(out_scale), Tensor(out_scales)
  infer_meta :
    func : FakeQuantizeRangeAbsMaxInferMeta
  kernel :
    func : fake_quantize_range_abs_max
    data_type : x
  optional : iter, out_scales
  inplace: (in_scale -> out_scale)

- op : fft_c2c
  args : (Tensor x, int64_t[] axes, str normalization, bool forward)
  output : Tensor
  infer_meta :
    func : FFTC2CInferMeta
  kernel :
    func : fft_c2c
  backward : fft_c2c_grad

- op : fft_c2r
  args : (Tensor x, int64_t[] axes, str normalization, bool forward, int64_t last_dim_size=0L)
  output : Tensor
  infer_meta :
    func : FFTC2RInferMeta
  kernel :
    func : fft_c2r
  backward : fft_c2r_grad

- op : fft_r2c
  args : (Tensor x, int64_t[] axes, str normalization, bool forward, bool onesided)
  output : Tensor
  infer_meta :
    func : FFTR2CInferMeta
  kernel :
    func : fft_r2c
  backward : fft_r2c_grad

- op : fill
  args : (Tensor x, Scalar(double) value=0)
  output : Tensor(out)
  infer_meta :
    func : UnchangedInferMeta
    param : [x]
  kernel :
    func : fill
  inplace : (x -> out)
  backward: fill_grad

- op : fill_diagonal
  args : (Tensor x, float value=0, int offset=0, bool wrap=false)
  output : Tensor(out)
  infer_meta :
    func : FillDiagonalInferMeta
  kernel :
    func : fill_diagonal
    data_type : x
  inplace : (x -> out)
  backward : fill_diagonal_grad

- op : fill_diagonal_tensor
  args : (Tensor x, Tensor y, int64_t offset = 0, int dim1 = 0, int dim2 = 1)
  output : Tensor(out)
  infer_meta :
    func : FillDiagonalTensorInferMeta
  kernel :
    func : fill_diagonal_tensor
  inplace : (x -> out)
  backward : fill_diagonal_tensor_grad

- op : flash_attn
  args : (Tensor q, Tensor k, Tensor v, Tensor fixed_seed_offset, Tensor attn_mask, float dropout = 0.0, bool causal = false, bool return_softmax = false, bool is_test = false, str rng_name = "")
  output : Tensor(out), Tensor(softmax), Tensor(softmax_lse), Tensor(seed_offset)
  optional : fixed_seed_offset, attn_mask
  infer_meta :
    func : FlashAttnInferMeta
    param : [q, k, v]
    spmd_rule : FlashAttInferSpmd
  kernel :
    func : flash_attn
    data_type : q
  backward : flash_attn_grad
  interfaces : paddle::dialect::InferSymbolicShapeInterface

- op : flash_attn_qkvpacked
  args : (Tensor qkv, Tensor fixed_seed_offset, Tensor attn_mask, float dropout = 0.0, bool causal = false, bool return_softmax = false, bool is_test = false, str rng_name = "")
  output : Tensor(out), Tensor(softmax), Tensor(softmax_lse), Tensor(seed_offset)
  optional : fixed_seed_offset, attn_mask
  infer_meta :
    func : FlashAttnQKVPackedInferMeta
    param : [qkv]
  kernel :
    func : flash_attn_qkvpacked
    data_type : qkv
  backward : flash_attn_qkvpacked_grad

- op : flash_attn_unpadded
  args : (Tensor q, Tensor k, Tensor v, Tensor cu_seqlens_q,  Tensor cu_seqlens_k, Tensor fixed_seed_offset, Tensor attn_mask, int64_t max_seqlen_q, int64_t max_seqlen_k, float scale, float dropout = 0.0, bool causal = false, bool return_softmax = false, bool is_test = false, str rng_name = "")
  output : Tensor(out), Tensor(softmax), Tensor(softmax_lse), Tensor(seed_offset)
  optional :  fixed_seed_offset , attn_mask
  infer_meta :
    func : FlashAttnInferMeta
    param : [q, k, v]
  kernel :
    func : flash_attn_unpadded
    data_type : q
  intermediate : softmax_lse, seed_offset
  backward : flash_attn_unpadded_grad

- op : flash_attn_varlen_qkvpacked
  args : (Tensor qkv, Tensor cu_seqlens_q,  Tensor cu_seqlens_k, Tensor fixed_seed_offset, Tensor attn_mask, int64_t max_seqlen_q, int64_t max_seqlen_k, float scale, float dropout = 0.0, bool causal = false, bool return_softmax = false, bool is_test = false, str rng_name = "", bool varlen_padded = true)
  output : Tensor(out), Tensor(softmax), Tensor(softmax_lse), Tensor(seed_offset)
  optional :  fixed_seed_offset , attn_mask
  infer_meta :
    func : FlashAttnQKVPackedInferMeta
    param : [qkv]
  kernel :
    func : flash_attn_varlen_qkvpacked
    data_type : qkv
  intermediate : softmax_lse, seed_offset
  backward : flash_attn_varlen_qkvpacked_grad

- op : flash_attn_with_sparse_mask
  args : (Tensor q, Tensor k, Tensor v, Tensor attn_mask_start_row_indices, Tensor fixed_seed_offset, float dropout = 0.0, bool causal = false, int attn_mask_start_row = 0, bool return_softmax = false, bool is_test = false, str rng_name = "")
  output : Tensor(out), Tensor(softmax), Tensor(softmax_lse), Tensor(seed_offset)
  optional : fixed_seed_offset
  infer_meta :
    func : FlashAttnInferMeta
    param : [q, k, v]
  kernel :
    func : flash_attn_with_sparse_mask
    data_type : q
  backward : flash_attn_with_sparse_mask_grad

- op : flatten
  args : (Tensor x, int start_axis = 1, int stop_axis = 1)
  output : Tensor(out), Tensor(xshape)
  infer_meta :
    func : FlattenWithXShapeInferMeta
    spmd_rule : FlattenInferSpmd
  kernel :
    func : flatten
    data_type : x
  inplace : (x -> out)
  view : (x -> out)
  intermediate : xshape
  backward : flatten_grad
  interfaces : paddle::dialect::InferSymbolicShapeInterface

- op : flip
  args : (Tensor x, int[] axis)
  output : Tensor (out)
  infer_meta :
    func : FlipInferMeta
  kernel :
    func : flip
  backward : flip_grad
  interfaces : paddle::dialect::InferSymbolicShapeInterface

- op : floor
  args : (Tensor x)
  output : Tensor(out)
  infer_meta :
    func : UnchangedInferMeta
  kernel :
    func : floor
  inplace : (x -> out)
  backward : floor_grad
  interfaces : paddle::dialect::InferSymbolicShapeInterface

- op : fmax
  args : (Tensor x, Tensor y)
  output : Tensor(out)
  infer_meta :
    param: [x, y]
    func : ElementwiseInferMeta
  kernel :
    func : fmax
  backward : fmax_grad
  interfaces : paddle::dialect::InferSymbolicShapeInterface

- op : fmin
  args : (Tensor x, Tensor y)
  output : Tensor(out)
  infer_meta :
    func : ElementwiseInferMeta
    param: [x, y]
  kernel :
    func : fmin
  backward : fmin_grad
  interfaces : paddle::dialect::InferSymbolicShapeInterface

- op : fold
  args: (Tensor x, int[] output_sizes, int[] kernel_sizes,  int[] strides, int[] paddings, int[] dilations)
  output: Tensor(out)
  infer_meta:
    func: FoldInferMeta
  kernel:
    func: fold
  backward: fold_grad

- op : fractional_max_pool2d
  args : (Tensor x, int[] output_size, int[] kernel_size = {0, 0}, float random_u = 0.0, bool return_mask = true)
  output : Tensor(out), Tensor(mask)
  infer_meta :
    func : FractionalMaxPoolInferMeta
  kernel :
    func : fractional_max_pool2d
  backward : fractional_max_pool2d_grad

- op : fractional_max_pool3d
  args : (Tensor x, int[] output_size, int[] kernel_size = {0, 0, 0}, float random_u = 0.0, bool return_mask = true)
  output : Tensor(out), Tensor(mask)
  infer_meta :
    func : FractionalMaxPoolInferMeta
  kernel :
    func : fractional_max_pool3d
  backward : fractional_max_pool3d_grad

- op : frame
  args : (Tensor x, int frame_length, int hop_length, int axis=-1)
  output : Tensor(out)
  infer_meta :
    func : FrameInferMeta
  kernel :
    func : frame
  backward : frame_grad

- op : frobenius_norm
  args : (Tensor x, IntArray axis,  bool keep_dim,  bool reduce_all)
  output : Tensor(out)
  infer_meta :
    func : ReduceIntArrayAxisInferMetaBase
  kernel :
    func : frobenius_norm
  backward : frobenius_norm_grad

- op : ftrl
  args: (Tensor param, Tensor squared_accumulator, Tensor linear_accumulator, Tensor grad, Tensor learning_rate, float l1=0.0f, float l2=0.0f, float lr_power=-0.5f)
  output: Tensor(param_out), Tensor(squared_accum_out), Tensor(linear_accum_out)
  infer_meta:
    func: FtrlInferMeta
  kernel:
    func: ftrl {dense, dense, dense, dense, dense -> dense, dense, dense}
          ftrl_sr {dense, dense, dense, selected_rows, dense -> dense, dense, dense}
    data_type: param

- op : full
  args : (IntArray shape, Scalar(double) value, DataType dtype=DataType::FLOAT32, Place place=CPUPlace())
  output: Tensor(out)
  infer_meta :
    func : CreateInferMeta
    param : [shape, dtype]
  kernel :
    func : full
    param : [shape, value, dtype]
    data_type : dtype
    backend : place
  interfaces : paddle::dialect::InferSymbolicShapeInterface

- op : full_
  args : (Tensor output, IntArray shape, Scalar(double) value, DataType dtype=DataType::FLOAT32, Place place=CPUPlace())
  output : Tensor(out)
  inplace : (output -> out)
  infer_meta :
    func : CreateInferMeta
    param : [shape, dtype]
  kernel :
    func : full
    param : [shape, value, dtype]
    data_type : dtype
    backend : place

- op : full_batch_size_like
  args : (Tensor input, int[] shape, DataType dtype, Scalar(double) value, int input_dim_idx, int output_dim_idx, Place place=CPUPlace())
  output: Tensor(out)
  infer_meta :
    func : FullBatchSizeLikeInferMeta
    param : [input, shape, value, dtype, input_dim_idx, output_dim_idx]
  kernel :
    func : full_batch_size_like
    param : [input, shape, value, dtype, input_dim_idx, output_dim_idx]
    data_type : dtype
    backend : place

- op : full_int_array
  args : (int64_t[] value, DataType dtype=DataType::FLOAT32, Place place=CPUPlace())
  output: Tensor(out)
  infer_meta :
    func : CreateVecShapeInferMeta
    param : [value, dtype]
  kernel :
    func : full_int_array
    param : [value, dtype]
    data_type : dtype
    backend : place
  interfaces : paddle::dialect::InferSymbolicShapeInterface

- op : full_like
  args : (Tensor x, Scalar value, DataType dtype = DataType::UNDEFINED, Place place = {})
  output: Tensor(out)
  infer_meta :
    func : CreateLikeInferMeta
    param : [x, dtype]
    spmd_rule : FullLikeInferSpmd
  kernel :
    func : full_like
    param : [x, value, dtype]
    data_type : dtype > x
    backend : place > x
  data_transform :
    skip_transform : x
  traits : paddle::dialect::ForwardOnlyTrait

- op : full_with_tensor
  args : (Tensor value, IntArray shape, DataType dtype=DataType::FLOAT32)
  output: Tensor(out)
  infer_meta :
    func : FullWithTensorInferMeta
    param : [shape, dtype]
  kernel :
    func : full_with_tensor
    data_type : dtype
  interfaces : paddle::dialect::InferSymbolicShapeInterface
  traits : paddle::dialect::ForwardOnlyTrait

- op : fused_batch_norm_act
  args : (Tensor x, Tensor scale, Tensor bias, Tensor mean, Tensor variance, float momentum, float epsilon, str act_type)
  output : Tensor(out), Tensor(mean_out), Tensor(variance_out), Tensor(saved_mean), Tensor(saved_variance), Tensor(reserve_space)
  infer_meta:
    func : FusedBatchNormActInferMeta
    param : [x, scale, bias, mean, variance]
  kernel :
    func : fused_batch_norm_act
    data_type : x
  view : (mean -> mean_out), (variance -> variance_out)
  backward : fused_batch_norm_act_grad

- op : fused_bn_add_activation
  args : (Tensor x, Tensor z, Tensor scale, Tensor bias, Tensor mean, Tensor variance, float momentum, float epsilon, str act_type)
  output : Tensor(out), Tensor(mean_out), Tensor(variance_out), Tensor(saved_mean), Tensor(saved_variance), Tensor(reserve_space)
  infer_meta:
    func : FusedBatchNormActInferMeta
    param : [x, scale, bias, mean, variance]
  kernel :
    func : fused_bn_add_activation
    data_type : x
  view : (mean -> mean_out), (variance -> variance_out)
  backward : fused_bn_add_activation_grad

- op : fused_multi_transformer
  args : (Tensor x, Tensor[] ln_scales, Tensor[] ln_biases, Tensor[] qkv_weights, Tensor[] qkv_biases, Tensor[] cache_kvs, Tensor[] pre_caches, Tensor rotary_tensor, Tensor beam_offset, Tensor time_step, Tensor seq_lengths, Tensor src_mask, Tensor[] out_linear_weights, Tensor[] out_linear_biases, Tensor[] ffn_ln_scales, Tensor[] ffn_ln_biases, Tensor[] ffn1_weights, Tensor[] ffn1_biases, Tensor[] ffn2_weights, Tensor[] ffn2_biases, bool pre_layer_norm = true, float epsilon = 1e-5, float residual_alpha = 1.0f, float dropout_rate = .5f, int rotary_emb_dims = 0, bool is_test = false, str dropout_implementation = "downgrade_in_infer", str act_method = "gelu", bool trans_qkvw = true, int ring_id = -1, str norm_type = "layernorm", bool use_neox_rotary_style=true, int gqa_group_size=-1)
  optional : qkv_biases, cache_kvs, pre_caches, rotary_tensor, beam_offset, time_step, seq_lengths, src_mask, out_linear_biases, ffn1_biases, ffn2_biases, cache_kv_outs
  output :  Tensor[](cache_kv_outs){out_linear_weights.size()}, Tensor(out)
  infer_meta :
    func : FusedMultiTransformerInferMeta
  kernel :
    func : fused_multi_transformer
    data_type : x

- op : fused_softmax_mask
  args : (Tensor x, Tensor mask)
  output : Tensor(out)
  infer_meta :
    func : SoftmaxMaskFuseInferMeta
  kernel :
    func : fused_softmax_mask
    data_type : x
  backward: fused_softmax_mask_grad

- op : fused_softmax_mask_upper_triangle
  args : (Tensor X)
  output : Tensor(Out)
  infer_meta :
    func : UnchangedInferMeta
  kernel:
    func : fused_softmax_mask_upper_triangle
  backward: fused_softmax_mask_upper_triangle_grad

- op : gammaincc
  args : (Tensor x, Tensor y)
  output : Tensor(out)
  infer_meta :
    func : ElementwiseInferMeta
    param : [x, y]
  kernel :
    func : gammaincc
  inplace: (x -> out)
  backward : gammaincc_grad

- op : gammaln
  args : (Tensor x)
  output : Tensor(out)
  infer_meta :
    func : UnchangedInferMeta
  kernel :
    func : gammaln
  inplace: (x -> out)
  backward : gammaln_grad

- op : gather
  args : (Tensor x, Tensor index, Scalar axis=0)
  output : Tensor(out)
  infer_meta :
    func : GatherInferMeta
  kernel :
    func : gather
    data_type: x
  backward : gather_grad
  interfaces : paddle::dialect::InferSymbolicShapeInterface

- op : gather_nd
  args : (Tensor x, Tensor index)
  output : Tensor(out)
  infer_meta :
    func : GatherNdInferMeta
  kernel :
    func : gather_nd
    data_type : x
  backward : gather_nd_grad
  interfaces : paddle::dialect::InferSymbolicShapeInterface

- op : gather_tree
  args : (Tensor ids, Tensor parents)
  output : Tensor(out)
  infer_meta :
    func : GatherTreeMeta
  kernel :
    func : gather_tree
    data_type : ids

- op : gaussian
  args : (IntArray shape, float mean, float std, int seed, DataType dtype, Place place={})
  output: Tensor(out)
  infer_meta :
    func : GaussianInferMeta
    param : [shape, mean, std, seed, dtype]
  kernel :
    func : gaussian
    param : [shape, mean, std, seed, dtype]
    data_type : dtype
    backend : place
  interfaces : paddle::dialect::InferSymbolicShapeInterface
  traits : pir::SideEffectTrait, paddle::dialect::ForwardOnlyTrait

- op : gaussian_inplace
  args: (Tensor x, float mean=0, float std=1.0, int seed=0)
  output: Tensor(out)
  infer_meta:
    func: UnchangedInferMeta
    param: [x]
  kernel:
    func: gaussian_inplace
    data_type: x
    backend : x
  inplace: (x -> out)
  backward: gaussian_inplace_grad

- op : gelu
  args : (Tensor x,  bool approximate = false)
  output : Tensor(out)
  infer_meta :
    func : UnchangedInferMeta
    param: [x]
  kernel :
    func : gelu
  backward : gelu_grad

- op : generate_proposals
  args : (Tensor scores, Tensor bbox_deltas, Tensor im_shape, Tensor anchors, Tensor variances, int pre_nms_top_n, int post_nms_top_n, float nms_thresh, float min_size, float eta, bool pixel_offset=true)
  output : Tensor(rpn_rois), Tensor(rpn_roi_probs), Tensor(rpn_rois_num)
  infer_meta :
    func : GenerateProposalsV2InferMeta
  kernel :
    func : generate_proposals
    data_type : anchors
  optional : rpn_rois_num

- op : graph_khop_sampler
  args : (Tensor row, Tensor colptr, Tensor x, Tensor eids, int[] sample_sizes, bool return_eids)
  output : Tensor(out_src), Tensor(out_dst), Tensor(sample_index), Tensor(reindex_x), Tensor(out_eids)
  infer_meta :
    func : GraphKhopSamplerInferMeta
  kernel :
    func : graph_khop_sampler
    data_type : row
  optional : eids

- op : graph_sample_neighbors
  args : (Tensor row, Tensor colptr, Tensor x, Tensor eids, Tensor perm_buffer, int sample_size, bool return_eids, bool flag_perm_buffer)
  output : Tensor(out), Tensor(out_count), Tensor(out_eids)
  infer_meta :
    func : GraphSampleNeighborsInferMeta
  kernel :
    func : graph_sample_neighbors
    data_type : row
  optional : eids, perm_buffer

- op : grid_sample
  args : (Tensor x, Tensor grid, str mode = "bilinear", str padding_mode = "zeros", bool align_corners = true)
  output : Tensor(out)
  infer_meta :
    func : GridSampleBaseInferMeta
    param : [x, grid]
  kernel:
    func : grid_sample
    data_type : x
  backward : grid_sample_grad

- op : group_norm
  args : (Tensor x, Tensor scale, Tensor bias, float epsilon = 1e-5, int groups = -1, str data_format = "NCHW")
  output : Tensor(y), Tensor(mean), Tensor(variance)
  infer_meta :
    func : GroupNormInferMeta
  kernel :
    func : group_norm
  optional : scale, bias
  intermediate : mean, variance
  backward : group_norm_grad
  interfaces : paddle::dialect::InferSymbolicShapeInterface, paddle::dialect::LayoutTransformationInterface

- op : gru
  args: (Tensor input, Tensor h0, Tensor weight, Tensor bias, str activation = "tanh",
    str gate_activation = "sigmoid", bool is_reverse = false, bool origin_mode = false, bool is_test=false)
  output: Tensor (batch_gate), Tensor (batch_reset_hidden_prev), Tensor (batch_hidden),
    Tensor (hidden)
  infer_meta:
    func: GruInferMeta
  kernel:
    func: gru
    data_type: input
  optional: h0, bias
  intermediate: batch_gate, batch_reset_hidden_prev, batch_hidden
  backward: gru_grad

- op : gru_unit
  args: (Tensor input, Tensor hidden_prev, Tensor weight, Tensor bias, int activation
    = 2, int gate_activation = 1, bool origin_mode = false)
  output: Tensor (gate), Tensor (reset_hidden_prev), Tensor (hidden)
  infer_meta:
    func: GruUnitInferMeta
  kernel:
    func: gru_unit
  optional: bias
  intermediate: gate, reset_hidden_prev
  backward: gru_unit_grad

- op : gumbel_softmax
  args : (Tensor x, float temperature = 1.0, bool hard = false, int axis = -1)
  output : Tensor
  infer_meta :
    func : GumbelSoftmaxInferMeta
  kernel :
    func : gumbel_softmax
  backward : gumbel_softmax_grad

- op : hardshrink
  args : (Tensor x, float threshold = 0.5)
  output : Tensor (out)
  infer_meta :
    func : UnchangedInferMeta
    param : [x]
  kernel :
    func : hard_shrink
  backward : hardshrink_grad

- op : hardsigmoid
  args : (Tensor x, float slope = 0.2, float offset = 0.5)
  output : Tensor (out)
  infer_meta :
    func : UnchangedInferMeta
    param : [x]
  kernel :
    func : hardsigmoid
  backward : hardsigmoid_grad

- op : hardtanh
  args : (Tensor x, float t_min=0, float t_max=24)
  output : Tensor(out)
  infer_meta :
    func : UnchangedInferMeta
    param : [x]
  kernel :
    func : hardtanh
  inplace: (x -> out)
  backward : hardtanh_grad

- op : heaviside
  args : (Tensor x, Tensor y)
  output : Tensor(out)
  infer_meta :
    func : ElementwiseInferMeta
  kernel :
    func : heaviside
  backward : heaviside_grad

- op : hinge_loss
  args: (Tensor logits, Tensor labels)
  output: Tensor (loss)
  infer_meta:
    func: HingeLossInferMeta
  kernel:
    func: hinge_loss
    data_type: logits
  backward: hinge_loss_grad

- op : histogram
  args : (Tensor input, Tensor weight, int64_t bins = 100, int min = 0, int max = 0, bool density = false)
  output : Tensor(out)
  infer_meta :
    func : HistogramInferMeta
  optional : weight
  kernel :
    func : histogram

- op : hsigmoid_loss
  args : (Tensor x, Tensor label, Tensor w, Tensor bias, Tensor path, Tensor code, int num_classes, bool is_sparse)
  output : Tensor(out), Tensor(pre_out), Tensor(w_out)
  infer_meta :
    func : HSigmoidLossInferMeta
  optional: path, code, bias
  kernel :
    func : hsigmoid_loss
    data_type : x
  backward : hsigmoid_loss_grad

- op : huber_loss
  args : (Tensor input, Tensor label, float delta)
  output : Tensor(out), Tensor(residual)
  infer_meta :
    func : HuberLossInferMeta
  kernel :
    func : huber_loss
  intermediate : residual
  backward : huber_loss_grad

- op : i0
  args : (Tensor x)
  output : Tensor(out)
  infer_meta :
    func : UnchangedInferMeta
  kernel :
    func : i0
  inplace: (x -> out)
  backward : i0_grad

- op : i0e
  args : (Tensor x)
  output : Tensor(out)
  infer_meta :
    func : UnchangedInferMeta
  kernel :
    func : i0e
  backward : i0e_grad

- op : i1
  args : (Tensor x)
  output : Tensor(out)
  infer_meta :
    func : UnchangedInferMeta
  kernel :
    func : i1
  backward : i1_grad

- op : i1e
  args : (Tensor x)
  output : Tensor(out)
  infer_meta :
    func : UnchangedInferMeta
  kernel :
    func : i1e
  backward : i1e_grad

- op : identity_loss
  args : (Tensor x, int reduction = 1)
  output : Tensor(out)
  infer_meta :
    func : IdentityLossInferMeta
  kernel :
    func : identity_loss
  inplace: (x -> out)
  backward : identity_loss_grad

- op : im2sequence
  args: (Tensor x, Tensor y, int[] kernels, int[] strides = {1, 1}, int[] paddings
    = {0, 0, 0, 0}, int[] out_stride = {1, 1})
  output: Tensor (out)
  infer_meta:
    func: Im2sequenceInferMeta
  kernel:
    func: im2sequence
  optional: y
  backward: im2sequence_grad

- op : imag
  args : (Tensor x)
  output : Tensor (out)
  infer_meta :
    func : RealAndImagInferMeta
  kernel :
    func : imag
  backward : imag_grad
  interfaces : paddle::dialect::InferSymbolicShapeInterface

- op : increment
  args : (Tensor x, float value = 1.0)
  output : Tensor(out)
  infer_meta :
    func : IncrementInferMeta
  kernel :
    func : increment
  inplace : (x -> out)
  interfaces : paddle::dialect::InferSymbolicShapeInterface

- op : index_add
  args : (Tensor x, Tensor index,  Tensor add_value, int axis = 0)
  output : Tensor(out)
  infer_meta :
    func : IndexAddInferMeta
  kernel :
    func : index_add
    data_type : x
  inplace : (x -> out)
  backward : index_add_grad

- op : index_put
  args : (Tensor x, Tensor[] indices, Tensor value, bool accumulate=false)
  output : Tensor(out)
  infer_meta :
    func : IndexPutInferMeta
  kernel :
    func : index_put
    data_type : x
  inplace : (x -> out)
  backward : index_put_grad

- op : index_sample
  args : (Tensor x, Tensor index)
  output : Tensor
  infer_meta :
    func : IndexSampleInferMeta
  kernel :
    func : index_sample
    data_type : x
  backward : index_sample_grad
  data_transform :
    skip_transform : index
  interfaces : paddle::dialect::InferSymbolicShapeInterface

- op : index_select
  args : (Tensor x, Tensor index, int axis = 0)
  output : Tensor(out)
  infer_meta :
    func : IndexSelectInferMeta
  kernel :
    func : index_select
    data_type : x
  backward : index_select_grad
  data_transform :
    skip_transform : index

- op : index_select_strided
  args : (Tensor x, int64_t index, int axis = 0)
  output : Tensor(out)
  infer_meta :
    func : IndexSelectStridedInferMeta
  kernel :
    func : index_select_strided
    data_type : x
  backward : index_select_strided_grad

- op : instance_norm
  args : (Tensor x, Tensor scale, Tensor bias, float epsilon=1e-5)
  output : Tensor(y), Tensor(saved_mean), Tensor(saved_variance)
  infer_meta :
    func : InstanceNormInferMeta
  kernel :
    func : instance_norm
    data_type : x
  optional : scale, bias
  intermediate : saved_mean, saved_variance
  backward : instance_norm_grad

- op : inverse
  args : (Tensor x)
  output : Tensor(out)
  infer_meta :
    func : InverseInferMeta
  kernel :
    func : inverse
  backward : inverse_grad

- op : is_empty
  args : (Tensor x)
  output : Tensor(out)
  infer_meta :
    func : IsEmptyInferMeta
  kernel :
    func : is_empty

- op : isclose
  args : (Tensor x, Tensor y, Scalar(double) rtol=1e-5, Scalar(double) atol=1e-8,  bool equal_nan=false)
  output : Tensor(out)
  infer_meta :
    func : ValueCompareInferMeta
    param: [x, y]
  kernel :
    func : isclose
    data_type : x
  interfaces : paddle::dialect::InferSymbolicShapeInterface

- op : isfinite
  args : (Tensor x)
  output : Tensor(out)
  infer_meta :
    func : IsfiniteInferMeta
  kernel :
    func : isfinite {dense -> dense},
           isfinite_sr {selected_rows -> selected_rows}
  interfaces : paddle::dialect::InferSymbolicShapeInterface

- op : isinf
  args : (Tensor x)
  output : Tensor(out)
  infer_meta :
    func : IsfiniteInferMeta
  kernel :
    func : isinf {dense -> dense},
           isinf_sr {selected_rows -> selected_rows}
  interfaces : paddle::dialect::InferSymbolicShapeInterface
  traits : paddle::dialect::ForwardOnlyTrait

- op : isnan
  args : (Tensor x)
  output : Tensor(out)
  infer_meta :
    func : IsfiniteInferMeta
  kernel :
    func : isnan {dense -> dense},
           isnan_sr {selected_rows -> selected_rows}
  interfaces : paddle::dialect::InferSymbolicShapeInterface
  traits : paddle::dialect::ForwardOnlyTrait

- op : kldiv_loss
  args : (Tensor x, Tensor label, str reduction = "mean", bool log_target = false)
  output : Tensor(out)
  infer_meta :
    func : KLDivInferMeta
  kernel :
    func : kldiv_loss
    data_type : x
  backward : kldiv_loss_grad

- op : kron
  args : (Tensor x, Tensor y)
  output : Tensor
  infer_meta :
    func : KronInferMeta
  kernel :
    func : kron
  backward : kron_grad
  interfaces : paddle::dialect::InferSymbolicShapeInterface

- op : kthvalue
  args : (Tensor x, int k = 1, int axis = -1, bool keepdim = false)
  output : Tensor(out), Tensor(indices)
  infer_meta :
    func : KthvalueInferMeta
  kernel :
    func : kthvalue
  backward : kthvalue_grad
  interfaces : paddle::dialect::InferSymbolicShapeInterface

- op : l1_norm
  args : (Tensor x)
  output : Tensor(out)
  infer_meta :
    func : L1NormInferMeta
  kernel :
    func : l1_norm
    data_type : x
  inplace: (x -> out)
  backward : l1_norm_grad

- op : label_smooth
  args : (Tensor label, Tensor prior_dist, float epsilon = 0.0f)
  output : Tensor (out)
  infer_meta :
    func : UnchangedInferMeta
    param : [label]
  kernel :
    func : label_smooth
    data_type : label
  optional : prior_dist
  backward : label_smooth_grad

- op : lamb_
  args : (Tensor param, Tensor grad, Tensor learning_rate, Tensor moment1, Tensor moment2, Tensor beta1_pow, Tensor beta2_pow, Tensor master_param, Tensor skip_update, float weight_decay, float beta1=0.9, float beta2=0.999, float epsilon=1.0e-6f, bool always_adapt=false, bool multi_precision=false)
  output : Tensor(param_out), Tensor(moment1_out), Tensor(moment2_out), Tensor(beta1_pow_out), Tensor(beta2_pow_out), Tensor(master_param_outs)
  infer_meta :
    func : LambInferMeta
  kernel :
    func : lamb {dense, dense, dense, dense, dense, dense, dense, dense, dense -> dense, dense, dense, dense, dense, dense},
           lamb_sr {dense, selected_rows, dense, dense, dense, dense, dense, dense, dense -> dense, dense, dense, dense, dense, dense}
    data_type : param
  optional : master_param, skip_update, beta1_pow_out, beta2_pow_out, master_param_outs
  inplace : (param -> param_out), (moment1 -> moment1_out), (moment2 -> moment2_out), (beta1_pow -> beta1_pow_out), (beta2_pow -> beta2_pow_out), (master_param -> master_param_outs)
  traits : pir::SideEffectTrait

- op : layer_norm
  args : (Tensor x, Tensor scale, Tensor bias, float epsilon = 1e-5, int begin_norm_axis = 1)
  output : Tensor(out), Tensor(mean), Tensor(variance)
  infer_meta :
    func : LayerNormInferMeta
    spmd_rule : LayerNormInferSpmd
  kernel :
    func : layer_norm
    data_type : x
  backward : layer_norm_grad
  intermediate : mean, variance
  optional : scale, bias

- op : leaky_relu
  args : (Tensor x, float negative_slope = 0.02f)
  output : Tensor(out)
  infer_meta :
    func : UnchangedInferMeta
    param : [x]
  kernel :
    func : leaky_relu
  inplace: (x -> out)
  backward : leaky_relu_grad

- op : lerp
  args : (Tensor x, Tensor y, Tensor weight)
  output : Tensor(out)
  infer_meta :
    func : LerpInferMeta
  kernel :
    func : lerp
  inplace : (x -> out)
  backward : lerp_grad

- op : lgamma
  args : (Tensor x)
  output : Tensor(out)
  infer_meta :
    func : UnchangedInferMeta
  kernel :
    func : lgamma
  inplace: (x -> out)
  backward : lgamma_grad
  interfaces : paddle::dialect::InferSymbolicShapeInterface

- op : limit_by_capacity
  args : (Tensor expert_count, Tensor capacity, int n_worker)
  output : Tensor(out)
  infer_meta :
    func : LimitByCapacityInferMeta
  kernel :
    func : limit_by_capacity
    data_type : expert_count

- op : linear_interp
  args : (Tensor x, Tensor out_size, Tensor[] size_tensor, Tensor scale_tensor, str data_format="NCHW", int out_d=0, int out_h=0, int out_w=0, float[] scale={}, str interp_method="bilinear", bool align_corners=true, int align_mode=1)
  output : Tensor(output)
  infer_meta :
    func : InterpolateInferMeta
  optional: out_size, size_tensor, scale_tensor
  kernel :
    func : linear_interp
    data_type : x
  backward : linear_interp_grad
  data_transform :
    skip_transform : out_size, size_tensor, scale_tensor
  interfaces : paddle::dialect::InferSymbolicShapeInterface

- op : linspace
  args : (Tensor start, Tensor stop, Tensor number, DataType dtype, Place place)
  output : Tensor(out)
  infer_meta :
    func : LinspaceInferMeta
    param: [start, stop, number, dtype]
  kernel :
    func : linspace
    param: [start, stop, number, dtype]
    data_type : dtype
    backend : place
  interfaces : paddle::dialect::InferSymbolicShapeInterface

- op : llm_int8_linear
  args : (Tensor x, Tensor weight, Tensor bias, Tensor weight_scale, float threshold=6.0)
  output : Tensor(out)
  infer_meta :
    func : LLMInt8LinearInferMeta
  kernel :
    func : llm_int8_linear
    data_type : x
  optional: bias

- op : log
  args : (Tensor x)
  output : Tensor(out)
  infer_meta :
    func : UnchangedInferMeta
  kernel :
    func : log
  inplace: (x -> out)
  backward: log_grad
  interfaces : paddle::dialect::InferSymbolicShapeInterface

- op : log10
  args : (Tensor x)
  output : Tensor(out)
  infer_meta :
    func : UnchangedInferMeta
  kernel :
    func : log10
  inplace: (x -> out)
  backward: log10_grad

- op : log1p
  args : (Tensor x)
  output : Tensor(out)
  infer_meta :
    func : UnchangedInferMeta
  kernel :
    func : log1p
  inplace: (x -> out)
  backward: log1p_grad
  interfaces : paddle::dialect::InferSymbolicShapeInterface

- op : log2
  args : (Tensor x)
  output : Tensor(out)
  infer_meta :
    func : UnchangedInferMeta
  kernel :
    func : log2
  inplace: (x -> out)
  backward: log2_grad

- op : log_loss
  args : (Tensor input, Tensor label, float epsilon)
  output : Tensor
  infer_meta :
    func : LogLossInferMeta
  kernel :
    func : log_loss
  backward : log_loss_grad

- op : log_softmax
  args : (Tensor x, int axis = -1)
  output : Tensor(out)
  infer_meta :
    func : UnchangedInferMetaCheckAxis
  kernel :
    func : log_softmax
    data_type : x
  backward : log_softmax_grad

- op : logcumsumexp
  args : (Tensor x, int axis=-1, bool flatten=false, bool exclusive=false, bool reverse=false)
  output : Tensor(out)
  infer_meta :
    func : CumInferMeta
  kernel :
    func : logcumsumexp
  backward : logcumsumexp_grad
  interfaces : paddle::dialect::InferSymbolicShapeInterface

- op : logical_and
  args : (Tensor x, Tensor y)
  output : Tensor(out)
  infer_meta :
    func : LogicalBinaryInferMeta
  kernel :
    func : logical_and
    data_type : x
    backend : x
  inplace: (x -> out)
  interfaces : paddle::dialect::InferSymbolicShapeInterface
  traits : paddle::dialect::ForwardOnlyTrait

- op : logical_not
  args : (Tensor x)
  output : Tensor(out)
  infer_meta :
    func : LogicalNotInferMeta
  kernel :
    func : logical_not
    data_type : x
    backend : x
  inplace: (x -> out)
  interfaces : paddle::dialect::InferSymbolicShapeInterface
  traits : paddle::dialect::ForwardOnlyTrait

- op : logical_or
  args : (Tensor x, Tensor y)
  output : Tensor(out)
  infer_meta :
    func : LogicalBinaryInferMeta
  kernel :
    func : logical_or
    data_type : x
    backend : x
  inplace: (x -> out)
  interfaces : paddle::dialect::InferSymbolicShapeInterface
  traits : paddle::dialect::ForwardOnlyTrait

- op : logical_xor
  args : (Tensor x, Tensor y)
  output : Tensor(out)
  infer_meta :
    func : LogicalBinaryInferMeta
  kernel :
    func : logical_xor
    data_type : x
    backend : x
  inplace: (x -> out)
  interfaces : paddle::dialect::InferSymbolicShapeInterface
  traits : paddle::dialect::ForwardOnlyTrait

- op : logit
  args : (Tensor x, float eps = 1e-6f)
  output : Tensor(out)
  infer_meta :
    func : UnchangedInferMeta
    param : [x]
  kernel :
    func : logit
  inplace: (x -> out)
  backward : logit_grad
  interfaces : paddle::dialect::InferSymbolicShapeInterface

- op : logsigmoid
  args : (Tensor x)
  output : Tensor
  infer_meta :
    func : UnchangedInferMeta
  kernel :
    func : logsigmoid
  backward : logsigmoid_grad

- op : logspace
  args : (Tensor start, Tensor stop, Tensor num, Tensor base, DataType dtype, Place place={})
  output : Tensor(out)
  infer_meta:
    func : LogspaceInferMeta
    param : [start, stop, num, base, dtype]
  kernel :
    func : logspace
    param : [start, stop, num, base, dtype]
    data_type : dtype
    backend : place
  interfaces : paddle::dialect::InferSymbolicShapeInterface

- op : logsumexp
  args : (Tensor x, int[] axis={0},  bool keepdim=false,  bool reduce_all=false)
  output : Tensor(out)
  infer_meta :
    func : LogsumexpInferMeta
  kernel :
    func : logsumexp
  backward : logsumexp_grad
  interfaces : paddle::dialect::InferSymbolicShapeInterface

- op : lookup_table_dequant
  args: (Tensor w, Tensor ids, int64_t padding_idx = -1)
  output: Tensor (out)
  infer_meta:
    func: LookupTableDequantInferMeta
  kernel:
    func: lookup_table_dequant
    data_type: w

- op : lp_pool2d
  args : (Tensor x, IntArray kernel_size, int[] strides = {1,1}, int[] paddings = {0,0}, bool ceil_mode = false, bool exclusive = true, str data_format = "NCHW", str pooling_type = "", bool global_pooling = false, bool adaptive = false, str padding_algorithm = "EXPLICIT", float norm_type = 0.0f)
  output : Tensor(out)
  infer_meta :
    func : Pool2DInferMeta
    param : [x, kernel_size, strides, paddings, ceil_mode, exclusive, data_format, pooling_type, global_pooling, adaptive, padding_algorithm]
  kernel :
    func : lp_pool2d
    param : [x, kernel_size, strides, paddings, ceil_mode, exclusive, data_format, pooling_type, global_pooling, adaptive, padding_algorithm, norm_type]
  backward : lp_pool2d_grad

- op : lstm
  args: (Tensor input, Tensor h0, Tensor c0, Tensor weight, Tensor bias, bool use_peepholes
    = true, bool is_reverse = false, bool is_test = false, str gate_activation = "sigmoid",
    str cell_activation = "tanh", str candidate_activation = "tanh")
  output: Tensor (hidden), Tensor (cell), Tensor (batch_gate), Tensor (batch_cell_pre_act)
  infer_meta:
    func: LSTMInferMeta
  kernel:
    func: lstm
    data_type: input
  optional: h0, c0
  intermediate: batch_gate, batch_cell_pre_act
  backward: lstm_grad

- op : lstsq
  args : (Tensor x, Tensor y, Scalar rcond=0.0f, str driver="gels")
  output : Tensor(solution), Tensor(residuals), Tensor(rank), Tensor(singular_values)
  infer_meta :
    func : LstsqInferMeta
  kernel :
    func : lstsq
    data_type : x
  optional : residuals

- op : lu
  args : (Tensor x, bool pivot = true)
  output : Tensor(out), Tensor(pivots), Tensor(infos)
  infer_meta :
    func : LUInferMeta
  kernel :
    func : lu
    data_type : x
  inplace : (x -> out)
  backward : lu_grad

- op : lu_unpack
  args : (Tensor x, Tensor y, bool unpack_ludata = true, bool unpack_pivots = true)
  output : Tensor(pmat), Tensor(l), Tensor(u)
  infer_meta :
    func : LUUnpackInferMeta
  kernel :
    func : lu_unpack
    data_type : x
  backward : lu_unpack_grad

- op : margin_cross_entropy
  args : (Tensor logits, Tensor label, bool return_softmax = false, int ring_id = 0, int rank = 0, int nranks = 1, float margin1 = 1.0f, float margin2 = 0.5f, float margin3 = 0.0f, float scale = 64.0f)
  output : Tensor(softmax), Tensor(loss)
  infer_meta :
    func : MarginCrossEntropyInferMeta
  kernel :
    func : margin_cross_entropy
    data_type : logits
  backward : margin_cross_entropy_grad

- op : masked_multihead_attention_
  args : (Tensor x, Tensor cache_kv, Tensor bias, Tensor src_mask, Tensor cum_offsets, Tensor sequence_lengths, Tensor rotary_tensor, Tensor beam_cache_offset, Tensor qkv_out_scale, Tensor out_shift, Tensor out_smooth, int seq_len, int rotary_emb_dims, bool use_neox_rotary_style=false, str compute_dtype = "default", float out_scale=-1, int quant_round_type=1, float quant_max_bound=127.0, float quant_min_bound=-127.0)
  output : Tensor(out), Tensor(cache_kv_out), Tensor(beam_cache_offset_out)
  infer_meta :
    func : MaskedMultiheadAttentionInferMeta
  kernel :
    func : masked_multihead_attention
    data_type : x
  optional : bias, src_mask, cum_offsets, sequence_lengths, rotary_tensor, beam_cache_offset, qkv_out_scale, out_shift, out_smooth
  inplace : (cache_kv -> cache_kv_out), (beam_cache_offset -> beam_cache_offset_out)

- op : masked_select
  args : (Tensor x, Tensor mask)
  output : Tensor (out)
  infer_meta :
    func : MaskedSelectInferMeta
  kernel :
    func : masked_select
    data_type : x
  backward : masked_select_grad
  interfaces : paddle::dialect::InferSymbolicShapeInterface

- op : match_matrix_tensor
  args: (Tensor x, Tensor y, Tensor w, int dim_t = 1)
  output: Tensor (out), Tensor (tmp)
  infer_meta:
    func: MatchMatrixTensorInferMeta
  kernel:
    func: match_matrix_tensor
  backward: match_matrix_tensor_grad

- op : matrix_nms
  args : (Tensor bboxes, Tensor scores, float score_threshold, int nms_top_k, int keep_top_k, float post_threshold=0., bool use_gaussian = false, float gaussian_sigma = 2., int background_label = 0, bool normalized = true)
  output : Tensor(out), Tensor(index), Tensor(roisnum)
  infer_meta :
    func : MatrixNMSInferMeta
  optional : roisnum
  kernel :
    func : matrix_nms

- op : matrix_power
  args : (Tensor x, int n)
  output : Tensor
  infer_meta :
    func : MatrixPowerInferMeta
  kernel :
    func : matrix_power
  backward : matrix_power_grad

- op : matrix_rank
  args : (Tensor x, float tol, bool use_default_tol=true, bool hermitian=false)
  output : Tensor(out)
  infer_meta :
    func : MatrixRankInferMeta
    param : [x, use_default_tol, hermitian]
  kernel :
    func : matrix_rank

- op : matrix_rank_tol
  args : (Tensor x, Tensor atol_tensor, bool use_default_tol=true, bool hermitian=false)
  output : Tensor(out)
  infer_meta :
    func : MatrixRankTolInferMeta
  kernel :
    func : matrix_rank_tol

- op : max
  args : (Tensor x, IntArray axis={}, bool keepdim=false)
  output : Tensor(out)
  infer_meta :
    func : ReduceIntArrayAxisInferMeta
    spmd_rule: ReductionMaxInferSpmdDynamic
  kernel :
    func : max
  backward : max_grad
  interfaces : paddle::dialect::InferSymbolicShapeInterface

- op : max_pool2d_with_index
  args : (Tensor x, int[] kernel_size, int[] strides= {1, 1}, int[] paddings = {0, 0}, bool global_pooling = false, bool adaptive = false, bool ceil_mode = false)
  output : Tensor(out), Tensor(mask)
  infer_meta :
    func : MaxPoolWithIndexInferMeta
  kernel :
    func : max_pool2d_with_index
  backward : max_pool2d_with_index_grad

- op : max_pool3d_with_index
  args : (Tensor x, int[] kernel_size, int[] strides = {1, 1, 1}, int[] paddings = {0, 0, 0}, bool global_pooling = false, bool adaptive = false, bool ceil_mode = false)
  output : Tensor(out), Tensor(mask)
  infer_meta :
    func : MaxPoolWithIndexInferMeta
  kernel :
    func : max_pool3d_with_index
  backward : max_pool3d_with_index_grad

- op : maxout
  args : (Tensor x, int groups, int axis = 1)
  output : Tensor(out)
  infer_meta :
    func : MaxOutInferMeta
  kernel :
    func : maxout
  backward : maxout_grad

- op : mean
  args : (Tensor x, IntArray axis={}, bool keepdim=false)
  output : Tensor(out)
  infer_meta :
    func : ReduceIntArrayAxisInferMeta
    spmd_rule : ReductionMeanInferSpmdDynamic
  kernel :
    func : mean
  backward : mean_grad

- op : mean_all
  args : (Tensor x)
  output : Tensor
  infer_meta :
    func : MeanAllInferMeta
  kernel :
    func : mean_all
  backward : mean_all_grad

- op : memcpy_d2h
  args : (Tensor x, int dst_place_type)
  output : Tensor
  infer_meta :
    func : UnchangedInferMeta
    param : [x]
  kernel :
    func : memcpy_d2h

- op : memcpy_h2d
  args : (Tensor x, int dst_place_type)
  output : Tensor
  infer_meta :
    func : UnchangedInferMeta
    param : [x]
  kernel :
    func : memcpy_h2d

- op : memory_efficient_attention
  args : (Tensor query, Tensor key, Tensor value, Tensor bias, Tensor cu_seqlens_q, Tensor cu_seqlens_k, Tensor causal_diagonal, Tensor seqlen_k, Scalar max_seqlen_q, Scalar max_seqlen_k, bool causal, double dropout_p, float scale, bool is_test)
  output : Tensor(output), Tensor(logsumexp), Tensor(seed_and_offset)
  infer_meta :
    func : MemoryEfficientAttentionInferMeta
  kernel :
    func : memory_efficient_attention
    data_type : query
  optional : bias, cu_seqlens_q, cu_seqlens_k, causal_diagonal, seqlen_k
  backward : memory_efficient_attention_grad
  interfaces : paddle::dialect::InferSymbolicShapeInterface

- op : merge_selected_rows
  args : (Tensor x)
  output : Tensor(out)
  infer_meta :
    func : UnchangedInferMeta
  kernel :
    func : merge_selected_rows {selected_rows -> selected_rows}

- op : merged_adam_
  args : (Tensor[] param, Tensor[] grad, Tensor[] learning_rate, Tensor[] moment1, Tensor[] moment2, Tensor[] beta1_pow, Tensor[] beta2_pow, Tensor[] master_param, Scalar beta1 = 0.9f, Scalar beta2 = 0.999f, Scalar epsilon = 1.0e-8f, bool multi_precision = false, bool use_global_beta_pow = false)
  output : Tensor[](param_out){param.size()}, Tensor[](moment1_out){param.size()}, Tensor[](moment2_out){param.size()}, Tensor[](beta1_pow_out){param.size()}, Tensor[](beta2_pow_out){param.size()}, Tensor[](master_param_out){param.size()}
  infer_meta :
    func : MergedAdamInferMeta
  kernel :
    func : merged_adam
    data_type : param
  optional: master_param, master_param_out
  inplace : (param -> param_out), (moment1 -> moment1_out), (moment2 -> moment2_out), (beta1_pow -> beta1_pow_out), (beta2_pow -> beta2_pow_out), (master_param -> master_param_out)
  traits : pir::SideEffectTrait

- op : merged_momentum_
  args : (Tensor[] param, Tensor[] grad, Tensor[] velocity, Tensor[] learning_rate, Tensor[] master_param, float mu, bool use_nesterov = false, str[] regularization_method = {}, float[] regularization_coeff = {}, bool multi_precision = false, float rescale_grad = 1.0f)
  output : Tensor[](param_out){param.size()}, Tensor[](velocity_out){param.size()}, Tensor[](master_param_out){param.size()}
  infer_meta :
    func : MergedMomentumInferMeta
  kernel :
    func : merged_momentum
    data_type : param
  optional: master_param, master_param_out
  inplace : (param -> param_out), (velocity -> velocity_out), (master_param -> master_param_out)
  traits : pir::SideEffectTrait

- op : meshgrid
  args : (Tensor[] inputs)
  output : Tensor[]{inputs.size()}
  infer_meta :
    func : MeshgridInferMeta
  kernel :
    func : meshgrid
    data_type : inputs
  backward : meshgrid_grad
  interfaces : paddle::dialect::InferSymbolicShapeInterface

- op : mish
  args : (Tensor x, float lambda)
  output : Tensor
  infer_meta :
    func : UnchangedInferMeta
    param : [x]
  kernel :
    func : mish
  backward : mish_grad

- op : mode
  args : (Tensor x,  int axis = -1,  bool keepdim = false)
  output : Tensor(out), Tensor(indices)
  infer_meta :
    func : ModeInferMeta
  kernel :
    func : mode
  backward : mode_grad

- op : momentum_
  args : (Tensor param, Tensor grad, Tensor velocity, Tensor learning_rate, Tensor master_param, float mu, bool use_nesterov = false, str regularization_method = "", float regularization_coeff = 0.0f, bool multi_precision = false, float rescale_grad = 1.0f)
  output : Tensor(param_out), Tensor(velocity_out), Tensor(master_param_out)
  infer_meta:
    func : MomentumInferMeta
  kernel :
    func : momentum {dense, dense, dense, dense, dense -> dense, dense, dense},
           momentum_dense_param_sparse_grad {dense, selected_rows, dense, dense, dense -> dense, dense, dense}
    data_type : param
  optional : master_param, master_param_out
  inplace : (param -> param_out), (velocity -> velocity_out), (master_param -> master_param_out)
  traits : pir::SideEffectTrait

- op : multi_dot
  args : (Tensor[] x)
  output : Tensor
  infer_meta :
    func : MultiDotInferMeta
  kernel :
    func : multi_dot
  backward : multi_dot_grad

- op : multiclass_nms3
  args : (Tensor bboxes, Tensor scores, Tensor rois_num, float score_threshold, int nms_top_k, int keep_top_k, float nms_threshold=0.3, bool normalized=true, float nms_eta=1.0, int background_label=0)
  output : Tensor(out), Tensor(index), Tensor(nms_rois_num)
  infer_meta :
    func : MultiClassNMSInferMeta
  kernel :
    func : multiclass_nms3
    data_type : scores
  optional : rois_num, nms_rois_num

- op : multinomial
  args : (Tensor x, Scalar(int) num_samples = 1, bool replacement = false)
  output : Tensor(out)
  infer_meta :
    func : MultinomialInferMeta
  kernel :
    func : multinomial
    data_type : x
  traits : paddle::dialect::ForwardOnlyTrait

- op : multiplex
  args : (Tensor[] inputs, Tensor index)
  output : Tensor
  infer_meta :
    func : MultiplexInferMeta
  kernel :
    func : multiplex
    data_type : inputs
  backward : multiplex_grad
  data_transform :
    skip_transform : index

- op : mv
  args : (Tensor x, Tensor vec)
  output : Tensor
  infer_meta :
    func : MvInferMeta
  kernel :
    func : mv
  backward : mv_grad

- op : nadam_
  args : (Tensor param, Tensor grad, Tensor learning_rate, Tensor momentum_decay_pow, Tensor beta2_pow, Tensor mu_product, Tensor moment1, Tensor moment2, Tensor master_param, float beta1 = 0.9f, float beta2 = 0.999f, float epsilon = 1.0e-8f, float momentum_decay = 0.004f, bool multi_precision = false)
  output : Tensor(param_out), Tensor(momentum_decay_pow_out), Tensor(beta2_pow_out), Tensor(mu_product_out), Tensor(moment1_out), Tensor(moment2_out), Tensor(master_param_out)
  infer_meta :
    func : NAdamInferMeta
  kernel :
    func : nadam
    data_type : param
  optional : master_param, master_param_out
  inplace : (param -> param_out), (momentum_decay_pow -> momentum_decay_pow_out), (beta2_pow -> beta2_pow_out), (mu_product -> mu_product_out), (moment1 -> moment1_out), (moment2 -> moment2_out), (master_param->master_param_out)
  traits : pir::SideEffectTrait

- op : nanmedian
  args : (Tensor x, IntArray axis = {}, bool keepdim = true, str mode="avg")
  output : Tensor(out), Tensor(medians)
  infer_meta :
    func : NanmedianInferMeta
  kernel :
    func : nanmedian
  backward : nanmedian_grad

- op : nearest_interp
  args : (Tensor x, Tensor out_size, Tensor[] size_tensor, Tensor scale_tensor, str data_format="NCHW", int out_d=0, int out_h=0, int out_w=0, float[] scale={}, str interp_method="bilinear", bool align_corners=true, int align_mode=1)
  output : Tensor(output)
  infer_meta :
    func : InterpolateInferMeta
  optional: out_size, size_tensor, scale_tensor
  kernel :
    func : nearest_interp
    data_type : x
  backward : nearest_interp_grad
  data_transform :
    skip_transform : out_size, size_tensor, scale_tensor
  interfaces : paddle::dialect::InferSymbolicShapeInterface

- op : nextafter
  args : (Tensor x, Tensor y)
  output : Tensor(out)
  infer_meta :
    func : ElementwiseInferMeta
    param: [x, y]
  kernel :
    func : nextafter
    data_type : x
  traits : paddle::dialect::ForwardOnlyTrait

- op : nll_loss
  args : (Tensor input, Tensor label, Tensor weight, int64_t ignore_index = -100, str reduction = "mean")
  output : Tensor(out), Tensor(total_weight)
  infer_meta :
    func : NllLossRawInferMeta
  kernel :
    func : nll_loss
    data_type : input
  optional : weight
  backward : nll_loss_grad

- op : nms
  args : (Tensor x, float threshold = 1.0f)
  output : Tensor(out)
  infer_meta :
    func : NMSInferMeta
  kernel :
    func : nms
    data_type : x

- op : nonzero
  args : (Tensor condition)
  output : Tensor(out)
  infer_meta :
    func : NonZeroInferMeta
  kernel :
    func : nonzero
    data_type: condition
  interfaces : paddle::dialect::InferSymbolicShapeInterface
  traits : paddle::dialect::ForwardOnlyTrait

- op : norm
  args : (Tensor x, int axis, float epsilon, bool is_test)
  output : Tensor(out), Tensor(norm)
  infer_meta :
    func : NormInferMeta
  kernel :
    func : norm
  backward : norm_grad

- op : npu_identity
  args : (Tensor x, int format = -1)
  output : Tensor
  infer_meta :
    func : UnchangedInferMeta
    param : [x]
  kernel :
    func : npu_identity

- op : numel
  args : (Tensor x)
  output : Tensor(size)
  infer_meta :
    func : NumelInferMeta
    spmd_rule : NumelInferSpmd
  kernel :
    func : numel
    data_type : x
  data_transform:
    skip_transform : x
  no_need_buffer : x

- op : one_hot
  args : (Tensor x, Scalar(int) num_classes)
  output : Tensor(out)
  infer_meta :
    func : OneHotInferMeta
  kernel :
    func : one_hot
  traits : paddle::dialect::ForwardOnlyTrait

- op : ones
  args : (IntArray shape, DataType dtype=DataType::FLOAT32, Place place=CPUPlace())
  output : Tensor(out)
  invoke : full(shape, 1, dtype, place)

- op : ones_like
  args : (Tensor x, DataType dtype=DataType::UNDEFINED, Place place={})
  output : Tensor(out)
  invoke : full_like(x, 1, dtype, place)

- op : overlap_add
  args: (Tensor x, int hop_length, int axis=-1)
  output: Tensor
  infer_meta:
    func: OverlapAddInferMeta
  kernel:
    func: overlap_add
    data_type : x
  backward: overlap_add_grad

- op : p_norm
  args : (Tensor x,  float porder=2,  int axis=-1,  float epsilon=1.0e-12f,  bool keepdim=false,  bool asvector=false)
  output : Tensor(out)
  infer_meta :
    func : PNormInferMeta
  kernel :
    func : p_norm
  backward : p_norm_grad

- op : pad
  args : (Tensor x, int[] paddings, Scalar pad_value)
  output : Tensor
  infer_meta :
    func : PadInferMeta
  kernel :
    func : pad
  backward : pad_grad
  interfaces : paddle::dialect::InferSymbolicShapeInterface

- op : pad3d
  args : (Tensor x, IntArray paddings, str mode = "constant", float pad_value = 0.0, str data_format = "NCDHW")
  output : Tensor(out)
  infer_meta :
    func : Pad3dInferMeta
  kernel :
    func : pad3d
  backward : pad3d_grad
  interfaces : paddle::dialect::InferSymbolicShapeInterface

- op : partial_concat
  args : (Tensor[] x, int start_index = 0, int length = -1)
  output : Tensor(out)
  infer_meta :
    func : PartialConcatInferMeta
  kernel :
    func : partial_concat
    data_type : x
  backward : partial_concat_grad

- op : partial_sum
  args : (Tensor[] x, int start_index = 0, int length = -1)
  output : Tensor(out)
  infer_meta :
    func : PartialSumInferMeta
  kernel :
    func : partial_sum
    data_type : x
  backward : partial_sum_grad

- op : pixel_shuffle
  args : (Tensor x, int upscale_factor=1, str data_format="NCHW")
  output : Tensor
  infer_meta :
    func : PixelShuffleInferMeta
  kernel :
    func : pixel_shuffle
  backward : pixel_shuffle_grad

- op : pixel_unshuffle
  args : (Tensor x, int downscale_factor=1, str data_format="NCHW")
  output : Tensor
  infer_meta :
    func : PixelUnshuffleInferMeta
  kernel :
    func : pixel_unshuffle
  backward : pixel_unshuffle_grad

- op : poisson
  args : (Tensor x)
  output : Tensor
  infer_meta :
    func : UnchangedInferMeta
  kernel :
    func : poisson
  backward : poisson_grad
  interfaces : paddle::dialect::InferSymbolicShapeInterface

- op : polygamma
  args : (Tensor x, int n)
  output : Tensor(out)
  infer_meta :
    func : UnchangedInferMeta
    param: [x]
  kernel :
    func : polygamma
  inplace: (x -> out)
  backward : polygamma_grad

- op : pool2d
  args : (Tensor x, IntArray kernel_size, int[] strides, int[] paddings, bool ceil_mode, bool exclusive, str data_format, str pooling_type, bool global_pooling, bool adaptive, str padding_algorithm)
  output : Tensor(out)
  infer_meta :
    func : Pool2DInferMeta
    param : [x, kernel_size, strides, paddings, ceil_mode, exclusive, data_format, pooling_type, global_pooling, adaptive, padding_algorithm]
  kernel :
    func : pool2d
    param : [x, kernel_size, strides, paddings, ceil_mode, exclusive, data_format, pooling_type, global_pooling, adaptive, padding_algorithm]
  backward : pool2d_grad
  interfaces : paddle::dialect::LayoutTransformationInterface

- op : pool3d
  args : (Tensor x, int[] kernel_size, int[] strides, int[] paddings, bool ceil_mode, bool exclusive, str data_format, str pooling_type, bool global_pooling, bool adaptive, str padding_algorithm)
  output : Tensor(out)
  infer_meta :
    func : PoolInferMeta
    param : [x, kernel_size, strides, paddings, ceil_mode, exclusive, data_format, pooling_type, global_pooling, adaptive, padding_algorithm]
  kernel :
    func : pool3d
    param : [x, kernel_size, strides, paddings, ceil_mode, exclusive, data_format, pooling_type, global_pooling, adaptive, padding_algorithm]
  backward : pool3d_grad

- op : pow
  args : (Tensor x, Scalar y=1.0f)
  output : Tensor(out)
  infer_meta :
    func : UnchangedInferMeta
    param: [x]
    spmd_rule: PowInferSpmd
  kernel :
    func : pow
    data_type : x
  inplace: (x -> out)
  backward : pow_grad
  interfaces : paddle::dialect::InferSymbolicShapeInterface

- op : prelu
  args : (Tensor x, Tensor alpha, str data_format="NCHW", str mode="all")
  output : Tensor(out)
  infer_meta :
    func : PReluInferMeta
  kernel :
    func : prelu
    data_type : x
  backward : prelu_grad

- op : prior_box
  args : (Tensor input, Tensor image, float[] min_sizes, float[] max_sizes = {}, float[] aspect_ratios = {}, float[] variances = {}, bool flip=true, bool clip=true, float step_w=0.0, float step_h=0.0, float offset=0.5, bool min_max_aspect_ratios_order=false)
  output : Tensor(out), Tensor(var)
  infer_meta :
    func : PriorBoxInferMeta
  kernel :
    func : prior_box
    data_type : input
  traits : paddle::dialect::ForwardOnlyTrait

- op : prod
  args : (Tensor x, IntArray axis, bool keepdim, bool reduce_all)
  output : Tensor
  infer_meta :
    func : ReduceIntArrayAxisInferMetaBase
  kernel :
    func : prod
  backward : prod_grad
  interfaces : paddle::dialect::InferSymbolicShapeInterface

- op : prune_gate_by_capacity
  args : (Tensor gate_idx, Tensor expert_count, int64_t n_expert=0, int64_t n_worker=0)
  output : Tensor(out_gate_idx)
  infer_meta :
    func : PruneGateByCapacityInferMeta
  kernel :
    func : prune_gate_by_capacity
    data_type : gate_idx

- op : psroi_pool
  args : (Tensor x, Tensor boxes, Tensor boxes_num, int pooled_height=1, int pooled_width=1, int output_channels=1, float spatial_scale=1.0)
  output : Tensor
  infer_meta :
    func : PsroiPoolInferMeta
  kernel :
    func : psroi_pool
    data_type : x
  optional : boxes_num
  backward : psroi_pool_grad

- op : put_along_axis
  args : (Tensor arr, Tensor indices, Tensor values, int axis, str reduce = "assign", bool include_self = true)
  output : Tensor(out)
  infer_meta :
    func : UnchangedInferMeta
    param : [arr]
  kernel :
    func : put_along_axis
    data_type : arr
  inplace : (arr -> out)
  backward : put_along_axis_grad
  interfaces : paddle::dialect::InferSymbolicShapeInterface

- op : pyramid_hash
  args: (Tensor x, Tensor w, Tensor white_list, Tensor black_list, int num_emb = 0,
    int space_len = 0, int pyramid_layer = 2, int rand_len = 0, float drop_out_percent
    = 0, int is_training = 0, bool use_filter = true, int white_list_len = 0, int
    black_list_len = 0, int seed = 0, float lr = 0.0, str distribute_update_vars =
    "")
  output: Tensor (out), Tensor (drop_pos), Tensor (x_temp_out)
  infer_meta:
    func: PyramidHashInferMeta
  kernel:
    func: pyramid_hash
    data_type: w
  intermediate: x_temp_out
  backward: pyramid_hash_grad

- op : qr
  args : (Tensor x, str mode = "reduced")
  output : Tensor(q), Tensor(r)
  infer_meta :
    func : QrInferMeta
  kernel :
    func : qr
  backward : qr_grad

- op : radam_
  args : (Tensor param, Tensor grad, Tensor learning_rate, Tensor beta1_pow, Tensor beta2_pow, Tensor rho, Tensor moment1, Tensor moment2, Tensor master_param, float beta1 = 0.9f, float beta2 = 0.999f, float epsilon = 1.0e-8f, bool multi_precision = false)
  output : Tensor(param_out), Tensor(beta1_pow_out), Tensor(beta2_pow_out), Tensor(rho_out), Tensor(moment1_out), Tensor(moment2_out), Tensor(master_param_out)
  infer_meta :
    func : RAdamInferMeta
  kernel :
    func : radam
    data_type : param
  optional : master_param, master_param_out
  inplace : (param -> param_out), (beta1_pow -> beta1_pow_out), (beta2_pow -> beta2_pow_out), (rho -> rho_out), (moment1 -> moment1_out), (moment2 -> moment2_out), (master_param->master_param_out)
  traits : pir::SideEffectTrait

- op : randint
  args : (int low, int high, IntArray shape, DataType dtype=DataType::INT64, Place place={})
  output : Tensor(out)
  infer_meta :
    func : RandintInferMeta
    param : [low, high, shape, dtype]
  kernel :
    func : randint
    param : [low, high, shape, dtype]
    data_type : dtype
    backend : place
  interfaces : paddle::dialect::InferSymbolicShapeInterface
  traits : pir::SideEffectTrait, paddle::dialect::ForwardOnlyTrait

- op : random_routing
  args : (Tensor prob, Tensor topk_value, Tensor topk_idx)
  output : Tensor(out)
  infer_meta :
    func : RandomRoutingInferMeta
  kernel :
    func : random_routing
    data_type : prob
  inplace : (topk_idx -> out)
  traits : pir::SideEffectTrait

- op : randperm
  args : (int n, DataType dtype, Place place={})
  output : Tensor(out)
  infer_meta :
    func : RandpermInferMeta
    param : [n, dtype]
  kernel :
    func : randperm
    param : [n, dtype]
    data_type : dtype
    backend : place
  traits : pir::SideEffectTrait

- op : rank_attention
  args : (Tensor x, Tensor rank_offset, Tensor rank_param, int max_rank = 3, int max_size = 0)
  output : Tensor(input_help), Tensor(out), Tensor(ins_rank)
  infer_meta :
    func : RankAttentionInferMeta
  kernel :
    func : rank_attention
    data_type : x
  backward : rank_attention_grad
  optional : ins_rank, input_help

- op : read_file
  args : (str filename = "", DataType dtype=DataType::UINT8, Place place=CPUPlace())
  output : Tensor(out)
  infer_meta :
    func : ReadFileInferMeta
    param : [filename]
  kernel :
    func : read_file
    param : [filename]
    data_type : dtype
    backend : place

- op : real
  args : (Tensor x)
  output : Tensor (out)
  infer_meta :
    func : RealAndImagInferMeta
  kernel :
    func : real
  backward : real_grad
  interfaces : paddle::dialect::InferSymbolicShapeInterface

- op : reciprocal
  args : (Tensor x)
  output : Tensor(out)
  infer_meta :
    func : UnchangedInferMeta
  kernel :
    func : reciprocal
  inplace : (x -> out)
  backward : reciprocal_grad
  interfaces : paddle::dialect::InferSymbolicShapeInterface

- op : reduce_as
  args : (Tensor x, Tensor target)
  output : Tensor(out)
  infer_meta :
    func : ReduceAsInferMeta
  kernel :
    func : reduce_as
    data_type : x
  backward : reduce_as_grad
  interfaces : paddle::dialect::InferSymbolicShapeInterface

- op : reindex_graph
  args : (Tensor x, Tensor neighbors, Tensor count, Tensor hashtable_value, Tensor hashtable_index)
  output : Tensor(reindex_src), Tensor(reindex_dst), Tensor(out_nodes)
  infer_meta :
    func : GraphReindexInferMeta
  kernel :
    func : graph_reindex
    data_type : x
  optional : hashtable_value, hashtable_index

- op : relu
  args : (Tensor x)
  output : Tensor(out)
  infer_meta :
    func : UnchangedInferMeta
    spmd_rule : ElementwiseUnaryInferSpmd
  kernel :
    func : relu
  inplace : (x -> out)
  backward : relu_grad
  interfaces : paddle::dialect::InferSymbolicShapeInterface

- op : relu6
  args : (Tensor x)
  output : Tensor
  infer_meta :
    func : UnchangedInferMeta
    param : [x]
  kernel :
    func : relu6
  backward : relu6_grad
  interfaces : paddle::dialect::InferSymbolicShapeInterface

- op : renorm
  args : (Tensor x, float p, int axis, float max_norm)
  output : Tensor(out)
  infer_meta :
    func : UnchangedInferMeta
    param : [x]
  kernel :
    func : renorm
  inplace: (x -> out)
  backward : renorm_grad

- op : repeat_interleave
  args : (Tensor x, int repeats, int axis)
  output : Tensor(out)
  infer_meta :
    func : RepeatInterleaveInferMeta
  kernel :
    func : repeat_interleave
    data_type : x
  backward: repeat_interleave_grad
  interfaces : paddle::dialect::InferSymbolicShapeInterface

- op : repeat_interleave_with_tensor_index
  args : (Tensor x, Tensor repeats, int axis)
  output : Tensor(out)
  infer_meta :
    func : RepeatInterleaveWithTensorIndexInferMeta
  kernel :
    func : repeat_interleave_with_tensor_index
    data_type : x
  backward: repeat_interleave_with_tensor_index_grad

- op : reverse
  args : (Tensor x, IntArray axis)
  output : Tensor
  infer_meta :
    func : ReverseInferMeta
  kernel :
    func : reverse
    data_type : x
  backward : reverse_grad
  interfaces : paddle::dialect::InferSymbolicShapeInterface

- op : rms_norm
  args : (Tensor x, Tensor bias, Tensor residual, Tensor norm_weight, Tensor norm_bias, float epsilon, int begin_norm_axis, float quant_scale, int quant_round_type, float quant_max_bound, float quant_min_bound)
  output : Tensor(out), Tensor(residual_out), Tensor(inv_var)
  infer_meta :
    func : RmsNormInferMeta
  kernel :
    func : rms_norm
    data_type : x
  optional : bias, residual, norm_bias, residual_out
  intermediate : inv_var
  backward : rms_norm_grad

- op : rmsprop_
  args : (Tensor param, Tensor mean_square, Tensor grad, Tensor moment, Tensor learning_rate, Tensor mean_grad, Tensor master_param, float epsilon = 1.0e-10f, float decay = 0.9f, float momentum = 0.0f, bool centered = false, bool multi_precision = false)
  output : Tensor(param_out), Tensor(moment_out), Tensor(mean_square_out), Tensor(mean_grad_out), Tensor(master_param_outs)
  infer_meta :
    func : RmspropInferMeta
  kernel :
    func : rmsprop {dense, dense, dense, dense, dense, dense, dense-> dense, dense, dense, dense, dense}
           rmsprop_dense_param_sparse_grad {dense, dense, selected_rows, dense, dense, dense, dense-> dense, dense, dense, dense, dense}
    data_type : param
  optional : mean_grad, master_param, master_param_outs
  inplace : (param -> param_out), (moment -> moment_out), (mean_square -> mean_square_out), (mean_grad -> mean_grad_out), (master_param->master_param_outs)
  traits : pir::SideEffectTrait

- op : rnn
  args: (Tensor x, Tensor[] pre_state, Tensor[] weight_list, Tensor sequence_length, Tensor dropout_state_in, float dropout_prob=0.0, bool is_bidirec=false, int input_size=10, int hidden_size=100, int num_layers=1, str mode="RNN_TANH", int seed=0, bool is_test=false)
  output: Tensor(out), Tensor(dropout_state_out), Tensor[](state){pre_state.size()}, Tensor(reserve)
  infer_meta:
    func: RnnInferMeta
    param : [x, pre_state, weight_list, sequence_length, dropout_prob, is_bidirec, input_size, hidden_size, num_layers, mode, seed, is_test]
  kernel:
    func: rnn
    param : [x, pre_state, weight_list, sequence_length, dropout_prob, is_bidirec, input_size, hidden_size, num_layers, mode, seed, is_test]
    data_type: x
  backward: rnn_grad
  optional : sequence_length
  intermediate : reserve
  view : (dropout_state_in -> dropout_state_out)

- op : roi_align
  args : (Tensor x, Tensor boxes, Tensor boxes_num, int pooled_height=1, int pooled_width=1, float spatial_scale=1.0, int sampling_ratio=-1, bool aligned=false)
  output : Tensor
  infer_meta :
    func : RoiAlignInferMeta
  kernel :
    func : roi_align
    data_type : x
  optional : boxes_num
  backward : roi_align_grad
  interfaces : paddle::dialect::InferSymbolicShapeInterface

- op : roi_pool
  args : (Tensor x, Tensor boxes, Tensor boxes_num, int pooled_height=1, int pooled_width=1, float spatial_scale=1.0)
  output : Tensor(out), Tensor(arg_max)
  infer_meta :
    func : RoiPoolInferMeta
  kernel :
    func : roi_pool
    data_type : x
  optional : boxes_num
  intermediate : arg_max
  backward : roi_pool_grad

- op : roll
  args : (Tensor x, IntArray shifts={}, int64_t[] axis={})
  output : Tensor(out)
  infer_meta :
    func : RollInferMeta
  kernel :
    func : roll
    data_type : x
  backward : roll_grad
  interfaces : paddle::dialect::InferSymbolicShapeInterface

- op : round
  args : (Tensor x, int decimals = 0 )
  output : Tensor(out)
  infer_meta :
    func : UnchangedInferMeta
    param : [x]
  kernel :
    func : round
  inplace : (x -> out)
  backward : round_grad
  interfaces : paddle::dialect::InferSymbolicShapeInterface

- op : rprop_
  args : (Tensor param, Tensor grad, Tensor prev, Tensor learning_rate, Tensor master_param, Tensor learning_rate_range, Tensor etas, bool multi_precision=false)
  output : Tensor(param_out), Tensor(prev_out), Tensor(learning_rate_out), Tensor(master_param_out)
  infer_meta :
    func : RpropInferMeta
  kernel :
    func : rprop
    data_type : param
  data_transform :
    support_trans_dtype : learning_rate
  optional : master_param, master_param_out
  inplace : (param -> param_out), (prev -> prev_out), (learning_rate -> learning_rate_out), (master_param -> master_param_out)
  traits : pir::SideEffectTrait

- op : rrelu
  args : (Tensor x, float lower=1.0f/8, float upper=1.0f/3, bool is_test=false)
  output : Tensor(out), Tensor(noise)
  infer_meta :
    func : RReluInferMeta
  kernel :
    func : rrelu
    data_type : x
  intermediate : noise
  backward : rrelu_grad

- op : rsqrt
  args : (Tensor x)
  output : Tensor(out)
  infer_meta :
    func : UnchangedInferMeta
    spmd_rule : ElementwiseUnaryInferSpmd
  kernel :
    func : rsqrt
  inplace : (x -> out)
  backward : rsqrt_grad
  interfaces : paddle::dialect::InferSymbolicShapeInterface

- op : scale
  args : (Tensor x, Scalar scale=1.0, Scalar bias=0.0, bool bias_after_scale=true)
  output : Tensor(out)
  infer_meta :
    func : UnchangedInferMeta
    param : [x]
    spmd_rule : ScaleInferSpmd
  kernel :
    func : scale {dense -> dense},
           scale_sr {selected_rows -> selected_rows}
    data_type : x
  inplace : (x -> out)
  backward : scale_grad
  interfaces : paddle::dialect::InferSymbolicShapeInterface

- op : scatter
  args : (Tensor x, Tensor index, Tensor updates, bool overwrite=true)
  output : Tensor(out)
  infer_meta :
    func : ScatterInferMeta
  kernel :
    func : scatter
    data_type : x
  inplace : (x -> out)
  backward : scatter_grad
  interfaces : paddle::dialect::InferSymbolicShapeInterface

- op : scatter_nd_add
  args : (Tensor x, Tensor index, Tensor updates)
  output : Tensor
  infer_meta :
    func : ScatterNdAddInferMeta
  kernel :
    func : scatter_nd_add
    data_type : x
  backward : scatter_nd_add_grad
  interfaces : paddle::dialect::InferSymbolicShapeInterface

- op : searchsorted
  args : (Tensor sorted_sequence, Tensor values, bool out_int32 = false, bool right = false)
  output : Tensor(out)
  infer_meta :
    func : SearchsortedInferMeta
  kernel :
    func : searchsorted
    data_type : sorted_sequence
  interfaces : paddle::dialect::InferSymbolicShapeInterface

- op : segment_pool
  args : (Tensor x, Tensor segment_ids, str pooltype="SUM")
  output : Tensor(out), Tensor(summed_ids)
  infer_meta :
    func : SegmentPoolInferMeta
  kernel :
    func : segment_pool
    data_type : x
  intermediate : summed_ids
  backward : segment_pool_grad

- op : selu
  args : (Tensor x, float scale=1.0507009873554804934193349852946, float alpha=1.6732632423543772848170429916717)
  output : Tensor
  infer_meta :
    func : UnchangedInferMeta
    param : [x]
  kernel :
    func : selu
  backward : selu_grad

- op : send_u_recv
  args : (Tensor x, Tensor src_index, Tensor dst_index, str reduce_op = "SUM", IntArray out_size = {0})
  output : Tensor(out), Tensor(dst_count)
  infer_meta :
    func : SendURecvInferMeta
  kernel :
    func : send_u_recv
    data_type : x
  intermediate : dst_count
  backward : send_u_recv_grad

- op : send_ue_recv
  args : (Tensor x, Tensor y, Tensor src_index, Tensor dst_index, str message_op="ADD", str reduce_op="SUM", IntArray out_size={0})
  output : Tensor(out), Tensor(dst_count)
  infer_meta :
    func : SendUERecvInferMeta
  kernel :
    func : send_ue_recv
    data_type : x
  intermediate : dst_count
  backward : send_ue_recv_grad

- op : send_uv
  args : (Tensor x, Tensor y, Tensor src_index, Tensor dst_index, str message_op = "ADD")
  output : Tensor(out)
  infer_meta :
    func : SendUVInferMeta
  kernel :
    func : send_uv
    data_type : x
  backward : send_uv_grad

- op : sequence_conv
  args: (Tensor x, Tensor padding_data, Tensor filter, int context_length, bool padding_trainable = false,
    int context_start = 0, int context_stride = 1)
  output: Tensor (out)
  infer_meta:
    func: SequenceConvInferMeta
  kernel:
    func: sequence_conv
    data_type: x
  optional: padding_data
  backward: sequence_conv_grad

- op : sequence_mask
  args: (Tensor x, Scalar(int) max_len, DataType out_dtype)
  output: Tensor(y)
  infer_meta:
    func: SequenceMaskScalarInferMeta
  kernel:
    func: sequence_mask_scalar
    data_type : x

- op : sequence_pool
  args: (Tensor x, bool is_test=false, str pooltype = "AVERAGE", float pad_value = 0.0)
  output: Tensor (out), Tensor (max_index)
  infer_meta:
    func: SequencePoolInferMeta
  kernel:
    func: sequence_pool
  intermediate: max_index
  backward: sequence_pool_grad

- op : set_value_with_tensor
  args : (Tensor x, Tensor values, IntArray starts, IntArray ends, IntArray steps, int64_t[] axes, int64_t[] decrease_axes, int64_t[] none_axes)
  output : Tensor(out)
  inplace: (x -> out)
  infer_meta:
    func: SetValueInferMeta
    param: [x]
  kernel:
    func: set_value_with_tensor
  backward: set_value_with_tensor_grad

- op : sgd_
  args : (Tensor param, Tensor learning_rate, Tensor grad, Tensor master_param, bool multi_precision=false)
  output : Tensor(param_out), Tensor(master_param_out)
  infer_meta :
    func : SgdInferMeta
    spmd_rule : SgdInferSpmd
  kernel :
    func : sgd {dense, dense, dense, dense -> dense, dense},
           sgd_dense_param_sparse_grad {dense, dense, selected_rows, dense -> dense, dense},
           sgd_sparse_param_sparse_grad {selected_rows, dense, selected_rows, selected_rows -> selected_rows, selected_rows}
    data_type : param
  data_transform :
    support_trans_dtype : learning_rate
  optional : master_param, master_param_out
  inplace : (param -> param_out), (master_param -> master_param_out)
  traits : pir::SideEffectTrait

- op : shape
  args : (Tensor input)
  output : Tensor(out)
  infer_meta :
    func : ShapeInferMeta
  kernel :
    func : shape {dense -> dense},
           shape_sr {selected_rows -> dense}
  data_transform :
    skip_transform : input
  interfaces : paddle::dialect::InferSymbolicShapeInterface
  traits : paddle::dialect::ForwardOnlyTrait

- op : shard_index
  args : (Tensor input, int index_num, int nshards, int shard_id, int ignore_value=-1)
  output : Tensor(out)
  infer_meta :
    func : ShardIndexInferMeta
  kernel :
    func : shard_index

- op : share_data
  args: (Tensor x)
  output: Tensor (out)
  infer_meta:
    func: ShareDataInferMeta
  kernel:
    func: share_data {dense -> dense}
          share_data_sr {selected_rows -> selected_rows}

- op : shuffle_batch
  args : (Tensor x, Tensor seed, int startup_seed=0)
  output : Tensor(out), Tensor(shuffle_idx), Tensor(seed_out)
  infer_meta:
     func: ShuffleBatchInferMeta
  kernel:
     func: shuffle_batch
     data_type: x
  backward : shuffle_batch_grad
  traits : pir::SideEffectTrait
  data_transform :
    skip_transform : seed

- op : shuffle_channel
  args : (Tensor x, int group = 1)
  output : Tensor(out)
  infer_meta :
    func : ShuffleChannelInferMeta
  kernel :
    func : shuffle_channel
  backward : shuffle_channel_grad

- op : sigmoid
  args : (Tensor x)
  output : Tensor
  infer_meta :
    func : UnchangedInferMeta
  kernel :
    func : sigmoid
  inplace : (x -> out)
  backward : sigmoid_grad
  interfaces : paddle::dialect::InferSymbolicShapeInterface

- op : sigmoid_cross_entropy_with_logits
  args : (Tensor x, Tensor label, Tensor pos_weight, bool normalize=false, int ignore_index=-100)
  output : Tensor
  infer_meta :
    func : SigmoidCrossEntropyWithLogitsInferMeta
  kernel :
    func : sigmoid_cross_entropy_with_logits
  inplace : (x -> out)
  backward : sigmoid_cross_entropy_with_logits_grad
  optional : pos_weight

- op : sign
  args : (Tensor x)
  output : Tensor(out)
  infer_meta :
    func : UnchangedInferMeta
  kernel :
    func : sign
  backward : sign_grad
  interfaces : paddle::dialect::InferSymbolicShapeInterface

- op : silu
  args : (Tensor x)
  output : Tensor
  infer_meta :
    func : UnchangedInferMeta
    spmd_rule : ElementwiseUnaryInferSpmd
  kernel :
    func : silu
  backward : silu_grad
  interfaces : paddle::dialect::LayoutTransformationInterface

- op : sin
  args : (Tensor x)
  output : Tensor(out)
  infer_meta :
    func : UnchangedInferMeta
    spmd_rule : ElementwiseUnaryInferSpmd
  kernel :
    func : sin
  inplace : (x -> out)
  backward : sin_grad
  interfaces : paddle::dialect::InferSymbolicShapeInterface

- op : sinh
  args : (Tensor x)
  output : Tensor(out)
  infer_meta :
    func : UnchangedInferMeta
  kernel :
    func : sinh
  inplace: (x -> out)
  backward : sinh_grad
  interfaces : paddle::dialect::InferSymbolicShapeInterface

- op : slice
  args : (Tensor input, int64_t[] axes, IntArray starts, IntArray ends, int64_t[] infer_flags, int64_t[] decrease_axis)
  output : Tensor
  infer_meta :
    func : SliceRawInferMeta
    spmd_rule : SliceInferSpmdDynamic
  kernel :
    func : slice
  backward : slice_grad
  interfaces : paddle::dialect::InferSymbolicShapeInterface

- op : slogdet
  args : (Tensor x)
  output : Tensor
  infer_meta :
    func : UnchangedInferMeta
  kernel :
    func : slogdet
  backward : slogdet_grad

- op : softplus
  args : (Tensor x, float beta = 1.0, float threshold = 20.0f)
  output : Tensor
  infer_meta :
    func : UnchangedInferMeta
    param : [x]
  kernel :
    func : softplus
  backward : softplus_grad

- op : softshrink
  args : (Tensor x, float threshold = 0.5)
  output : Tensor
  infer_meta :
    func : UnchangedInferMeta
    param : [x]
  kernel :
    func : softshrink
  backward : softshrink_grad

- op : softsign
  args : (Tensor x)
  output : Tensor
  infer_meta :
    func : UnchangedInferMeta
    param : [x]
  kernel :
    func : softsign
  backward : softsign_grad

- op : solve
  args : (Tensor x, Tensor y)
  output : Tensor
  infer_meta :
    func : SolveInferMeta
  kernel :
    func : solve
    data_type : x
  backward : solve_grad

- op : sparse_attention
  args: (Tensor q, Tensor k, Tensor v, Tensor offset, Tensor columns, Tensor key_padding_mask,
    Tensor attn_mask)
  output: Tensor (out), Tensor (sparse_dot_sdd), Tensor (softmax)
  infer_meta:
    func: SparseAttentionInferMeta
  kernel:
    func: sparse_attention
    data_type: q
  optional: key_padding_mask, attn_mask
  intermediate: sparse_dot_sdd, softmax
  backward: sparse_attention_grad

- op : spectral_norm
  args : (Tensor weight, Tensor u, Tensor v, int dim = 0, int power_iters = 1, float eps = 1e-12f)
  output : Tensor
  infer_meta :
    func : SpectralNormInferMeta
  kernel :
    func : spectral_norm
    data_type : weight
  backward : spectral_norm_grad

- op : split
  args : (Tensor x, IntArray sections, Scalar(int) axis)
  output : Tensor[]{sections.size()}
  infer_meta :
    func : SplitInferMeta
<<<<<<< HEAD
    spmd_rule: SplitInferSpmdDynamic
=======
    spmd_rule : SplitInferSpmdDynamic
>>>>>>> dea2770c
  kernel :
    func : split
  backward : split_grad
  interfaces : paddle::dialect::InferSymbolicShapeInterface

- op : split_with_num
  args : (Tensor x, int num, Scalar(int) axis)
  output : Tensor[]{num}
  infer_meta :
    func : SplitWithNumInferMeta
    spmd_rule : SplitWithNumInferSpmdDynamic
  kernel :
    func : split_with_num
  backward : split_with_num_grad
  interfaces : paddle::dialect::InferSymbolicShapeInterface

- op : sqrt
  args : (Tensor x)
  output : Tensor(out)
  infer_meta :
    func : UnchangedInferMeta
  kernel :
    func : sqrt {dense -> dense},
           sqrt_sr {selected_rows -> selected_rows}
  inplace : (x -> out)
  backward : sqrt_grad

- op : square
  args : (Tensor x)
  output : Tensor
  infer_meta :
    func : UnchangedInferMeta
    spmd_rule : ElementwiseUnaryInferSpmd
  kernel :
    func : square {dense -> dense},
           square_sr {selected_rows -> selected_rows}
  backward : square_grad

- op : squared_l2_norm
  args : (Tensor x)
  output : Tensor(out)
  infer_meta :
    func : SquaredL2NormInferMeta
    spmd_rule : SquaredL2NormInferSpmd
  kernel :
    func : squared_l2_norm
  backward : squared_l2_norm_grad

- op : squeeze
  args : (Tensor x, IntArray axis={})
  output : Tensor(out), Tensor(xshape)
  infer_meta :
    func : SqueezeWithXShapeInferMeta
    spmd_rule : SqueezeInferSpmd
  kernel :
    func : squeeze
    data_type : x
  inplace : (x -> out)
  view: (x -> out)
  intermediate : xshape
  backward : squeeze_grad
  interfaces : paddle::dialect::InferSymbolicShapeInterface, paddle::dialect::LayoutTransformationInterface

- op : stack
  args : (Tensor[] x, int axis = 0)
  output : Tensor (out)
  infer_meta :
    func : StackInferMeta
    spmd_rule : StackInferSpmd
  kernel :
    func : stack
  backward : stack_grad
  interfaces : paddle::dialect::InferSymbolicShapeInterface

- op : standard_gamma
  args : (Tensor x)
  output : Tensor(out)
  infer_meta :
    func : UnchangedInferMeta
  kernel :
    func : standard_gamma

- op : stanh
  args : (Tensor x, float scale_a=0.67f, float scale_b=1.7159f)
  output : Tensor(out)
  infer_meta :
    func : UnchangedInferMeta
    param : [x]
  kernel :
    func : stanh
  backward : stanh_grad

- op : stft
  args: (Tensor x, Tensor window, int n_fft, int hop_length, bool normalized, bool onesided)
  output: Tensor (out)
  infer_meta:
    func: StftInferMeta
  kernel:
    func: stft
    data_type: x
  backward: stft_grad

- op : strided_slice
  args : (Tensor x, int[] axes, IntArray starts, IntArray ends, IntArray strides)
  output : Tensor
  infer_meta :
    func : StridedSliceInferMeta
    spmd_rule : StridedSliceInferSpmdDynamic
  kernel :
    func : strided_slice
  backward : strided_slice_grad

- op : sum
  args : (Tensor x, IntArray axis={}, DataType dtype=DataType::UNDEFINED, bool keepdim=false)
  output : Tensor(out)
  infer_meta :
    func : SumInferMeta
    spmd_rule : ReductionSumInferSpmdDynamic
  kernel :
    func : sum
    data_type : x
  backward : sum_grad
  interfaces : paddle::dialect::InferSymbolicShapeInterface

- op : svd
  args : (Tensor x, bool full_matrices = false)
  output : Tensor(u), Tensor(s), Tensor(vh)
  infer_meta :
    func : SvdInferMeta
  kernel :
    func : svd
  backward : svd_grad

- op : swiglu
  args : (Tensor x, Tensor y)
  output : Tensor(out)
  infer_meta :
     func : SwiGLUInferMeta
     spmd_rule : SwiGLUInferSpmd
  kernel :
     func : swiglu
  optional : y
  backward: swiglu_grad

- op : swish
  args : (Tensor x)
  output : Tensor(out)
  infer_meta :
    func : UnchangedInferMeta
    param : [x]
  kernel :
    func : swish
  backward : swish_grad
  interfaces : paddle::dialect::LayoutTransformationInterface

- op : sync_batch_norm_
  args : (Tensor x, Tensor mean, Tensor variance, Tensor scale, Tensor bias, bool is_test, float momentum, float epsilon, str data_format, bool use_global_stats, bool trainable_statistics)
  output : Tensor(out), Tensor(mean_out), Tensor(variance_out), Tensor(saved_mean), Tensor(saved_variance), Tensor(reserve_space)
  infer_meta :
    func : BatchNormInferMeta
  kernel :
    func : sync_batch_norm
    data_type : x
  backward : sync_batch_norm_grad
  inplace : (mean -> mean_out), (variance -> variance_out)
  optional : reserve_space

- op : take_along_axis
  args : (Tensor arr, Tensor indices, int axis)
  output : Tensor
  infer_meta :
    func : TakeAlongAxisInferMeta
    param : [arr, indices, axis]
  kernel :
    func : take_along_axis
    data_type : arr
  backward : take_along_axis_grad
  interfaces : paddle::dialect::InferSymbolicShapeInterface

- op : tan
  args : (Tensor x)
  output : Tensor(out)
  infer_meta :
    func : UnchangedInferMeta
  kernel :
    func : tan
  inplace : (x -> out)
  backward : tan_grad
  interfaces : paddle::dialect::InferSymbolicShapeInterface

- op : tanh
  args : (Tensor x)
  output : Tensor(out)
  infer_meta :
    func : UnchangedInferMeta
  kernel :
    func : tanh
  inplace : (x -> out)
  backward : tanh_grad
  interfaces : paddle::dialect::InferSymbolicShapeInterface

- op : tanh_shrink
  args : (Tensor x)
  output : Tensor
  infer_meta :
    func : UnchangedInferMeta
  kernel :
    func : tanh_shrink
  backward : tanh_shrink_grad

- op : tdm_child
  args: (Tensor x, Tensor tree_info, int child_nums, DataType dtype = DataType::INT32)
  output: Tensor (child), Tensor (leaf_mask)
  infer_meta:
    func: TdmChildInferMeta
  kernel:
    func: tdm_child
    data_type: x

- op : tdm_sampler
  args: (Tensor x, Tensor travel, Tensor layer, bool output_positive=true, int[] neg_samples_num_list={}, int[] layer_offset_lod={}, int seed = 0, int dtype=2)
  output: Tensor(out), Tensor(labels), Tensor(mask)
  infer_meta:
    func : TdmSamplerInferMeta
  kernel:
    func : tdm_sampler
    data_type : x
  optional : labels

- op : temporal_shift
  args : (Tensor x, int seg_num, float shift_ratio = 0.25f, str data_format = "NCHW")
  output : Tensor(out)
  infer_meta :
    func : TemporalShiftInferMeta
  kernel :
    func : temporal_shift
    data_type : x
  backward : temporal_shift_grad

- op : tensor_unfold
  args : (Tensor input, int64_t axis, int64_t size, int64_t step)
  output : Tensor
  infer_meta :
    func : StridedUnChangedInferMeta
    param : [input]
  kernel :
    func : tensor_unfold
  backward : tensor_unfold_grad
  no_need_buffer : input

- op : thresholded_relu
  args : (Tensor x, float threshold = 1.0, float value = 0.0)
  output : Tensor(out)
  infer_meta :
    func : UnchangedInferMeta
    param : [x]
  kernel :
    func : thresholded_relu
  inplace: (x -> out)
  backward : thresholded_relu_grad

- op : top_p_sampling
  args : (Tensor x, Tensor ps, Tensor threshold, Tensor topp_seed, int seed=-1, int k=0, str mode="truncate")
  output : Tensor (out), Tensor(ids), Tensor(topk_scores), Tensor(topk_ids)
  infer_meta :
    func : TopPSamplingInferMeta
  kernel :
    func : top_p_sampling
    data_type : x
  optional : threshold, topp_seed, topk_scores, topk_ids
  interfaces : paddle::dialect::InferSymbolicShapeInterface

- op : topk
  args : (Tensor x, Scalar(int) k = 1, int axis = -1, bool largest = true, bool sorted = true)
  output : Tensor(out), Tensor(indices)
  infer_meta :
    func : TopKInferMeta
  kernel :
    func : topk
    data_type : x
  backward : topk_grad
  interfaces : paddle::dialect::InferSymbolicShapeInterface

- op : trace
  args : (Tensor x, int offset = 0, int axis1 = 0, int axis2 = 1)
  output : Tensor
  infer_meta :
    func : TraceInferMeta
  kernel :
    func : trace
  backward : trace_grad

- op : trans_layout
  args : (Tensor x, int[] perm)
  output : Tensor
  infer_meta :
    func : TransposeInferMeta
  kernel :
    func : transpose
  backward : trans_layout_grad

- op : transpose
  args : (Tensor x, int[] perm)
  output : Tensor(out)
  infer_meta :
    func : TransposeInferMeta
    spmd_rule: TransposeInferSpmd
  kernel :
    func : transpose
  inplace : (x -> out)
  backward : transpose_grad
  interfaces : paddle::dialect::InferSymbolicShapeInterface

- op : triangular_solve
  args : (Tensor x, Tensor y, bool upper=true, bool transpose=false, bool unitriangular=false)
  output : Tensor
  infer_meta :
    func : TriangularSolveInferMeta
  kernel :
    func : triangular_solve
    data_type : x
  backward : triangular_solve_grad

- op : tril
  args : (Tensor x, int diagonal)
  output : Tensor(out)
  infer_meta :
    func : TrilInferMeta
  kernel :
    func : tril
  inplace: (x -> out)
  backward : tril_grad
  interfaces : paddle::dialect::InferSymbolicShapeInterface

- op : tril_indices
  args : (int rows, int cols, int offset, DataType dtype, Place place={})
  output : Tensor(out)
  infer_meta :
    func : TrilIndicesInferMeta
    param : [rows, cols, offset, dtype]
  kernel :
    func : tril_indices
    param : [rows, cols, offset, dtype]
    data_type : dtype
    backend : place
  interfaces : paddle::dialect::InferSymbolicShapeInterface

- op : trilinear_interp
  args : (Tensor x, Tensor out_size, Tensor[] size_tensor, Tensor scale_tensor, str data_format="NCHW", int out_d=0, int out_h=0, int out_w=0, float[] scale={}, str interp_method="bilinear", bool align_corners=true, int align_mode=1)
  output : Tensor(output)
  infer_meta :
    func : InterpolateInferMeta
  optional: out_size, size_tensor, scale_tensor
  kernel :
    func : trilinear_interp
    data_type : x
  backward : trilinear_interp_grad
  data_transform :
    skip_transform : out_size, size_tensor, scale_tensor
  interfaces : paddle::dialect::InferSymbolicShapeInterface

- op : triu
  args : (Tensor x, int diagonal)
  output : Tensor(out)
  infer_meta :
    func : TriuInferMeta
    spmd_rule : TriuInferSpmd
  kernel :
    func : triu
  inplace: (x -> out)
  backward : triu_grad
  interfaces : paddle::dialect::InferSymbolicShapeInterface

- op : triu_indices
  args : (int row, int col, int offset, DataType dtype, Place place={})
  output : Tensor(out)
  infer_meta :
    func : TriuIndicesInferMeta
    param : [row, col, offset, dtype]
  kernel :
    func : triu_indices
    param : [row, col, offset, dtype]
    data_type : dtype
    backend : place
  interfaces : paddle::dialect::InferSymbolicShapeInterface

- op : trunc
  args : (Tensor input)
  output : Tensor(out)
  infer_meta :
    func : UnchangedInferMeta
  kernel :
    func : trunc
  inplace: (input -> out)
  backward : trunc_grad
  interfaces : paddle::dialect::InferSymbolicShapeInterface

# python API: paddle.nn.initializer.TruncatedNormal
- op : truncated_gaussian_random
  args : (int[] shape, float mean, float std, int seed, float a, float b, DataType dtype=DataType::FLOAT32, Place place={})
  output : Tensor(out)
  infer_meta :
    func : TruncatedGaussianRandomInferMeta
    param : [shape, mean, std, seed, a, b, dtype]
  kernel :
    func : truncated_gaussian_random
    param : [shape, mean, std, seed, a, b, dtype]
    backend : place
    data_type : dtype
  traits : pir::SideEffectTrait

- op : unbind
  args : (Tensor input, int axis = 0)
  output : Tensor[] {axis<0 ? input.dims()[input.dims().size()+axis]:input.dims()[axis]}
  infer_meta :
    func : UnbindInferMeta
    spmd_rule : UnbindInferSpmdDynamic
  kernel :
    func : unbind
  backward : unbind_grad
  interfaces : paddle::dialect::InferSymbolicShapeInterface

- op : unfold
  args : (Tensor x, int[] kernel_sizes, int[] strides, int[] paddings, int[] dilations)
  output : Tensor(out)
  infer_meta :
    func : UnfoldInferMeta
  kernel :
    func : unfold
  backward : unfold_grad

- op : uniform
  args : (IntArray shape,  DataType dtype,  Scalar min,  Scalar max,  int seed, Place place={})
  output : Tensor(out)
  infer_meta :
    func : UniformRandomInferMeta
    param: [shape, dtype]
  kernel :
    func : uniform
    param: [shape, dtype, min, max, seed]
    data_type : dtype
    backend : place
  interfaces : paddle::dialect::InferSymbolicShapeInterface
  traits : pir::SideEffectTrait, paddle::dialect::ForwardOnlyTrait

- op : uniform_inplace
  args: (Tensor x, float min = -1.0, float max = 1.0, int seed = 0, int diag_num = 0, int diag_step = 0, float diag_val = 1.0)
  output: Tensor(out)
  infer_meta:
    func: UniformRandomInplaceInferMeta
  kernel:
    func: uniform_inplace
    data_type: x
  inplace: (x -> out)
  backward: uniform_inplace_grad
  traits : pir::SideEffectTrait

- op : uniform_random_batch_size_like
  args: (Tensor input, int[] shape, int input_dim_idx = 0, int output_dim_idx = 0,
    float min=-1.0f, float max=1.0f, int seed=0, int diag_num=0, int diag_step=0, float diag_val=1.0f, DataType dtype=DataType::FLOAT32)
  output: Tensor (out)
  infer_meta:
    func: UniformRandomBatchSizeLikeInferMeta
  kernel:
    func : uniform_random_batch_size_like {dense -> dense},
           uniform_random_batch_size_like_sr {selected_rows -> selected_rows}
    data_type: dtype
  no_need_buffer: input
  traits : pir::SideEffectTrait

- op : unique_consecutive
  args : (Tensor x, bool return_inverse = false, bool return_counts = false, int[] axis = {}, DataType dtype = DataType::FLOAT32)
  output : Tensor(out), Tensor(index), Tensor(counts)
  infer_meta :
      func : UniqueConsecutiveInferMeta
  kernel :
    func : unique_consecutive
    data_type : x
  optional : index, counts
  interfaces : paddle::dialect::InferSymbolicShapeInterface

- op : unpool
  args: (Tensor x, Tensor indices, int[] ksize, int[] strides, int[] padding, IntArray output_size, str data_format)
  output: Tensor(out)
  infer_meta:
    func: UnpoolInferMeta
  kernel:
    func: unpool
    data_type: x
  backward: unpool_grad

- op : unpool3d
  args: (Tensor x, Tensor indices, int[] ksize, int[] strides={1,1,1}, int[] paddings={0,0,0}, int[] output_size={0,0,0}, str data_format="NCDHW")
  output: Tensor(out)
  infer_meta:
    func: Unpool3dInferMeta
  kernel:
    func: unpool3d
    data_type: x
  backward: unpool3d_grad

- op : unsqueeze
  args : (Tensor x, IntArray axis = {})
  output : Tensor(out), Tensor(xshape)
  infer_meta :
    func : UnsqueezeWithXShapeInferMeta
    spmd_rule : UnsqueezeInferSpmd
  kernel :
    func : unsqueeze
    data_type : x
  inplace : (x -> out)
  view: (x -> out)
  intermediate : xshape
  backward : unsqueeze_grad
  interfaces : paddle::dialect::InferSymbolicShapeInterface

- op : unstack
  args : (Tensor x, int axis=0, int num=0)
  output : Tensor[](out){num}
  infer_meta :
    func : UnStackInferMeta
  kernel :
    func : unstack
  backward : unstack_grad

- op : update_loss_scaling_
  args : (Tensor[] x, Tensor found_infinite, Tensor prev_loss_scaling, Tensor in_good_steps, Tensor in_bad_steps, int incr_every_n_steps, int decr_every_n_nan_or_inf, float incr_ratio, float decr_ratio, Scalar stop_update=false)
  output : Tensor[](out){x.size()}, Tensor(loss_scaling), Tensor(out_good_steps), Tensor(out_bad_steps)
  infer_meta :
    func : UpdateLossScalingInferMeta
    param : [x, found_infinite, prev_loss_scaling, in_good_steps, in_bad_steps]
    spmd_rule : UpdateLossScalingSpmd
  kernel :
    func : update_loss_scaling
    data_type : x
  data_transform :
    skip_transform : found_infinite
  inplace : (x -> out), (prev_loss_scaling -> loss_scaling), (in_good_steps -> out_good_steps), (in_bad_steps -> out_bad_steps)

- op : view_dtype
  args : (Tensor input, DataType dtype)
  output : Tensor(out)
  infer_meta :
    func : StridedUnChangedInferMeta
    param : [input]
  kernel :
    func : view_dtype
    data_type : input
  backward : view_dtype_grad
  no_need_buffer : input

- op : view_shape
  args : (Tensor input, int64_t[] dims = {})
  output : Tensor(out)
  infer_meta :
    func : StridedUnChangedInferMeta
    param : [input]
  kernel :
    func : view_shape
  backward : view_shape_grad
  no_need_buffer : input

- op : viterbi_decode
  args : (Tensor potentials, Tensor transition_params, Tensor lengths, bool include_bos_eos_tag = true)
  output : Tensor(scores), Tensor(path)
  infer_meta :
    func : ViterbiDecodeInferMeta
  kernel :
    func : viterbi_decode
    data_type : potentials

- op : warpctc
  args : (Tensor logits, Tensor label, Tensor logits_length, Tensor labels_length, int blank = 0, bool norm_by_times = false)
  output :  Tensor(loss), Tensor(warpctcgrad)
  infer_meta :
    func : WarpctcInferMeta
  kernel :
    func : warpctc
    data_type : logits
  optional : logits_length, labels_length
  intermediate : warpctcgrad
  backward : warpctc_grad

- op : warprnnt
  args : (Tensor input, Tensor label, Tensor input_lengths, Tensor label_lengths, int blank = 0, float fastemit_lambda = 0.0)
  output :  Tensor(loss), Tensor(warprnntgrad)
  infer_meta :
    func : WarprnntInferMeta
  kernel :
    func : warprnnt
    data_type : input
  intermediate : warprnntgrad
  backward : warprnnt_grad

- op : weight_dequantize
  args : (Tensor x, Tensor scale, str algo = "weight_only_int8", DataType out_dtype = DataType::FLOAT16, int group_size = -1)
  output : Tensor(out)
  infer_meta :
    func : WeightDequantizeInferMeta
  kernel :
    func : weight_dequantize
    data_type : out_dtype

- op : weight_only_linear
  args : (Tensor x, Tensor weight, Tensor bias, Tensor weight_scale, str weight_dtype, int arch = 80, int group_size = -1)
  output : Tensor(out)
  infer_meta :
    func : WeightOnlyLinearInferMeta
  kernel :
    func : weight_only_linear
    data_type : x
  optional : bias
  backward : weight_only_linear_grad

- op : weight_quantize
  args : (Tensor x, str algo = "weight_only_int8", int arch = 80, int group_size = -1)
  output : Tensor(out), Tensor(scale)
  infer_meta :
    func : WeightQuantizeInferMeta
  kernel :
    func : weight_quantize
    data_type : x
    backend : x

- op : weighted_sample_neighbors
  args : (Tensor row, Tensor colptr, Tensor edge_weight, Tensor input_nodes, Tensor eids, int sample_size, bool return_eids)
  output : Tensor(out_neighbors), Tensor(out_count), Tensor(out_eids)
  infer_meta :
    func : WeightedSampleNeighborsInferMeta
  kernel :
    func : weighted_sample_neighbors
  optional : eids

- op : where
  args : (Tensor condition, Tensor x, Tensor y)
  output : Tensor(out)
  infer_meta :
    func : WhereInferMeta
    spmd_rule: WhereInferSpmd
  kernel :
    func : where
  inplace : (x -> out)
  backward : where_grad
  interfaces : paddle::dialect::InferSymbolicShapeInterface

- op : yolo_box
  args : (Tensor x, Tensor img_size, int[] anchors={}, int class_num = 1, float conf_thresh = 0.01, int downsample_ratio = 32, bool clip_bbox = true, float scale_x_y=1.0, bool iou_aware=false, float iou_aware_factor=0.5)
  output : Tensor(boxes), Tensor(scores)
  infer_meta :
    func : YoloBoxInferMeta
  kernel :
    func : yolo_box
    data_type : x

- op : yolo_box_head
  args : (Tensor x, int[] anchors, int class_num)
  output : Tensor(out)
  infer_meta :
    func : YoloBoxHeadInferMeta
  kernel :
    func : yolo_box_head
    data_type : x

- op : yolo_box_post
  args : (Tensor boxes0, Tensor boxes1, Tensor boxes2, Tensor image_shape, Tensor image_scale, int[] anchors0, int[] anchors1, int[] anchors2, int class_num, float conf_thresh, int downsample_ratio0, int downsample_ratio1, int downsample_ratio2, bool clip_bbox, float scale_x_y, float nms_threshold)
  output : Tensor(out), Tensor(nms_rois_num)
  infer_meta :
    func : YoloBoxPostInferMeta
  kernel :
    func : yolo_box_post
    data_type : boxes0

- op : yolo_loss
  args : (Tensor x, Tensor gt_box, Tensor gt_label, Tensor gt_score, int[] anchors={}, int[] anchor_mask={}, int class_num =1 , float ignore_thresh=0.7, int downsample_ratio=32, bool use_label_smooth=true, float scale_x_y=1.0)
  output : Tensor(loss), Tensor(objectness_mask), Tensor(gt_match_mask)
  infer_meta :
    func : YoloLossInferMeta
  kernel :
    func : yolo_loss
    data_type : x
  optional : gt_score
  intermediate : objectness_mask, gt_match_mask
  backward : yolo_loss_grad

- op : zeros
  args : (IntArray shape, DataType dtype=DataType::FLOAT32, Place place=CPUPlace())
  output : Tensor(out)
  invoke : full(shape, 0, dtype, place)

- op : zeros_like
  args : (Tensor x, DataType dtype=DataType::UNDEFINED, Place place = {})
  output : Tensor(out)
  invoke : full_like(x, 0, dtype, place)

- op: chunk_eval
  args: (Tensor inference, Tensor label, Tensor seq_length, int num_chunk_types, str
    chunk_scheme = "IOB", int[] excluded_chunk_types = {})
  output: Tensor (precision), Tensor (recall), Tensor (f1_score), Tensor (num_infer_chunks),
    Tensor (num_label_chunks), Tensor (num_correct_chunks)
  infer_meta:
    func: ChunkEvalInferMeta
  kernel:
    func: chunk_eval
    data_type: DataType::FLOAT32
  optional: seq_length

- op: moe
  args: (Tensor x, Tensor gate, Tensor bmm0, Tensor bias0, Tensor bmm1, Tensor bias1,
    str act_type = "gelu")
  output: Tensor (out)
  infer_meta:
    func: MoeInferMeta
  kernel:
    func: moe

- op: number_count
  args: (Tensor numbers, int upper_range)
  output: Tensor(out)
  infer_meta:
     func: NumberCountInferMeta
  kernel:
     func: number_count
     data_type: numbers<|MERGE_RESOLUTION|>--- conflicted
+++ resolved
@@ -4216,11 +4216,7 @@
   output : Tensor[]{sections.size()}
   infer_meta :
     func : SplitInferMeta
-<<<<<<< HEAD
-    spmd_rule: SplitInferSpmdDynamic
-=======
     spmd_rule : SplitInferSpmdDynamic
->>>>>>> dea2770c
   kernel :
     func : split
   backward : split_grad
